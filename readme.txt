--- conflicted
+++ resolved
@@ -36,18 +36,15 @@
 **Changes for Theme Developers**
 - Please add any usage changes here so theme developers are informed of changes.
 
-<<<<<<< HEAD
 = 2.0.0 =
 **Fixes and improvements**
 - Added Menu::get_current_item() helper method #1704
-=======
+
 = 1.7.1 =
 **Fixes and improvements**
 - Fixes issues previewing custom fields with ACF #1712
 - Fixes some edge cases with Menu Item classes #1709
 - Improved efficiency of Post class instantiation #1660
-
->>>>>>> ffd68f39
 
 = 1.7.0 =
 **Fixes and improvements**
