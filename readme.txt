--- conflicted
+++ resolved
@@ -31,11 +31,8 @@
 = Develop (next release) =
 
 **Fixes and improvements**
-<<<<<<< HEAD
 - Fix to menu items getting incorrect classes in WPML and others #1974
-=======
 - Fixed issue with Timber not respecting comment order #1731 #2015
->>>>>>> 6d761e48
 
 **Changes for Theme Developers**
 
