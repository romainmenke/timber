=== Timber ===
Contributors: jarednova, connorjburton, lggorman
Tags: template engine, templates, twig
Requires at least: 4.7.12
Tested up to: 5.2.1
Stable tag: 1.9.5
Requires PHP: 5.6
License: GPLv2 or later
License URI: http://www.gnu.org/licenses/gpl-2.0.html

Helps you create themes faster with sustainable code. With Timber, you write HTML using Twig Templates http://www.upstatement.com/timber/

== Description ==
Timber helps you create fully-customized WordPress themes faster with more sustainable code. With Timber, you write your HTML using the [Twig Template Engine](http://twig.sensiolabs.org/) separate from your PHP files. This cleans up your theme code so, for example, your PHP file can focus on being the data/logic, while your Twig file can focus 100% on the HTML and display.

Once Timber is installed and activated in your plugin directory, it gives any WordPress theme the ability to take advantage of the power of Twig and other Timber features.

### Want to learn more?
* **[Project Page](http://upstatement.com/timber)**
* [Timber on GitHub](http://github.com/timber/timber/)

### Looking for Documentation?
* [Timber Documentation](https://timber.github.io/docs/)
* [Twig Reference (from SensioLabs)](http://twig.sensiolabs.org/doc/templates.html)
_Twig is the template language powering Timber; if you need a little background on what a template language is, [Twig’s homepage has an overview](http://twig.sensiolabs.org/)_
* **[Video Tutorials](https://timber.github.io/docs/getting-started/video-tutorials/)**
* [Overview / Getting Started Guide](https://timber.github.io/docs/getting-started/)

== Changelog ==

= Develop (next release) =

**Fixes and improvements**

**Changes for Theme Developers**


= 1.9.5 =
**Fixes and improvements**
- Updated to most current version of Twig.
<<<<<<< HEAD
- Fix to menu items getting incorrect classes in WPML and others #1974
- You can use WordPress's behavior of `get_posts` (versus `WP_Query`) in Timber's queries #1989 (thanks @palmiak) 
=======
- This restores the prior behavior before #1813 / 1.9.3 when using Timber::get_posts. This is now controllable by devs
- Add support for non-cookied comment awaiting moderation message #1954 (thanks @codeclarified)
- Avoids a potential WSOD when incorrectly specifying template filenames #1984 (thanks @aj-adl)
>>>>>>> c67d3e1b

**Changes for Theme Developers**
- You can use WordPress's behavior of `get_posts` (versus `WP_Query`) via a filter. By default, Timber uses the behaviors of WP_Query in Timber's queries #1989 (thanks @palmiak) 
- If you run into problems with unknown `Twig_SimpleFilter` or unknown `Twig_Filter` classes, you can use `Timber\Twig_Filter` instead.


= 1.9.4 =

**Fixes and improvements**
- Fixes a bug introduced in #1813 that was watching for the query param of `supress_filters` (instead of the correct spelling: `suppress_filters`)

= 1.9.3 =

**Changes for Theme Developers**
- Fixed `Timber::get_posts` so that its default query parameters mirror WordPress's `get_posts` #1812 (thanks @bartvanraaij)

= 1.9.2 =

**Changes for Theme Developers**
- You can use `Timber::context()` as an alias for `Timber::get_context()`. It's prettier, it also will prep you for Timber 2.0 where `Timber::get_context()` is deprecated #1938

**Fixes and improvements**
- Integration of newest version of Upstatement/Routes which uses (newest) version 1.2.0 of AltoRouter #1946 (thanks @seanstickle)

= 1.9.1 =

**Changes for Theme Developers**
- You can now pass params to `{{ user.avatar }}` such as `{{ user.avatar({size: 128}) }}` #1730 (thanks @palmiak)

**Fixes and improvements**
- Fix for PHP 7.3 compatibility #1915 (thanks @palmiak)
- Fix for URLHelper::is_external for URLs without protocol #1924 (thanks @hacknug)

= 1.9.0 =
Timber now requires PHP 5.6 or greater. While Timber may work on PHP 5.5 and older versions; support will no longer be maintained in future versions.

**Changes for Theme Developers**
- Adds support for roles on the user object. Example: `{{ post.author.roles }}` which returns an array of roles #1898 (thanks @palmiak)
- Adds support for capabilities on the user object. Example: `{{post.author.can("moderate_comments")}}` which returns true or false #1898 (thanks @palmiak)

**Fixes and improvements**
* Fix an error with handling args for nav menus #1865 (thanks @palmiak)
* Allowed tags won't be stripped when automatically generating an excerpt #1886 (thanks @davefx)
* Fix for JPG/WEBP conversion for some older PHP installs #1854

= 1.8.4 =
**Fixes and improvements**
* Resolve potential pagination issue #1642 (thanks @gchtr)

= 1.8.3 =
**Fixes and improvements**
* Hotfix for PHP versions 5.5 and 5.4

= 1.8.2 =
**Changes for Theme Developers**
- You can now change the query parameters that are used when getting a post’s terms through `$post->terms()`. #1802
- New attributes for responsive images `post.thumbnail.srcset` and `post.thumbnail.sizes` #1819 (thanks @maxxwv)

**Fixes and improvements**
- Using WordPress's `wp_check_filetype_and_ext` for the mime_type mess #1843 (thanks @gchtr)
- Fixed how some previewed data (when looking at an unsaved post from the admin) is handled so that parenting relationships match what happens when published #1752
- Timber\Menu now respects modifications sent through WP's `wp_nav_menu_objects` filter #1814 (thanks @pascalknecht)

= 1.8.1 =
**Fixes and improvements**
- Fixed how mime_type was figured out in some PHP installs #1798

= 1.8.0 =
**Changes for Theme Developers**
- Webp is now supported as a conversion format ( `{{ post.thumbnail.src | towebp }}` ) @mhz-tamb @pascalknecht #1638 #1777 #1780
- Timber now recognizes that SVGs shouldn't be resized as if they are rasters (for retina, etc.) @palmiak #1726 #1736

**Fixes and improvements**
- Clean-up on i18n function calls @drzraf #1753
- Fixed some odd port handling @pascalknecht  #1760
- Fixed how terms are retrived through a post @shvlv #1729

= 1.7.1 =
**Fixes and improvements**
- Fixes issues previewing custom fields with ACF #1712
- Fixes some edge cases with Menu Item classes #1709
- Improved efficiency of Post class instantiation #1660

= 1.7.0 =
**Fixes and improvements**
- Fixed some issues with animated gif resizing when Imagick isn't available #1653
- Fixed incorrect reporting of depth level in some comments #1648
- Fixed issues with preview permissions #1607
- Fixed issue with image resize in some WPML setups #1625
- Fixes compatibility issues with Twig 2.4 (and later) #1641


= 1.6.0 =
**Changes for Theme Developers**
- You can now easily access all of a MenuItem's master object properties through `{{ item.master_object }}` What's a master object? It's when a Menu Item has been created directly from a Post or Term in the WP Admin #1577 #1572
- Enabled methods for getting media from posts, you can now do `{{ post.video }}`, `{{ post.audio }}` and `{{ post.gallery }}` to retrieve media include in the body of a post #1583 (thanks @marciojc)
- You can now get ACF's field object data: `{{ post.field_object('my_field').key }}` #1597 #1599 (thanks @palmiak)
- You can use the `|filter` filter on arrays to return items like so:
```
{% for post in posts|filter('my-slug') %}
    {{ post.title }}
{% endfor %}
```
by default it looks for slugs, but you can also get into particular fields:
```
{% for post in posts|filter({post_title: "Cheese", post_content:"Method Man"}) %}
    {{ post.title }}
{% endfor %}
```
... this will return posts that match both parameters. #1594 thanks @pablo-sg-pacheco

= 1.5.2 =

**Fixes and improvements**
- Fixed a bug where multi-level menus weren't receiving proper data

= 1.5.1 =

**Fixes and improvements**
- Transparent PNGs now work with letterboxing #1554 (thanks @nlemoine)

**Changes for Theme Developers**
- You can now interact with Terms in Twig the same as PHP (ex: `{% set term = Term(34, "arts") %}`). The second arg will default to a subclass of Timber\Term if it exists #1159 (@jarednova)
- You can now get {{ theme.version }} to get the theme version! #1555 (thanks @herrschuessler)

= 1.5.0 =

**Fixes and improvements**
- `home_url` value is now cached, performance win for polylang! #1507 (thanks @oxyc)
- Post::$css_class is only fetched if requested #1522 (thanks @ruscon)
- Improved flexibility of PostCollection to be filterable #1544 (thanks @gchtr)
- More test coverage

**Changes for Theme Developers**
- None! But the above fixes have significant changes in the code which necessitated the ".x" version jump

= 1.4.1 =

**Fixes and improvements**
- Fix for WPML URLs in some situations #1513 (thanks @ChrisManganaro)
- Fix for PHP 5.5 issue with some URLs #1518 (thanks @danFWD)

= 1.4.0 =

**Fixes and Improvements**
- Improve GIF resize performance #1495 (thanks @ahallais)
- Fix for get_host which could generate an unnecessary warning #1490 (thanks @ahallais)

**Changes for Theme Developers**
- Improve loader performance and logic #1476 #1489 #1491 (thanks @heino). This introduces potential changes if you were loading templates in a non-standard way and with multiple sources (ex: from a theme and plugin directory). Non-existing templates are no longer passed all the way to Twig’s `render()`, which currently generates an exception.

= 1.3.4 =
* Fix for Twig 2.0 compatibility issue #1464 (thanks @luism-s)

= 1.3.3 =
* Fix for HTTPs issues with images

= 1.3.2 =
* Fix for image bug with WPML and Roots/Bedrock active #1445 (thanks @njbarrett)
* Fix for some HTTPs issues #1448 (thanks @baldursson)
* Improved docs! #1441 (thanks @gchtr)
* Allow ACF to convert single WP_Post objects to Timber Posts #1439 (thanks @luism-s)

= 1.3.1 =
* Fix for Timber::get_widgets with Twig 2.0 #1422 (thanks @gchtr)
* Fix for WPML Menus #1414 (thanks @mikeyb31)
* Fix for WPCLI integration #1429 #1430 (thanks @vyarmolenko)
* Fix for image format processing #1421 (thanks @mgussekloo)

= 1.3.0 =
* Default $context object now returns a PostQuery for $context['posts'] this is cool because you can use `{{ posts.pagination }}` in your Twig templates without any further PHP work (thanks @lggorman)
* Timber\Images with PDFs and other content types now return the file instead of null # (thanks @hoandang)
* Timber\Comments now support different comment types #1364 (thanks @yantei)
* Timber\Comments {{ comment.content }} now returns processed comment with `<p>` tags
* Fix for HTTP error when uploading media files in Windows #1346 (thanks Matias Griese)
* Fix for image resizing on alternative WP setups (thanks @gillesgoetsch)
* Exposing a function to global Twig scope through Timber\FunctionWrapper is deprecated, the preferred method to do this is through a Twig template like `{{ function('my_cool_function', 'my_argument') }}` (thanks @gchtr)
* Fixed issues with use of Twig 2.0 (#1370)
* Fixed up some things with Timber/Archives and getting post_count #1376
* Don't let Timber fail when converting TIFFs or other weird file types, instead return the passed value w/o modifying #1383
* Updated `FunctionWrapper` with appropriate warnings and Twig 2.0 compatibility (thank you thank you @gchtr)
Misc fixes to documentation

= 1.2.4 =
* Fixed regression from S3 handling #1330 (@gchtr)

= 1.2.3 =
* Fixed a potential XSS security issue
* Fixed handling of images stored on S3

= 1.2.2 =
* A bunch of fixes to how images in themes are handled #1317 #1293 (@jarednova)
* Fixed filter for avatar images in comments #1310 (@xavivars)
* Upgrades to PHPUnit and testing suite (@jarednova)

= 1.2.1 =
* Cleaned-up theme handling #1281 (thanks @xavivars)
* Refactor of Pagination #1284 (thanks again @xavivars)
* Fixed an error in Admin #1285 (thanks @alexanderanberg)
* Fixed an issue with User->id #1283 (thanks @drumba)

= 1.2.0 =
* Fixed issues with WordPress 4.7
* Introduced Timber\CommentThread object

= 1.1.12 =
* Fixed Twig issue with deprecation #1265 (thanks @codesman)!
* Cleaned-up the warnings for WP.org users and disabled easy updates for major/milestone versions 331314d9aaf90a52ff1c5a213656b8c02a27c60e

= 1.1.11 =
* Improved flexibility for public query_vars #1250 (thanks @xavivars)
* Children should inehrit publish state #1255 (thanks @motia)
* Pages are sorted by their menu order instead of publish order #1251 (thanks @forgandenny)
* Fixes to object caching #1259

= 1.1.10 =
* Added support for Co-Authors Plus Guest Authors #1239 (thanks @motia)
* Fix for Yoast SEO with multisite #1244 (thanks @alexandernanberg)
* Fixes issues with basedir restrictions that arose in Timber 1.1.9 #1245

= 1.1.9 =
* Timber now retrieves native term meta info #824
* Added site icon support in Theme #1210
* Fixes to menu getting by slug #1237 (thanks @motia)
* Fix to off-site image URLs! #1234 (thanks @njbarrett)
* Fix inconsistency with Post::get_terms #1222 (thanks @haroldangenent)

= 1.1.8 =
* Fixed image generation when images are updated/deleted by WordPress (thanks @dudewithamood)

= 1.1.7.1 =
* Quick fix for backwards compatibility in some situations

= 1.1.7 =
* A new PostQuery object that comes _with_ pagination (thanks @lggorman).
* You can pass an array of post types to `post.children()` (thanks @njbarrett)

= 1.1.6 =
* Kill those transients! Timber now wipes expired ones away 9a5851bf36110dcb399e277d51230f1addb0c53c
* Fixed a warning that was annoying and nobody liked and didn't have any friends c53b4c832cfced01157f8196688468ad3318d3fb

= 1.1.5 =
* Removed change for custom loaders due to incompatability with Gantry

= 1.1.4 =
* Native support for Co-Authors Plus! just use `{{ post.authors }}` 939331e282fd54bf3e210645964504304f2b071b
* New filter to enable PW propmpt for PW protected posts (`timber/post/content/show_password_form_for_protected`) 0f9b20ec90b34059634c25bc27671875c18f8fcb
* New filter for custom loaders (`timber/loader/custom`) (thanks @tnottu!) 9097984a7c3df23068056d7835465e0690338567
* Fixed some updating bugs with 4.6 (thanks @daronspence) 16b8bd71571be71b298e6306abe2cd4b95d8c9e8
* You can now count Query results (thanks Evan Mattson) 141624a0ac18d9dcce62a2a681134009a2b79814

= 1.1.3 =
* New escapers! (thanks @matgargano) c7e8ed34da6fcd13bdc9005c04045f3a6b33595b
* Fix to how categories work in Timber::get_posts 49f6007db3f829097f82ed41d389dd39053fb84a
* Fix to usage of class maps in Timber::get_posts (thanks @vilpersson) b1387e443850aa021a0a70203bc20d238d4b21cb
* Added Post::password_required method (thanks @marclarr) 2e685ce3d05c50e879817e51256202e032e77122
* You can filter the link markup for Post::get_preview (thanks @LiljebergXYZ) b8100d7f2601b4da40bcc0a873c071b6ecf267f1

= 1.1.2 =
* Fix to how post IDs are retrieved (thanks @lggorman) 798acd90ee603de2d009828127bdeaab503beb10
* Fixes to pagination in search (@jarednova) 1d1ab67f124b02d8c60646f7b133abdf68cedc38
* Fixes to hooks for Timber Debug Bar (@jarednova) 82a914ec0be5be1011a15c1584c2c8e2999f1c1c

= 1.1.1 =
* Fixed 301 redirects for pagination (thanks @xavivars)
* Added new escaping filter options for `|e('wp_kses_post')` and `|e('esc_url')`(thanks @matgargano)
* Fixed pagination warning (thanks @nikola3244)
* More test coverage
* Fixed issue with archive limits (@jarednova)

= 1.1.0 =
* Fixed how Timber loads with Composer (thanks @connorjburton and @mrgrain)
* Updated docs! (thanks @lggorman and @kateboudreau)
* Fixed ImageHelper paths (thanks @TuureKaunisto)
* Added new filters for render (thanks @johnbillion)
* Fixed issue with timestamp conversion (thanks @thedamon)
* Fixed localization bugs (thanks @FlyingDR)

= 1.0.5 =
* Restored prior `{{ post.type }}` behavior for existing custom fields (@jarednova) 6c9574912e526b8589eb134b79820c7e239a1dda
* Fixed errors in PHP 7 (@FlyingDR) 48ba0fc125c2d19eeb0de0a895a83a9d3bb5a398
* Misc bug fixes and upkeep (@connorjburton + @jarednova)

= 1.0.4 =
* New method for `{{ post.type }}` this makes it easy to access things like `{{post.type.labels.name}}` right in Twig https://github.com/timber/timber/pull/1003
* New method for `{{ post.preview }}` which makes it easy to customize like `{{post.preview.length(50).read_more("Keep Reading").end('........')}}` https://github.com/timber/timber/pull/1015
* Added `Timber::get_term` (thanks @connorjburton!) 58fe671757b30a8eb9de2589bbb817448662e121
* Fix for revision issue (thanks @dknoben!) 70de6640c68a1321394aaa95202dea70e0755664
* Fix for issue with uppercase file extensions (thanks @connorjburton) 5632359329894d1b95cd643470950d319628f4c6
* Better handling for gifs (thanks @connorjburton) 91c40b852c056e0f096345d976767f2e5e993ce9
* Fix on some old class names in there (thanks @mrgrain) 63fe60ba18c6fce5d545983334af3f752c7c2755
* Pagination with post counts (thanks @lggorman) 2bcacbe50c90c7936da61d29238e3b52910a3ff9
* Remove `Timber::get_pids` (@jarednova) 4278d11d25aaca0d60cbde32c32783dc0effac6b
* Fixed deprecation in Twig (thanks @simonmilz) 6c80f1d5fd48b8fcbd335f6c8e9c6fed1b008e26
* Handle ACF image arrays (thanks @connorjburton) 039be5d880fa7f9c9763f4ebd6c40863f4820e0a

= 1.0.3 =
* Hot fix for PHP 5.3 error

= 1.0.2 =
* Fixed possible infinite loop with Timber::get_context (thanks @connorjburton) 376928d59dd5f2dd2f389c61217530ba54e40b24
* Removed bug in Term (thanks @Jmayhak) a5e3c30b9eb12acea06bc914cd6b3673ead06012
* {{ user.avatar }} now returns an Image object (thanks @connorjburton) 51dd7329aee6212490daee5742280286e221f2e8
* Attention Comment Form fans! {{ post.comment_form }} now gives you a friggin' comment form 9009ac12536a0199a1bb071ac41b2e91152bef4d
* Helper\comment_form also gives you a comment form. 9009ac12536a0199a1bb071ac41b2e91152bef4d

= 1.0.1 =
* {{ user.avatar }} property is now available (thanks @connorjburton) d21eb85
* #947: Fix to pagination base (thanks @matsrietdijk) 270d7c2
* Fix to some namespacing issues (thanks @connorjburton) 0a8346a
* #958: Call the_post action to help other plugins (thanks @felthy) 4442703
* #976: Fixed problem with static declaration (@jarednova) c888606
* #978: Bug with arrays for post types (thanks @connorjburton) 571f6f8

= 1.0.0 =
* Added `{{ user }}` object to context
* Exposed translation functions
* Added better error reporting/warnings
* Fixed some things with function wrapper
* Timber is now namespaced, big big thanks to @connorjburton
* Cleanup of spacing
* Removed deprecated functions, added warning for key functions
* Updated version numbers and build script (@jarednova) 81a281e
* Corrected Routes -> /Routes which threw a fatal error (@jarednova) 26b6585

= 0.22.6 =
* New {{request}} object for post/get variables (thanks @connorjburton) #856
* New crop positions (thanks @salaros) #861
* Bug Fixes

* Fix to "next" in pagination (thanks @connorjburton) #900
* Fix to issue with tojpg filter's images not being deleted (thanks @connorjburton) #897
* `{{post.parent.children}}` used to return unpublished posts due to underlying behavior in WordPress, it now only returns published posts (thanks @connorjburton) #883

= 0.22.5 =
* Fixed errors in tests (thanks @lggorman)
* Fixed error in comments_link (thanks @tehlivi)

= 0.22.4 =
* Fixed [bug](https://github.com/timber/timber/issues/785) in get_calling_script file (thanks @gwagroves)
* Added tons of new tests and docs (thanks @lggorman and @jarednova)

= 0.22.3 =
* Fix to comment threadding (thanks @josephbergdoll)
* Fixed-up conditional for when comments are being moderated (thanks @lggorman)
* Fixed hooks for when attachments are deleted (thanks @lgaechter)
* Added a new filter for `list` (thanks @lggorman)

= 0.22.2 =
* New .time method for TimberPost and TimberComment (thanks @lggorman)
* Added support for WordPress's quality filter when resizing (thanks @t-wright)
* Added support for animated gifs

= 0.22.1 =
* Added better support for [post.get_terms](https://github.com/timber/timber/pull/737) (thanks @aaemnnosttv)
* Fix for issue with ACF date field (thanks @rpkoller)
* Fix for resizing jpEgs (thanks @eaton)

= 0.22.0 =
* Added fetch method to Timber (thanks @xavivars and @erik-landvall)
* Added a total to the pagination data array (thanks @lggorman)
* Threaded comments get some love! (thanks @josephbergdoll)
* A fix to date parsing when handling numeric timestamps (thanks @xavivars)

= 0.21.10 =
* Removed deprecated twitterify function
* Much more docs (and deprecation docs)
* Fixed issues with using constants (thanks @xavivars)

= 0.21.9 =
* Much much much more inline docs
* Fix to TimberComment::approved()
* HHVM support confirmed (it always worked, but now the tests prove it)
* Fixes to multisite handling of themes
* Fix to comments pagination (thanks @newkind)

= 0.21.8 =
* Fixes to things in docs
* Added ID to timber/image/src filter (thanks @aaronhippie)
* Fixed edgecase with HTTP_HOST vs SERVER_NAME (thanks @maketimetodesign)

= 0.21.7 =
* Fix for Image src in some situtations

= 0.21.6 =
* Fix for TimberMenu visiblility
* Fix for TimberComment visibility

= 0.21.5 =
* Patch for method property visibility in TimberPost

= 0.21.4 =
* Fixed issue with multisite variables
* Fixed issue with string conversion on function output

= 0.21.3 =
* Fixed issues with static post pages
* Fixed issues with front pages with static pages

= 0.21.2 =
* Fixed GIF handling (thanks @josephbergdoll and @jarednova)
* Improved handling of diff't image sizes
* Timber Archives are now tested and much improved (thanks @KLVTZ)
* Image fixing (thanks @marciojcoelho)
* More tests and improving coverage to 77%

= 0.21.1 =
* Fixed capitalization problem for WP.org version

= 0.21.0 =
* Routes is now its own independent repo
* Timber Starter Theme is now its own independent repo
* Improved loading of files (thanks @mgmartel)
* Fixed some errors with TimberImages (thanks @imranismail)

= 0.20.10 =
* Resolved lingering composer issues (thanks @austinpray, @lucasmichot)
* You can now access `{{comment.status}}` when working with comments (thanks @simonmilz)
* Better support for alternate setups with uploads directory (thanks @xavierpriour)
* Major clean-up of image-handling classes (thanks @xavierpriour)
* Starter theme now follows WP coding standards (thanks @kuus)
* A slew of other bugs and clean-up (thanks @JeyKeu, @quinn and @jaredNova)

= 0.20.9 =
* Twig goes from 1.6.2 to 1.6.3 (thanks @fabpot)
* Some clean-up items on Menus (thanks @oskarrough)
* Simplified composer installation (thanks @lucasmichot)

= 0.20.8 =
* Fixed some Twig deprecation (thanks @alexlrobertson)
* Support for {{img.src|retina}} filter (@jarednova)

= 0.20.7 =
* Cleaned-up logic for {{post.next}} and {{post.prev}} (thanks @alexlrobertson)
* Simplifiying internals of TimberCore, TimberPost (thanks @alexlrobertson)
* Initialization of variables from stolen WP functions (thanks @alexlrobertson)
* Fixed Twitter API call (thanks @asecondwill)
* Matched TimberMenu fallback behavior to grab pages_men (@jaredNova)
* Fixed a bug with the_title filter (thanks @kuus)
* Fixed weird conflicts when ACF names match methods (@jaredNova)
* Added a filter for timber_output (thanks @aristath)
* Fix for galleries showing only 5 images (thanks @IJMacD)

= 0.20.6 =
* Fixed some resulting bugs from numberposts vs. posts_per_page change as relates to galleries (thanks @IJMacD)
* Fixed issue with author.php in starter theme (thanks @dmtroyer)
* Added some sanity checks when menus are missing (thanks @jaredNova)
* New tests, yay!

= 0.20.5 =
* Fixed issue with sticky posts being included when just feeding an array of ids
* Fix for pagination links with search terms (thanks @matthewsoares)

= 0.20.4 =
* Fixed issue with Timber::get_posts and Timber::query_posts using numberposts in args

= 0.20.3 =
* Fixed some issues with linking to menu items with a hash

= 0.20.2 =
* Change default response code on load_view to be 200
* Fixed error with relpath and subdomains (thanks @jnweaver)
* Various bug fixes (thanks @andyford, @discern)

= 0.20.1 =
* Hotfix to ensure non-exitent properties don't throw exception (thanks @kylehotchkiss)

= 0.20.0 =
* Iterators! You can now get data using query_posts which hooks into WP loop. Methods like get_the_title() now work (big thanks to @mgmartel)
* Fixed img_to_jpg issue with alternate WP setups (@thetmkay)
* Fixed issue with links in TimberMenuItem
* post.date now supports a DateTime object (@aduth)
* removal of long-since deprecated functions
* Massive code clean-up and bug fixes (@jaredNova, @mgmartel)

= 0.19.2 =
* Fixed issue with {{post.author.name}}
* Bug fixes and code organization (@hsz, @jaredNova)

= 0.19.1 =
* Removed .git folder hiding in php-router
* Added support for WooCommerce and other plugins in starter theme (thanks @jamesagreenleaf)
* Starter theme now based on OO-style TimberSite convention
* You can not get the modified_author (thanks @jamesagreenleaf)
* ...oh and the modified date (thanks @jamesagreenleaf)
* Code clean-up like mad (thanks @hsz)
* Fixed bug when calling Timber::get_posts in loop (thanks @jamesagreenleaf)

= 0.19.0 =
* Reorganized dependencies into /vendor directories based on composer (thanks @mgmartel, @rarst, @bryanaka)
* Fixed issues with image library deletion (thanks @thetmkay)
* Fixed issues with sidebar output

= 0.18.1 =
* Dates now use date_i18n filter (thanks @jamesagreenleaf)
* The twig |date filter now defaults to your WP Admin settings (thanks @jamesagreenleaf)
* You can send Timber::$dirname an array to specify multiple locations of twig files within a theme
* Load views from anywhere on the server (thanks @th3fallen)
* Load twig files from anywhere on the server using an absolute path
* Use another version of Twig if you have it loaded (thanks @ButlerPCnet)
* more tests!

= 0.18.0 =
* BREAKING CHANGE ALERT wp_title no longer appends bloginfo('name') to end of string (thanks @aduth)
* BREAKING CHANGE ALERT get_preview now respects <!-- more --> tag (thanks @jnweaver)
* TimberHelper::transient is more reliable (thanks @mgmartel)
* Secure urls in TimberImage if current page is served over SSL (thanks @mgmartel)
* Re-wrote most of letterboxing functionality
* Re-organized Helper functions

= 0.17.2 =
* TimberPost::children() now sorts by menu_order, title as WordPress core does (thanks @aduth)
* Fixed an occaisonal warning (thanks @matthewsoares)
* TimberImage::alt() now returns your image's alt tag info from WordPress (thanks @jnweaver)
* In the router, non-404 headers are forced asap (thanks @mgmartel)
* Router now accepts + signs in paths

= 0.17.1 =
* Hotfix on timber-admin error

= 0.17.0 =
* Now you can resize/crop images with positional preferences, thanks @mmikkel. Here are the docs: https://github.com/timber/timber/wiki/TimberImage#resize
* Removed the Timber Starter Guide from the admin, a link to the GitHub wiki suffices.

= 0.16.8 =
* You can now retrieve prev/next posts within the same category (post.next('category').title, etc.). (thanks @slimndap)
* Fixed issue with letterboxing images when WP is installed in a subdirectory ( @wesrice)
* Fix for images stored inside custom content path (@mmikkel)
* Cleaned-up some things in Timber Starter theme (@southernfriedbb, @jarednova)


= 0.16.7 =
* Fixed issue with image heights on external images (thanks @AndrewDuthie)
* Added new filter for timber_compile_result (thanks @parisholley)
* Other minor fixes (@jarednova)

= 0.16.6 =
* Router plays nice with installs in subdirectories (thanks @TerminalPixel)
* ACF Timber now initializes on Init (thanks @Zerek)
* Composer is updated (thanks @Rarst)
* $autoescape bug fixed (thanks @ParisHolley)
* You can now select a term ID from a specific taxonomy (thanks @mgmartel)
* added stripshortcodes filter
* TimberMenuItems now have is_external method
* Other misc bugs

= 0.16.5 =
* print_a lives! added methods for TimberPost
* quick fix on TimberPost::content which was generating warning

= 0.16.4 =
* Fixed a few things on image handling
* Updated to Twig 1.15 (thanks @fabpot)
* Added wp_link_pages as TimberPost::pagination
* New filter to help with template selection (thanks @zlove)

= 0.16.3 =
* Added width, height and aspect methods for TimberImages
* Timber::pagination can now accept a single integer as the overall "size" argument (for the total number of pages that get shown)
* TimberPost->class (usage: `<article class="{{post.class}}"`>) will now show you the products of post_class
* Sanity checks for ACF (thanks @parisholley)
* Fixed bug in TimberPost::prev and TimberPost::next that could return draft posts (thanks @slimndap)
* Fixed bug with extra ellipsis in some previews (thanks @parisholley)

= 0.16.2 =
* Added has_term to TimberPost
* Extra checks to make sure redirected links don't get 404 body class
* Misc bugs

= 0.16.1 =
* Bug fix on ugly permalinks for pagination
* Fixed issue where posts retrieved via an array of IDs was truncated at the default post count
* Fixed issue where loading terms from multi taxonomies (thanks @WL-hohoho)
* Added support for post_class on TimberPost (thanks @slimndap)
* new `array` filter to convert single-values into array in twig
* Cleaned-up and added translation support to `time_ago` filter (thanks @WL-hohoho)

= 0.16.0 =
* TimberTheme is now available in default context as .theme
* Post meta now respects arrays (watch out for some possible compatiblity issues here)
* Template loads now work for parent/child themes in Windows (thanks @matthewsoares)
* Better method for removing 404 body class on manual redirects (thanks @mgmartel)

= 0.15.5 =
* Post formats: {{post.format}} !

= 0.15.4 =
* More improvements to filters to support external integration with Pods and other WP frameworks
* Fixed bug on date internationalization (thanks @slimndap)
* Fixed bug on using existing image sizes (thanks @matthewsoares)
* Fixed bug on homeurl vs siteurl (thanks @ciarand)
* Added a cache lock to the TimberHelper::transient method
* Added an in-development version of a TimberArchives object

= 0.15.3 =
* Upgrayedd to Twig 1.14.2
* Added composer integration
* Bunch of new tests
* Comments now support gravatrs (thanks @asecondwill)
* Moved ACF integration into its own file. It now interacts via hooks instead of in-line
* A few misc. bugs and extra sanity checks

= 0.15.2 =
* TimberImages now support alternate sizes

= 0.15.1 =
* Fix on revered prev/next post links

= 0.15.0 =
* Cacheing!!!
* Cacheing!!
* Cacheing!!!! Timber::render('mytemplate.twig', $data, $expires_time_in_secs);
* Timber::render now automatically echos. Don't want it to? See below...
* New Timber::compile method which _doesn't_ automatically echo. (Same args as Timber::render)
* Added post.get_next / post.get_prev for TimberPosts
* Fixed a thing to make get_preview easier when you want to omit the 'Read More' link
* Read the [Full Release Notes](https://github.com/timber/timber/releases/tag/0.15.0)

= 0.14.1 =
* Added hooks to play nicely with Timber Debug Bar
* Fixed-up Timber Term aliases, link, path, etc.
* Add DB queries now get properly prepared
* Supports custom author permalinks
* Simplified TimberPost processing; shaved some processing time off

= 0.14.0 =
* More flexiblity for custom routes (thanks @mgmartel)
* Added filters for core objects (TimberPost and TimberTerm). This greatly helps when you need to have retrived custom fields or repeaters interprted as posts or terms
* Renamed "WPHelper" to more namespace-friendly "TimberHelper"
* Added function_wrapper helper to execute functions where they are placed in the template as opposed to when they are generated (@mgmartel)
* You can now have custom fields processed via post.get_field('my_custom_field'). This is a huge help for using things like Advanced Custom Fields' repeater.
* Performance improvements

= 0.13.5 =
* Added comprehensive support for actions and filters (thanks @mgmartel)
* Rewrote routing to template to be 100% harmonious with WordPress (thanks again @mgmartel)
* Fix to some pagination errors when using a custom rewrite on a taxonomy (thanks to @kylehotchkiss)
* Fixed issue with stripping the ellipses on a preview (thanks to @bryanscode)
* Functions now work more logically, example: {{function('my_special_function', 'arg1')}}

= 0.13.0 =
* TimberMenuItems now get the WP classes you've come to know and love (.current-menu-item, etc.)
* More test coverage for images
* Resizing external images converts the URL into a md5 hash
* Removed a dangerous backtrace that could overload errorlog
* Some object caching on TimberPost->get_terms to improve performance

= 0.12.2 =
* TimberMenus now contain metadata 'bout the menu (thanks @bryanaka)
* Fixed issue with Windows servers (thanks @kzykhys)
* Resizing external images now incl. the full URL to avoid conflicts
* Fixed pagination oddity
* Some code cleanup stuff.

= 0.12.1 =
* A few fixes that catch issues with absolute vs. relative URLs in resize

= 0.12.0 =
* Pagination is re-factored to be more intuitive, and well, better.
* Resize is also re-factored to respect absolute vs. relative URLs
* Got rid of lots of old, bogus code.

= 0.11.0 =
* fixed load order of views so files inside of the child theme have priority over the parent theme.
* comment ordering respects the default set in WordPress
* added getting started screen
* misc bug fixes
* removed lots of old garbage, simplified file organization
* contributors for this release: @ysurian, @thisislawatts, @punkshui and @paulwilde

= 0.10.7 =
* more normalization of menus, users
* fixed bug in post.get_content (thanks @paulwilde)
* fixed bug in way menu items with children got their children (thanks @EloB)

= 0.10.6 =
* more normalization of comments
* Lots of cleanup of starter theme

= 0.10.5 =
* added theme URI to universal context

= 0.10.4 =
* Lots of code cleanup thanks to [Jakub](http://github.com/hsz)
* Added new function for bloginfo
* You can now hook into timber_context to filter the $context object
* Added Timber::get_terms to retrieve lists of your blog's terms
* Added better support for translation
* Added filter for executing a function, ie {{'my_theme_function'|filter}}

= 0.10.3 =
* Corrected error with sidebar retrieval
* language_attributes are now available as part of Timber::get_context(); payload.
* Upgraded to Twig 1.13.1

= 0.10.2 =
* added more aliases for easier coding (post.thumbnail instead of post.get_thumbnail, etc.)
* Garbage removal

= 0.10.1 =
* load_template for routing can now accept a query argument
* load_template will wait to load a template so that 'init' actions can fire.
* way more inline documentation
* print_a now includes the output of (most) methods in addition to properties.
* added lots of aliases so that things like .author will work the same as .get_author

== Screenshots ==

1. This what a normal WordPress PHP file looks like
2. With Timber, you write Twig files that are super-clear and HTML-centric.

== Installation ==

1. Activate the plugin through the 'Plugins' menu in WordPress
2. For an example, try modifying your `home.php` or `index.php` with something like this:

`
$context = array();
$context['message'] = 'Hello Timber!';
Timber::render( 'welcome.twig', $context );
`

Then create a subdirectory called `views` in your theme folder. Then create a file `views/welcome.twig` with these contents:

`
<div class="welcome">
    <h3>{{ message }}</h3>
</div>
`

When you visit this page, you'll see both the data from PHP come through as you've marked it up. For more, continue with the official [Getting Started Guide](https://timber.github.io/docs/getting-started/)

== Support ==

Please post on [StackOverflow under the "Timber" tag](http://stackoverflow.com/questions/tagged/timber). Please use GitHub issues only for specific bugs, feature requests and other types of issues.

== Frequently Asked Questions ==

= Can it be used in an existing theme? =
You bet! Watch these **[Video Tutorials](https://timber.github.io/docs/getting-started/video-tutorials/)** to see how.

= Is it used in production? =
Tens of thousands of sites now use Timber. You can check some of them out in the **[Showcase](http://upstatement.com/timber/#showcase)**.

= Doesn't this all make WordPress harder since there’s more to learn? =
Does jQuery make JavaScript harder? Yes, it’s an extra piece to learn — but it super-charges your ability to write unencumbered JavaScript (and prevents you from having to learn lots of the messy internals). If your answer is "jQuery sucks and everyone should learn how to write vanilla JavaScript or they’re rotten stupid people," this tool isn’t for you.

= Oh, Timber is simple code so it’s for making simple themes =
Whatever. It simplifies the silly stuff so that you can focus on building more complicated sites and apps. jQuery simplifies Javascript, but you can still use the full range of JavaScript’s abilities.

= Will you support it? =
At [Upstatement](https://upstatement.com) we’re using it in dozens of sites (and many more planned) -- thousands of other developers are using it too. This isn’t going anywhere. Twig is the chosen language for other PHP platforms like Symfony, Drupal 8 and Craft.<|MERGE_RESOLUTION|>--- conflicted
+++ resolved
@@ -31,21 +31,18 @@
 = Develop (next release) =
 
 **Fixes and improvements**
+- Fix to menu items getting incorrect classes in WPML and others #1974
 
 **Changes for Theme Developers**
 
 
 = 1.9.5 =
+
 **Fixes and improvements**
 - Updated to most current version of Twig.
-<<<<<<< HEAD
-- Fix to menu items getting incorrect classes in WPML and others #1974
-- You can use WordPress's behavior of `get_posts` (versus `WP_Query`) in Timber's queries #1989 (thanks @palmiak) 
-=======
-- This restores the prior behavior before #1813 / 1.9.3 when using Timber::get_posts. This is now controllable by devs
+- Restore the prior behavior before #1813 / 1.9.3 when using Timber::get_posts. This is now controllable by devs via a filter #1989 (thanks @palmiak)
 - Add support for non-cookied comment awaiting moderation message #1954 (thanks @codeclarified)
 - Avoids a potential WSOD when incorrectly specifying template filenames #1984 (thanks @aj-adl)
->>>>>>> c67d3e1b
 
 **Changes for Theme Developers**
 - You can use WordPress's behavior of `get_posts` (versus `WP_Query`) via a filter. By default, Timber uses the behaviors of WP_Query in Timber's queries #1989 (thanks @palmiak) 
