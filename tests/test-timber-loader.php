<?php

	class TestTimberLoader extends Timber_UnitTestCase {

		function testTwigLoaderFilter() {
		    $php_unit = $this;
		    add_filter('timber/loader/loader', function ($loader) use ($php_unit) {
		        $php_unit->assertInstanceOf('Twig_LoaderInterface', $loader);
		        return $loader;
		    });
		    $str = Timber::compile('assets/single.twig', array());
		}
				
		function testBogusTemplate() {
			$str = Timber::compile('assets/darkhelmet.twig');
			$this->assertFalse($str);
		}

		function testBogusTemplates() {
			$str = Timber::compile( array('assets/barf.twig', 'assets/lonestar.twig') );
			$this->assertFalse($str);
		}

<<<<<<< HEAD
		/**
		 * @expectedDeprecated  add_filter( 'timber/loader/paths', ['path/to/my/templates'] ) in a non-associative array
		 */
=======
		function testWhitespaceTrimForTemplate(){
			$str = Timber::compile('assets/single.twig ', array());
			$this->assertEquals('I am single.twig', trim($str));
		}

>>>>>>> baaa1960
		function testTwigPathFilterAdded() {
			$php_unit = $this;
			add_filter('timber/loader/paths', function($paths) use ($php_unit) {
				$paths[] = __DIR__.'/october/';
				return $paths;
			});
			$str = Timber::compile('spooky.twig', array());
			$this->assertEquals('Boo!', $str);
		}

		function testUpdatedTwigPathFilterAdded() {
			$php_unit = $this;
			add_filter('timber/loader/paths', function($paths) use ($php_unit) {
				$paths[] = array( __DIR__ . '/october/' );
				return $paths;
			});
			$str = Timber::compile('spooky.twig', array());
			$this->assertEquals('Boo!', $str);
		}

		/**
		 * @expectedDeprecated  add_filter( 'timber/loader/paths', ['path/to/my/templates'] ) in a non-associative array
		 */
		function testTwigPathFilter() {
			$php_unit = $this;
			add_filter('timber/loader/paths', function($paths) use ($php_unit) {
				$paths = call_user_func_array('array_merge', $paths);
				$count = count($paths);
				$php_unit->assertEquals(3, count($paths));
				$pos = array_search('/', $paths);
				unset($paths[$pos]);
				$php_unit->assertEquals(2, count($paths));
				return $paths;
			});
			$str = Timber::compile('assets/single.twig', array());
		}

		function testTwigLoadsFromChildTheme(){
			$this->_setupParentTheme();
			$this->_setupChildTheme();
			$this->assertFileExists(WP_CONTENT_DIR.'/themes/fake-child-theme/style.css');
			switch_theme('fake-child-theme');
			$child_theme = get_stylesheet_directory_uri();
			$this->assertEquals(WP_CONTENT_URL.'/themes/fake-child-theme', $child_theme);
			$context = array();
			$str = Timber::compile('single.twig', $context);
			$this->assertEquals('I am single.twig', trim($str));
		}

		static function _setupChildTheme(){
			$dest_dir = WP_CONTENT_DIR.'/themes/fake-child-theme';
			if (!file_exists($dest_dir)) {
    			mkdir($dest_dir, 0777, true);
			}
			if (!file_exists($dest_dir.'/views')) {
    			mkdir($dest_dir.'/views', 0777, true);
			}
			copy(__DIR__.'/assets/style.css', $dest_dir.'/style.css');
			copy(__DIR__.'/assets/single.twig', $dest_dir.'/views/single.twig');
		}

		static function _setupParentTheme(){
			$dest_dir = WP_CONTENT_DIR.'/themes/twentyfifteen';
			if (!file_exists($dest_dir.'/views')) {
    			mkdir($dest_dir.'/views', 0777, true);
			}
			copy(__DIR__.'/assets/single-parent.twig', $dest_dir.'/views/single.twig');
			copy(__DIR__.'/assets/single-parent.twig', $dest_dir.'/views/single-parent.twig');
		}

		function testTwigLoadsFromParentTheme(){
			$this->_setupParentTheme();
			$this->_setupChildTheme();
			switch_theme('fake-child-theme');
			$templates = array('single-parent.twig');
			$str = Timber::compile($templates, array());
			$this->assertEquals('I am single.twig in parent theme', trim($str));
		}

		function _setupRelativeViews(){
			if (!file_exists(__DIR__.'/views')) {
    			mkdir(__DIR__.'/views', 0777, true);
			}
			copy(__DIR__.'/assets/relative.twig', __DIR__.'/views/single.twig');
		}

		function _teardownRelativeViews(){
			if (file_exists(__DIR__.'/views/single.twig')){
				unlink(__DIR__.'/views/single.twig');
			}
			if (file_exists(__DIR__.'/views')) {
    			rmdir(__DIR__.'/views');
			}
		}

		function testTwigLoadsFromRelativeToScript(){
			$this->_setupRelativeViews();
			$str = Timber::compile('single.twig');
			$this->assertEquals('I am in the assets directory', trim($str));
			$this->_teardownRelativeViews();
		}

		function testTwigLoadsFromAbsolutePathOnServer(){
			$str = Timber::compile(__DIR__.'/assets/image-test.twig');
			$this->assertEquals('<img src="" />', trim($str));
		}

		function _testTwigLoadsFromAbsolutePathOnServerWithSecurityRestriction(){
			$str = Timber::compile('assets/single-foo.twig');
		}

		function testTwigLoadsFromAlternateDirName(){
			Timber::$dirname = array(\Timber\Loader::MAIN_NAMESPACE => array('foo', 'views'));
			if (!file_exists(get_template_directory().'/foo')) {
    			mkdir(get_template_directory().'/foo', 0777, true);
			}
			copy(__DIR__.'/assets/single-foo.twig', get_template_directory().'/foo/single-foo.twig');
			$str = Timber::compile('single-foo.twig');
			$this->assertEquals('I am single-foo', trim($str));
		}

		function testTwigLoadsFromAlternateDirNameWithoutNamespace(){
			Timber::$dirname = array(array('foo', 'views'));
			if (!file_exists(get_template_directory().'/foo')) {
    			mkdir(get_template_directory().'/foo', 0777, true);
			}
			copy(__DIR__.'/assets/single-foo.twig', get_template_directory().'/foo/single-foo.twig');
			$str = Timber::compile('single-foo.twig');
			$this->assertEquals('I am single-foo', trim($str));
		}

		function testTwigLoadsFromAlternateDirNameWithoutNamespaceAndSimpleArray(){
			Timber::$dirname = array('foo', 'views');
			if (!file_exists(get_template_directory().'/foo')) {
    			mkdir(get_template_directory().'/foo', 0777, true);
			}
			copy(__DIR__.'/assets/single-foo.twig', get_template_directory().'/foo/single-foo.twig');
			$str = Timber::compile('single-foo.twig');
			$this->assertEquals('I am single-foo', trim($str));
		}

		function testTwigLoadsFromLocation(){
			Timber::$locations = __DIR__.'/assets';
			$str = Timber::compile('thumb-test.twig');
			$this->assertEquals('<img src="" />', trim($str));
		}

		function testTwigLoadsFromLocationWithNamespace(){
			Timber::$locations = array( __DIR__.'/assets' => 'assets' );
			$str = Timber::compile('@assets/thumb-test.twig');
			$this->assertEquals('<img src="" />', trim($str));
		}

		function testTwigLoadsFromLocationWithNestedNamespace(){
			Timber::$locations = array( __DIR__.'/namespaced' => 'namespaced' );
			$str = Timber::compile('@namespaced/test-nested.twig');
			$this->assertEquals('This is a namespaced template.', trim($str));
		}

		function testTwigLoadsFromLocationWithAndWithoutNamespaces(){
			Timber::$locations = array( __DIR__.'/namespaced' => 'namespaced', __DIR__ . '/assets' );

			// Namespaced location
			$str = Timber::compile('@namespaced/test-namespaced.twig');
			$this->assertEquals('This is a namespaced template.', trim($str));

			// Non namespaced location
			$str = Timber::compile('thumb-test.twig');
			$this->assertEquals('<img src="" />', trim($str));
		}

		function testTwigLoadsFromLocationWithAndWithoutNamespacesAndDirs(){
			Timber::$dirname = array(\Timber\Loader::MAIN_NAMESPACE => array('foo', 'views'));
			Timber::$locations = array( __DIR__.'/namespaced' => 'namespaced', __DIR__ . '/assets' );

			// Namespaced location
			$str = Timber::compile('@namespaced/test-namespaced.twig');
			$this->assertEquals('This is a namespaced template.', trim($str));

			// Non namespaced location
			$str = Timber::compile('thumb-test.twig');
			$this->assertEquals('<img src="" />', trim($str));

			if (!file_exists(get_template_directory().'/foo')) {
				mkdir(get_template_directory().'/foo', 0777, true);
			}
			copy(__DIR__.'/assets/single-foo.twig', get_template_directory().'/foo/single-foo.twig');

			// Dir
			$str = Timber::compile('single-foo.twig');
			$this->assertEquals('I am single-foo', trim($str));
		}

		function testTwigLoadsFromMultipleLocationsWithNamespace(){
			Timber::$locations = array( __DIR__.'/assets' => 'assets', __DIR__ .'/namespaced' => 'assets' );
			$str = Timber::compile('@assets/thumb-test.twig');
			$this->assertEquals('<img src="" />', trim($str));

			$str = Timber::compile('@assets/test-namespaced.twig');
			$this->assertEquals('This is a namespaced template.', trim($str));
		}

		function testTwigLoadsFirstTemplateWhenMultipleLocationsWithSameNamespace(){
			Timber::$locations = array( __DIR__.'/assets' => 'assets', __DIR__ .'/namespaced' => 'assets' );
			$str = Timber::compile('@assets/thumb-test.twig');
			$this->assertEquals('<img src="" />', trim($str));
		}

	}<|MERGE_RESOLUTION|>--- conflicted
+++ resolved
@@ -10,7 +10,7 @@
 		    });
 		    $str = Timber::compile('assets/single.twig', array());
 		}
-				
+
 		function testBogusTemplate() {
 			$str = Timber::compile('assets/darkhelmet.twig');
 			$this->assertFalse($str);
@@ -21,17 +21,14 @@
 			$this->assertFalse($str);
 		}
 
-<<<<<<< HEAD
+		function testWhitespaceTrimForTemplate(){
+			$str = Timber::compile('assets/single.twig ', array());
+			$this->assertEquals('I am single.twig', trim($str));
+		}
+
 		/**
 		 * @expectedDeprecated  add_filter( 'timber/loader/paths', ['path/to/my/templates'] ) in a non-associative array
 		 */
-=======
-		function testWhitespaceTrimForTemplate(){
-			$str = Timber::compile('assets/single.twig ', array());
-			$this->assertEquals('I am single.twig', trim($str));
-		}
-
->>>>>>> baaa1960
 		function testTwigPathFilterAdded() {
 			$php_unit = $this;
 			add_filter('timber/loader/paths', function($paths) use ($php_unit) {
