--- conflicted
+++ resolved
@@ -63,7 +63,7 @@
 		update_post_meta( $child_menu_item, '_menu_item_object_id', $child_id );
 		update_post_meta( $child_menu_item, '_menu_item_object', 'page' );
 		update_post_meta( $child_menu_item, '_menu_item_url', '' );
-		$post = new TimberPost( $child_menu_item );
+		$post = new Timber\Post( $child_menu_item );
 		$menu_items[] = $child_menu_item;
 
 		/* make a grandchild page */
@@ -84,7 +84,7 @@
 		update_post_meta( $grandchild_menu_item, '_menu_item_object_id', $grandchild_id );
 		update_post_meta( $grandchild_menu_item, '_menu_item_object', 'page' );
 		update_post_meta( $grandchild_menu_item, '_menu_item_url', '' );
-		$post = new TimberPost( $grandchild_menu_item );
+		$post = new Timber\Post( $grandchild_menu_item );
 		$menu_items[] = $grandchild_menu_item;
 
 		/* make another grandchild page */
@@ -105,7 +105,7 @@
 		update_post_meta( $grandchild_menu_item, '_menu_item_object_id', $grandchild_id );
 		update_post_meta( $grandchild_menu_item, '_menu_item_object', 'page' );
 		update_post_meta( $grandchild_menu_item, '_menu_item_url', '' );
-		$post = new TimberPost( $grandchild_menu_item );
+		$post = new Timber\Post( $grandchild_menu_item );
 		$menu_items[] = $grandchild_menu_item;
 
 		$root_url_link_id = wp_insert_post(
@@ -604,204 +604,6 @@
 		$this->assertEquals( '/home/', $item->path() );
 	}
 
-<<<<<<< HEAD
-	public static function _createTestMenu() {
-		$menu_term = wp_insert_term( self::MENU_NAME, self::MENU_SLUG );
-		$menu_id = $menu_term['term_id'];
-		$menu_items = array();
-		$parent_page = wp_insert_post(
-			array(
-				'post_title' => 'Home',
-				'post_status' => 'publish',
-				'post_name' => 'home',
-				'post_type' => 'page',
-				'menu_order' => 1
-			)
-		);
-		$parent_id = wp_insert_post( array(
-				'post_title' => '',
-				'post_status' => 'publish',
-				'post_type' => 'nav_menu_item'
-			) );
-		update_post_meta( $parent_id, '_menu_item_type', 'post_type' );
-		update_post_meta( $parent_id, '_menu_item_object', 'page' );
-		update_post_meta( $parent_id, '_menu_item_menu_item_parent', 0 );
-		update_post_meta( $parent_id, '_menu_item_object_id', $parent_page );
-		update_post_meta( $parent_id, '_menu_item_url', '' );
-		$menu_items[] = $parent_id;
-		$link_id = wp_insert_post(
-			array(
-				'post_title' => 'Upstatement',
-				'post_status' => 'publish',
-				'post_type' => 'nav_menu_item',
-				'menu_order' => 2
-			)
-		);
-
-		$menu_items[] = $link_id;
-		update_post_meta( $link_id, '_menu_item_type', 'custom' );
-		update_post_meta( $link_id, '_menu_item_object_id', $link_id );
-		update_post_meta( $link_id, '_menu_item_url', 'http://upstatement.com' );
-		update_post_meta( $link_id, '_menu_item_xfn', '' );
-		update_post_meta( $link_id, '_menu_item_menu_item_parent', 0 );
-		update_post_meta( $link_id, '_menu_item_target', '_blank' );
-
-		/* make a child page */
-		$child_id = wp_insert_post( array(
-				'post_title' => 'Child Page',
-				'post_status' => 'publish',
-				'post_name' => 'child-page',
-				'post_type' => 'page',
-				'menu_order' => 3,
-			) );
-		$child_menu_item = wp_insert_post( array(
-				'post_title' => '',
-				'post_status' => 'publish',
-				'post_type' => 'nav_menu_item',
-			) );
-		update_post_meta( $child_menu_item, '_menu_item_type', 'post_type' );
-		update_post_meta( $child_menu_item, '_menu_item_menu_item_parent', $parent_id );
-		update_post_meta( $child_menu_item, '_menu_item_object_id', $child_id );
-		update_post_meta( $child_menu_item, '_menu_item_object', 'page' );
-		update_post_meta( $child_menu_item, '_menu_item_url', '' );
-		update_post_meta( $child_menu_item, '_menu_item_target', '' );
-
-		$post = new Timber\Post( $child_menu_item );
-		$menu_items[] = $child_menu_item;
-
-		/* make a grandchild page */
-		$grandchild_id = wp_insert_post( array(
-				'post_title' => 'Grandchild Page',
-				'post_status' => 'publish',
-				'post_name' => 'grandchild-page',
-				'post_type' => 'page',
-			) );
-		$grandchild_menu_item = wp_insert_post( array(
-				'post_title' => '',
-				'post_status' => 'publish',
-				'post_type' => 'nav_menu_item',
-				'menu_order' => 100,
-			) );
-		update_post_meta( $grandchild_menu_item, '_menu_item_type', 'post_type' );
-		update_post_meta( $grandchild_menu_item, '_menu_item_menu_item_parent', $child_menu_item );
-		update_post_meta( $grandchild_menu_item, '_menu_item_object_id', $grandchild_id );
-		update_post_meta( $grandchild_menu_item, '_menu_item_object', 'page' );
-		update_post_meta( $grandchild_menu_item, '_menu_item_url', '' );
-		$post = new Timber\Post( $grandchild_menu_item );
-		$menu_items[] = $grandchild_menu_item;
-
-		/* make another grandchild page */
-		$grandchild_id = wp_insert_post( array(
-				'post_title' => 'Other Grandchild Page',
-				'post_status' => 'publish',
-				'post_name' => 'other grandchild-page',
-				'post_type' => 'page',
-			) );
-		$grandchild_menu_item = wp_insert_post( array(
-				'post_title' => '',
-				'post_status' => 'publish',
-				'post_type' => 'nav_menu_item',
-				'menu_order' => 101,
-			) );
-		update_post_meta( $grandchild_menu_item, '_menu_item_type', 'post_type' );
-		update_post_meta( $grandchild_menu_item, '_menu_item_menu_item_parent', $child_menu_item );
-		update_post_meta( $grandchild_menu_item, '_menu_item_object_id', $grandchild_id );
-		update_post_meta( $grandchild_menu_item, '_menu_item_object', 'page' );
-		update_post_meta( $grandchild_menu_item, '_menu_item_url', '' );
-		$post = new Timber\Post( $grandchild_menu_item );
-		$menu_items[] = $grandchild_menu_item;
-
-		$root_url_link_id = wp_insert_post(
-			array(
-				'post_title' => 'Root Home',
-				'post_status' => 'publish',
-				'post_type' => 'nav_menu_item',
-				'menu_order' => 4
-			)
-		);
-
-		$menu_items[] = $root_url_link_id;
-		update_post_meta( $root_url_link_id, '_menu_item_type', 'custom' );
-		update_post_meta( $root_url_link_id, '_menu_item_object_id', $root_url_link_id );
-		update_post_meta( $root_url_link_id, '_menu_item_url', '/' );
-		update_post_meta( $root_url_link_id, '_menu_item_xfn', '' );
-		update_post_meta( $root_url_link_id, '_menu_item_menu_item_parent', 0 );
-		update_post_meta( $root_url_link_id, '_menu_item_target', '' );
-
-		$link_id = wp_insert_post(
-			array(
-				'post_title' => 'People',
-				'post_status' => 'publish',
-				'post_type' => 'nav_menu_item',
-				'menu_order' => 6
-			)
-		);
-
-		$menu_items[] = $link_id;
-		update_post_meta( $link_id, '_menu_item_type', 'custom' );
-		update_post_meta( $link_id, '_menu_item_object_id', $link_id );
-		update_post_meta( $link_id, '_menu_item_url', '#people' );
-		update_post_meta( $link_id, '_menu_item_xfn', '' );
-		update_post_meta( $link_id, '_menu_item_menu_item_parent', 0 );
-		$link_id = wp_insert_post(
-			array(
-				'post_title' => 'More People',
-				'post_status' => 'publish',
-				'post_type' => 'nav_menu_item',
-				'menu_order' => 7
-			)
-		);
-
-		$menu_items[] = $link_id;
-		update_post_meta( $link_id, '_menu_item_type', 'custom' );
-		update_post_meta( $link_id, '_menu_item_object_id', $link_id );
-		update_post_meta( $link_id, '_menu_item_url', 'http://example.org/#people' );
-		update_post_meta( $link_id, '_menu_item_xfn', '' );
-		update_post_meta( $link_id, '_menu_item_menu_item_parent', 0 );
-
-		$link_id = wp_insert_post(
-			array(
-				'post_title' => 'Manual Home',
-				'post_status' => 'publish',
-				'post_type' => 'nav_menu_item',
-				'menu_order' => 8
-			)
-		);
-
-		$menu_items[] = $link_id;
-		update_post_meta( $link_id, '_menu_item_type', 'custom' );
-		update_post_meta( $link_id, '_menu_item_object_id', $link_id );
-		update_post_meta( $link_id, '_menu_item_url', 'http://example.org' );
-		update_post_meta( $link_id, '_menu_item_xfn', '' );
-		update_post_meta( $link_id, '_menu_item_menu_item_parent', 0 );
-		update_post_meta( $link_id, '_menu_item_target', ' ' );
-		update_post_meta( $link_id, 'jiggle', 'oops');
-
-		self::insertIntoMenu($menu_id, $menu_items);
-		return $menu_term;
-	}
-
-	static function insertIntoMenu($menu_id, $menu_items) {
-		global $wpdb;
-		foreach ( $menu_items as $object_id ) {
-			$query = "INSERT INTO $wpdb->term_relationships (object_id, term_taxonomy_id, term_order) VALUES ($object_id, $menu_id, 0);";
-			$wpdb->query( $query );
-			update_post_meta( $object_id, 'tobias', 'funke' );
-		}
-		$menu_items_count = count( $menu_items );
-		$wpdb->query( "UPDATE $wpdb->term_taxonomy SET count = $menu_items_count WHERE taxonomy = 'nav_menu'; " );
-	}
-
-	static function setPermalinkStructure( $struc = '/%postname%/' ) {
-		global $wp_rewrite;
-		$wp_rewrite->set_permalink_structure( $struc );
-		$wp_rewrite->flush_rules();
-		update_option( 'permalink_structure', $struc );
-		flush_rewrite_rules( true );
-	}
-
-=======
->>>>>>> 52465daf
 	function testCustomArchivePage() {
 		self::setPermalinkStructure();
 		add_filter( 'nav_menu_css_class', function( $classes, $menu_item ) {
@@ -899,27 +701,14 @@
 		$built_menu_id = $built_menu['term_id'];
 
 		$this->buildMenu('Zappy', $items);
-<<<<<<< HEAD
-		$theme = new Timber\Theme();
-		$data = array('nav_menu_locations' => array('header-menu' => 0, 'extra-menu' => $built_menu_id, 'bonus' => 0));
-		update_option('theme_mods_'.$theme->slug, $data);
-		register_nav_menus(
-		    array(
-		    	'header-menu' => 'Header Menu',
-				'extra-menu' => 'Extra Menu',
-				'bonus' => 'The Bonus'
-		    )
-		);
-		$menu = new Timber\Menu('extra-menu');
-=======
+
 		$this->registerNavMenus( array(
 			'header-menu' => 0,
 			'extra-menu'  => $built_menu_id,
 			'bonus'       => 0,
 		) );
 
-		$menu = new TimberMenu('extra-menu');
->>>>>>> 52465daf
+		$menu = new Timber\Menu('extra-menu');
 		$this->assertEquals('Ziggy', $menu->name);
 	}
 
@@ -947,7 +736,6 @@
 		$this->assertEquals( 3, count($menu->get_items()) );
 	}
 
-<<<<<<< HEAD
   function testGetCurrentItem() {
     $items = array();
     $items[] = (object) array('type' => 'link', 'link' => '/');
@@ -1080,7 +868,6 @@
     $this->assertEquals( $parent->link(), $top->link() );
   }
 
-=======
 	function testThemeLocationProperty() {
 		$term    = self::_createTestMenu();
 		$menu_id = $term['term_id'];
@@ -1148,5 +935,4 @@
 
 		remove_filter( 'nav_menu_css_class', $filter );
 	}
->>>>>>> 52465daf
 }