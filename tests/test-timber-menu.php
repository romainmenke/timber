--- conflicted
+++ resolved
@@ -66,7 +66,9 @@
 		update_post_meta( $child_menu_item, '_menu_item_object_id', $child_id );
 		update_post_meta( $child_menu_item, '_menu_item_object', 'page' );
 		update_post_meta( $child_menu_item, '_menu_item_url', '' );
-		$post = new Timber\Post( $child_menu_item );
+		update_post_meta( $child_menu_item, '_menu_item_target', '' );
+
+		$post = PostFactory::get( $child_menu_item );
 		$menu_items[] = $child_menu_item;
 
 		/* make a grandchild page */
@@ -87,7 +89,7 @@
 		update_post_meta( $grandchild_menu_item, '_menu_item_object_id', $grandchild_id );
 		update_post_meta( $grandchild_menu_item, '_menu_item_object', 'page' );
 		update_post_meta( $grandchild_menu_item, '_menu_item_url', '' );
-		$post = new Timber\Post( $grandchild_menu_item );
+		$post = PostFactory::get( $grandchild_menu_item );
 		$menu_items[] = $grandchild_menu_item;
 
 		/* make another grandchild page */
@@ -108,7 +110,7 @@
 		update_post_meta( $grandchild_menu_item, '_menu_item_object_id', $grandchild_id );
 		update_post_meta( $grandchild_menu_item, '_menu_item_object', 'page' );
 		update_post_meta( $grandchild_menu_item, '_menu_item_url', '' );
-		$post = new Timber\Post( $grandchild_menu_item );
+		$post = PostFactory::get( $grandchild_menu_item );
 		$menu_items[] = $grandchild_menu_item;
 
 		$root_url_link_id = wp_insert_post(
@@ -126,6 +128,7 @@
 		update_post_meta( $root_url_link_id, '_menu_item_url', '/' );
 		update_post_meta( $root_url_link_id, '_menu_item_xfn', '' );
 		update_post_meta( $root_url_link_id, '_menu_item_menu_item_parent', 0 );
+		update_post_meta( $root_url_link_id, '_menu_item_target', '' );
 
 		$link_id = wp_insert_post(
 			array(
@@ -174,6 +177,8 @@
 		update_post_meta( $link_id, '_menu_item_url', 'http://example.org' );
 		update_post_meta( $link_id, '_menu_item_xfn', '' );
 		update_post_meta( $link_id, '_menu_item_menu_item_parent', 0 );
+		update_post_meta( $link_id, '_menu_item_target', ' ' );
+		update_post_meta( $link_id, 'jiggle', 'oops');
 
 		self::insertIntoMenu($menu_id, $menu_items);
 		return $menu_term;
@@ -484,10 +489,6 @@
 		$this->assertNotEquals( $item->ID, $item->master_object->ID );
 		$this->assertEquals( 'bar', $item->foo );
 		$this->assertEquals( 'bar', $item->meta('foo') );
-		$this->assertEquals( 'stardust', $item->meta('ziggy') );
-		$this->assertNull( $item->meta('asdfafds') );
-	}
-
 	function testMenuItemWithHash() {
 		self::_createTestMenu();
 		$menu = new Timber\Menu();
@@ -519,10 +520,8 @@
 		// With no options set.
 		$menu = new Timber\Menu();
 		$this->assertInternalType("int", $menu->depth);
-		$this->assertEquals( 0, $menu->depth );
+		$this->assertEquals( -1, $menu->depth );
 		$this->assertInternalType("array", $menu->raw_options);
-		$this->assertInternalType('array', $menu->options);
-		$this->assertEquals(array( 'depth' => 0 ), $menu->options);
 
 		// With Valid options set.
 		$arguments = array(
@@ -533,8 +532,6 @@
 		$this->assertEquals( 1, $menu->depth );
 		$this->assertInternalType("array", $menu->raw_options);
 		$this->assertEquals( $arguments, $menu->raw_options );
-		$this->assertInternalType('array', $menu->options);
-		$this->assertEquals(array( 'depth' => 1 ), $menu->options);
 
 		// With invalid option set.
 		$arguments = array(
@@ -592,6 +589,114 @@
 		$this->assertTrue( $menu_items[3]->current );
 		$this->assertContains( 'current-menu-item', $menu_items[3]->classes );
 	}
+		$this->assertEquals( 'stardust', $item->meta('ziggy') );
+		$this->assertNull( $item->meta('asdfafds') );
+	}
+
+	function testMenuItemWithHash() {
+		self::_createTestMenu();
+		$menu = new Timber\Menu();
+		$items = $menu->get_items();
+		$item = $items[3];
+		$this->assertEquals( '#people', $item->link() );
+		$item = $items[4];
+		$this->assertEquals( 'http://example.org/#people', $item->link() );
+		$this->assertEquals( '/#people', $item->path() );
+	}
+
+	function testMenuHome() {
+		self::_createTestMenu();
+		$menu = new Timber\Menu();
+		$items = $menu->get_items();
+		$item = $items[2];
+		$this->assertEquals( '/', $item->link() );
+		$this->assertEquals( '/', $item->path() );
+
+		$item = $items[5];
+		$this->assertEquals( 'http://example.org', $item->link() );
+		//I'm unsure what the expected behavior should be here, so commenting-out for now.
+		//$this->assertEquals('/', $item->path() );
+	}
+
+	function testMenuOptions () {
+		self::_createTestMenu();
+
+		// With no options set.
+		$menu = new Timber\Menu();
+		$this->assertInternalType("int", $menu->depth);
+		$this->assertEquals( 0, $menu->depth );
+		$this->assertInternalType("array", $menu->raw_options);
+		$this->assertInternalType('array', $menu->options);
+		$this->assertEquals(array( 'depth' => 0 ), $menu->options);
+
+		// With Valid options set.
+		$arguments = array(
+			'depth' => 1,
+		);
+		$menu = new Timber\Menu(self::MENU_NAME, $arguments);
+		$this->assertInternalType("int", $menu->depth);
+		$this->assertEquals( 1, $menu->depth );
+		$this->assertInternalType("array", $menu->raw_options);
+		$this->assertEquals( $arguments, $menu->raw_options );
+		$this->assertInternalType('array', $menu->options);
+		$this->assertEquals(array( 'depth' => 1 ), $menu->options);
+
+		// With invalid option set.
+		$arguments = array(
+			'depth' => 'boogie',
+		);
+		$menu = new Timber\Menu(self::MENU_NAME, $arguments);
+		$this->assertInternalType("int", $menu->depth);
+		$this->assertEquals( 0, $menu->depth );
+	}
+
+	function testMenuOptions_Depth() {
+		self::_createTestMenu();
+		$arguments = array(
+			'depth' => 1,
+		);
+		$menu = new Timber\Menu(self::MENU_NAME, $arguments);
+
+		// Confirm that none of them have "children" set.
+		$items = $menu->get_items();
+		foreach ($items as $item) {
+			$this->assertEquals(null, $item->children);
+		}
+
+		// Confirm two levels deep
+		$arguments = array(
+			'depth' => 2,
+		);
+		$menu = new Timber\Menu(self::MENU_NAME, $arguments);
+		foreach ($items as $item) {
+			if ($item->children) {
+				foreach ($item->children as $child) {
+					$this->assertEquals(null, $child->children);
+				}
+			}
+		}
+	}
+
+	/**
+	 * Test the menu with applied filter in wp_nav_menu_objects
+	 */
+	function testNavMenuFilters() {
+		self::_createTestMenu();
+
+		add_filter( 'wp_nav_menu_objects', function( $menu_items ) {
+			$menu_items[4]->current = true;
+			$menu_items[4]->classes = array_merge( (array)$menu_items[4]->classes, array( 'current-menu-item' ) );
+			return $menu_items;
+		}, 2 );
+
+		$arguments = array(
+			'depth' => 1,
+		);
+		$menu = new Timber\Menu(self::MENU_NAME, $arguments);
+		$menu_items = $menu->get_items();
+		$this->assertTrue( $menu_items[3]->current );
+		$this->assertContains( 'current-menu-item', $menu_items[3]->classes );
+	}
 
 	function testWPMLMenu() {
 		self::setPermalinkStructure();
@@ -607,204 +712,6 @@
 		$this->assertEquals( '/home/', $item->path() );
 	}
 
-<<<<<<< HEAD
-	public static function _createTestMenu() {
-		$menu_term = wp_insert_term( self::MENU_NAME, self::MENU_SLUG );
-		$menu_id = $menu_term['term_id'];
-		$menu_items = array();
-		$parent_page = wp_insert_post(
-			array(
-				'post_title' => 'Home',
-				'post_status' => 'publish',
-				'post_name' => 'home',
-				'post_type' => 'page',
-				'menu_order' => 1
-			)
-		);
-		$parent_id = wp_insert_post( array(
-				'post_title' => '',
-				'post_status' => 'publish',
-				'post_type' => 'nav_menu_item'
-			) );
-		update_post_meta( $parent_id, '_menu_item_type', 'post_type' );
-		update_post_meta( $parent_id, '_menu_item_object', 'page' );
-		update_post_meta( $parent_id, '_menu_item_menu_item_parent', 0 );
-		update_post_meta( $parent_id, '_menu_item_object_id', $parent_page );
-		update_post_meta( $parent_id, '_menu_item_url', '' );
-		$menu_items[] = $parent_id;
-		$link_id = wp_insert_post(
-			array(
-				'post_title' => 'Upstatement',
-				'post_status' => 'publish',
-				'post_type' => 'nav_menu_item',
-				'menu_order' => 2
-			)
-		);
-
-		$menu_items[] = $link_id;
-		update_post_meta( $link_id, '_menu_item_type', 'custom' );
-		update_post_meta( $link_id, '_menu_item_object_id', $link_id );
-		update_post_meta( $link_id, '_menu_item_url', 'http://upstatement.com' );
-		update_post_meta( $link_id, '_menu_item_xfn', '' );
-		update_post_meta( $link_id, '_menu_item_menu_item_parent', 0 );
-		update_post_meta( $link_id, '_menu_item_target', '_blank' );
-
-		/* make a child page */
-		$child_id = wp_insert_post( array(
-				'post_title' => 'Child Page',
-				'post_status' => 'publish',
-				'post_name' => 'child-page',
-				'post_type' => 'page',
-				'menu_order' => 3,
-			) );
-		$child_menu_item = wp_insert_post( array(
-				'post_title' => '',
-				'post_status' => 'publish',
-				'post_type' => 'nav_menu_item',
-			) );
-		update_post_meta( $child_menu_item, '_menu_item_type', 'post_type' );
-		update_post_meta( $child_menu_item, '_menu_item_menu_item_parent', $parent_id );
-		update_post_meta( $child_menu_item, '_menu_item_object_id', $child_id );
-		update_post_meta( $child_menu_item, '_menu_item_object', 'page' );
-		update_post_meta( $child_menu_item, '_menu_item_url', '' );
-		update_post_meta( $child_menu_item, '_menu_item_target', '' );
-
-		$post = PostFactory::get( $child_menu_item );
-		$menu_items[] = $child_menu_item;
-
-		/* make a grandchild page */
-		$grandchild_id = wp_insert_post( array(
-				'post_title' => 'Grandchild Page',
-				'post_status' => 'publish',
-				'post_name' => 'grandchild-page',
-				'post_type' => 'page',
-			) );
-		$grandchild_menu_item = wp_insert_post( array(
-				'post_title' => '',
-				'post_status' => 'publish',
-				'post_type' => 'nav_menu_item',
-				'menu_order' => 100,
-			) );
-		update_post_meta( $grandchild_menu_item, '_menu_item_type', 'post_type' );
-		update_post_meta( $grandchild_menu_item, '_menu_item_menu_item_parent', $child_menu_item );
-		update_post_meta( $grandchild_menu_item, '_menu_item_object_id', $grandchild_id );
-		update_post_meta( $grandchild_menu_item, '_menu_item_object', 'page' );
-		update_post_meta( $grandchild_menu_item, '_menu_item_url', '' );
-		$post = PostFactory::get( $grandchild_menu_item );
-		$menu_items[] = $grandchild_menu_item;
-
-		/* make another grandchild page */
-		$grandchild_id = wp_insert_post( array(
-				'post_title' => 'Other Grandchild Page',
-				'post_status' => 'publish',
-				'post_name' => 'other grandchild-page',
-				'post_type' => 'page',
-			) );
-		$grandchild_menu_item = wp_insert_post( array(
-				'post_title' => '',
-				'post_status' => 'publish',
-				'post_type' => 'nav_menu_item',
-				'menu_order' => 101,
-			) );
-		update_post_meta( $grandchild_menu_item, '_menu_item_type', 'post_type' );
-		update_post_meta( $grandchild_menu_item, '_menu_item_menu_item_parent', $child_menu_item );
-		update_post_meta( $grandchild_menu_item, '_menu_item_object_id', $grandchild_id );
-		update_post_meta( $grandchild_menu_item, '_menu_item_object', 'page' );
-		update_post_meta( $grandchild_menu_item, '_menu_item_url', '' );
-		$post = PostFactory::get( $grandchild_menu_item );
-		$menu_items[] = $grandchild_menu_item;
-
-		$root_url_link_id = wp_insert_post(
-			array(
-				'post_title' => 'Root Home',
-				'post_status' => 'publish',
-				'post_type' => 'nav_menu_item',
-				'menu_order' => 4
-			)
-		);
-
-		$menu_items[] = $root_url_link_id;
-		update_post_meta( $root_url_link_id, '_menu_item_type', 'custom' );
-		update_post_meta( $root_url_link_id, '_menu_item_object_id', $root_url_link_id );
-		update_post_meta( $root_url_link_id, '_menu_item_url', '/' );
-		update_post_meta( $root_url_link_id, '_menu_item_xfn', '' );
-		update_post_meta( $root_url_link_id, '_menu_item_menu_item_parent', 0 );
-		update_post_meta( $root_url_link_id, '_menu_item_target', '' );
-
-		$link_id = wp_insert_post(
-			array(
-				'post_title' => 'People',
-				'post_status' => 'publish',
-				'post_type' => 'nav_menu_item',
-				'menu_order' => 6
-			)
-		);
-
-		$menu_items[] = $link_id;
-		update_post_meta( $link_id, '_menu_item_type', 'custom' );
-		update_post_meta( $link_id, '_menu_item_object_id', $link_id );
-		update_post_meta( $link_id, '_menu_item_url', '#people' );
-		update_post_meta( $link_id, '_menu_item_xfn', '' );
-		update_post_meta( $link_id, '_menu_item_menu_item_parent', 0 );
-		$link_id = wp_insert_post(
-			array(
-				'post_title' => 'More People',
-				'post_status' => 'publish',
-				'post_type' => 'nav_menu_item',
-				'menu_order' => 7
-			)
-		);
-
-		$menu_items[] = $link_id;
-		update_post_meta( $link_id, '_menu_item_type', 'custom' );
-		update_post_meta( $link_id, '_menu_item_object_id', $link_id );
-		update_post_meta( $link_id, '_menu_item_url', 'http://example.org/#people' );
-		update_post_meta( $link_id, '_menu_item_xfn', '' );
-		update_post_meta( $link_id, '_menu_item_menu_item_parent', 0 );
-
-		$link_id = wp_insert_post(
-			array(
-				'post_title' => 'Manual Home',
-				'post_status' => 'publish',
-				'post_type' => 'nav_menu_item',
-				'menu_order' => 8
-			)
-		);
-
-		$menu_items[] = $link_id;
-		update_post_meta( $link_id, '_menu_item_type', 'custom' );
-		update_post_meta( $link_id, '_menu_item_object_id', $link_id );
-		update_post_meta( $link_id, '_menu_item_url', 'http://example.org' );
-		update_post_meta( $link_id, '_menu_item_xfn', '' );
-		update_post_meta( $link_id, '_menu_item_menu_item_parent', 0 );
-		update_post_meta( $link_id, '_menu_item_target', ' ' );
-		update_post_meta( $link_id, 'jiggle', 'oops');
-
-		self::insertIntoMenu($menu_id, $menu_items);
-		return $menu_term;
-	}
-
-	static function insertIntoMenu($menu_id, $menu_items) {
-		global $wpdb;
-		foreach ( $menu_items as $object_id ) {
-			$query = "INSERT INTO $wpdb->term_relationships (object_id, term_taxonomy_id, term_order) VALUES ($object_id, $menu_id, 0);";
-			$wpdb->query( $query );
-			update_post_meta( $object_id, 'tobias', 'funke' );
-		}
-		$menu_items_count = count( $menu_items );
-		$wpdb->query( "UPDATE $wpdb->term_taxonomy SET count = $menu_items_count WHERE taxonomy = 'nav_menu'; " );
-	}
-
-	static function setPermalinkStructure( $struc = '/%postname%/' ) {
-		global $wp_rewrite;
-		$wp_rewrite->set_permalink_structure( $struc );
-		$wp_rewrite->flush_rules();
-		update_option( 'permalink_structure', $struc );
-		flush_rewrite_rules( true );
-	}
-
-=======
->>>>>>> 7294b84a
 	function testCustomArchivePage() {
 		self::setPermalinkStructure();
 		add_filter( 'nav_menu_css_class', function( $classes, $menu_item ) {
