--- conflicted
+++ resolved
@@ -113,12 +113,7 @@
 	  			$this->assertEquals($params, "d=$default_url&amp;s=32");
 	  		}
 	  		# you get back url?
-<<<<<<< HEAD
-	  		$maybe_url = get_template_directory_uri() . $avatar;
-	  		$this->assertTrue( substr($maybe_url, 0, 5) == "http:");
-=======
 	  		$this->assertTrue(substr ( $theme_url. $avatar , 0, 5 ) == "http:");
->>>>>>> 4bce9a2a
 		}
 
 
