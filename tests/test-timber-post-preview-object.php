<?php

use Timber\Factory\PostFactory;

class TestTimberPostPreviewObject extends Timber_UnitTestCase {

		protected $gettysburg = 'Four score and seven years ago our fathers brought forth on this continent a new nation, conceived in liberty, and dedicated to the proposition that all men are created equal.';

		function test1886Error() {
			$expected = '<p>Govenment:</p> <ul> <li>of the <strong>people</strong></li> <li>by the people</li> <li>for the people</li> </ul>';
			$post_id = $this->factory->post->create(array('post_content' => $expected.'<blockquote>Lincoln</blockquote>', 'post_excerpt' => false));
			$post = new Timber\Post($post_id);
			$template = "{{ post.preview.strip('<p><strong><ul><ol><li><br>') }}";
			$str = Timber::compile_string($template, array('post' => $post));
			$this->assertEquals($expected.' <p>Lincoln</p>&hellip; <a href="http://example.org/?p='.$post_id.'" class="read-more">Read More</a>', $str);
		}

		function test1886ErrorWithForce() {
			$expected = '<p>Govenment:</p> <ul> <li>of the <strong>people</strong></li> <li>by the people</li> <li>for the people</li> </ul>';
			$post_id = $this->factory->post->create(array('post_excerpt' => $expected, 'post_content' => $this->gettysburg));
			$post = new Timber\Post($post_id);
			$template = "{{ post.preview.strip('<ul><li>').length(10).force }}";
			$str = Timber::compile_string($template, array('post' => $post));
			$this->assertEquals('Govenment: <ul> <li>of the people</li> <li>by the people</li> <li>for the</li></ul>&hellip; <a href="http://example.org/?p='.$post_id.'" class="read-more">Read More</a>', $str);
		}

		function testPreviewWithStyleTags() {
			global $wpdb;
			$style = '<style>body { background-color: red; }</style><b>Yo.</b> ';
			$id = $wpdb->insert(
				$wpdb->posts,
				array(
					'post_author' => '1',
					'post_content' => $style.$this->gettysburg,
					'post_title' => 'Thing',
					'post_date' => '2017-03-01 00:21:40',
					'post_date_gmt' => '2017-03-01 00:21:40'
				)
			);
			$post_id = $wpdb->insert_id;
<<<<<<< HEAD
			$post = PostFactory::get($post_id);
=======
			$post = new Timber\Post($post_id);
>>>>>>> 0a2b610c
			$template = '{{ post.preview.length(9).read_more(false).strip(true) }}';
			$str = Timber::compile_string($template, array('post' => $post));
			$this->assertEquals('Yo. Four score and seven years ago our fathers&hellip;', $str);
		}

		function testPreviewTags() {
			$post_id = $this->factory->post->create(array('post_excerpt' => 'It turned out that just about anyone in authority — cops, judges, city leaders — was in on the game.'));
<<<<<<< HEAD
			$post = PostFactory::get($post_id);
=======
			$post = new Timber\Post($post_id);
>>>>>>> 0a2b610c
			$template = '{{post.preview.length(3).read_more(false).strip(false)}}';
			$str = Timber::compile_string($template, array('post' => $post));
			$this->assertNotContains('</p>', $str);
		}

		function testPostPreviewObjectWithCharAndWordLengthWordsWin() {
			$pid = $this->factory->post->create( array('post_content' => $this->gettysburg, 'post_excerpt' => '') );
			$template = '{{ post.preview.length(2).chars(20) }}';
<<<<<<< HEAD
			$post = PostFactory::get($pid);
=======
			$post = new Timber\Post($pid);
>>>>>>> 0a2b610c
			$str = Timber::compile_string($template, array('post' => $post));
			$this->assertEquals('Four score&hellip; <a href="http://example.org/?p='.$pid.'" class="read-more">Read More</a>', $str);
		}

		function testPostPreviewObjectWithCharAndWordLengthCharsWin() {
			$pid = $this->factory->post->create( array('post_content' => $this->gettysburg, 'post_excerpt' => '') );
			$template = '{{ post.preview.length(20).chars(20) }}';
<<<<<<< HEAD
			$post = PostFactory::get($pid);
=======
			$post = new Timber\Post($pid);
>>>>>>> 0a2b610c
			$str = Timber::compile_string($template, array('post' => $post));
			$this->assertEquals('Four score and seven&hellip; <a href="http://example.org/?p='.$pid.'" class="read-more">Read More</a>', $str);
		}

		function testPostPreviewObjectWithCharLength() {
			$pid = $this->factory->post->create( array('post_content' => $this->gettysburg, 'post_excerpt' => '') );
			$template = '{{ post.preview.chars(20) }}';
<<<<<<< HEAD
			$post = PostFactory::get($pid);
=======
			$post = new Timber\Post($pid);
>>>>>>> 0a2b610c
			$str = Timber::compile_string($template, array('post' => $post));
			$this->assertEquals('Four score and seven&hellip; <a href="http://example.org/?p='.$pid.'" class="read-more">Read More</a>', $str);
		}

		function testPostPreviewObjectWithLength() {
			$pid = $this->factory->post->create( array('post_content' => 'Lauren is a duck she a big ole duck!', 'post_excerpt' => '') );
			$template = '{{ post.preview.length(4) }}';
<<<<<<< HEAD
			$post = PostFactory::get($pid);
=======
			$post = new Timber\Post($pid);
>>>>>>> 0a2b610c
			$str = Timber::compile_string($template, array('post' => $post));
			$this->assertEquals('Lauren is a duck&hellip; <a href="http://example.org/?p='.$pid.'" class="read-more">Read More</a>', $str);
		}

		function testPostPreviewObjectWithForcedLength() {
			$pid = $this->factory->post->create( array('post_content' => 'Great Gatsby', 'post_excerpt' => 'In my younger and more vulnerable years my father gave me some advice that I’ve been turning over in my mind ever since.') );
			$template = '{{ post.preview.force.length(3) }}';
<<<<<<< HEAD
			$post = PostFactory::get($pid);
=======
			$post = new Timber\Post($pid);
>>>>>>> 0a2b610c
			$str = Timber::compile_string($template, array('post' => $post));
			$this->assertEquals('In my younger&hellip; <a href="http://example.org/?p='.$pid.'" class="read-more">Read More</a>', $str);
		}

		function testPostPreviewObject() {
			$pid = $this->factory->post->create( array('post_content' => 'Great Gatsby', 'post_excerpt' => 'In my younger and more vulnerable years my father gave me some advice that I’ve been <a href="http://google.com">turning over</a> in my mind ever since.') );
			$template = '{{ post.preview }}';
<<<<<<< HEAD
			$post = PostFactory::get($pid);
=======
			$post = new Timber\Post($pid);
>>>>>>> 0a2b610c
			$str = Timber::compile_string($template, array('post' => $post));
			$this->assertEquals('In my younger and more vulnerable years my father gave me some advice that I’ve been turning over in my mind ever since. <a href="http://example.org/?p='.$pid.'" class="read-more">Read More</a>', $str);
		}

		function testPostPreviewObjectStrip() {
			$pid = $this->factory->post->create( array('post_content' => 'Great Gatsby', 'post_excerpt' => 'In my younger and more vulnerable years my father gave me some advice that I’ve been <a href="http://google.com">turning over</a> in my mind ever since.') );
			$template = '{{ post.preview.strip(false) }}';
<<<<<<< HEAD
			$post = PostFactory::get($pid);
=======
			$post = new Timber\Post($pid);
>>>>>>> 0a2b610c
			$str = Timber::compile_string($template, array('post' => $post));
			$this->assertEquals('In my younger and more vulnerable years my father gave me some advice that I’ve been <a href="http://google.com">turning over</a> in my mind ever since. <a href="http://example.org/?p='.$pid.'" class="read-more">Read More</a>', $str);
		}

		function testPostPreviewObjectWithReadMore() {
			$pid = $this->factory->post->create( array('post_content' => 'Great Gatsby', 'post_excerpt' => 'In my younger and more vulnerable years my father gave me some advice that I’ve been turning over in my mind ever since.') );
			$template = '{{ post.preview.read_more("Keep Reading") }}';
<<<<<<< HEAD
			$post = PostFactory::get($pid);
=======
			$post = new Timber\Post($pid);
>>>>>>> 0a2b610c
			$str = Timber::compile_string($template, array('post' => $post));
			$this->assertEquals('In my younger and more vulnerable years my father gave me some advice that I’ve been turning over in my mind ever since. <a href="http://example.org/?p='.$pid.'" class="read-more">Keep Reading</a>', $str);
		}

		function testPostPreviewObjectWithEverything() {
			$pid = $this->factory->post->create( array('post_content' => 'Great Gatsby', 'post_excerpt' => 'In my younger and more vulnerable years my father gave me some advice that I’ve been turning over in my mind ever since.') );
			$template = '{{ post.preview.length(6).force.end("-->").read_more("Keep Reading") }}';
<<<<<<< HEAD
			$post = PostFactory::get($pid);
=======
			$post = new Timber\Post($pid);
>>>>>>> 0a2b610c
			$str = Timber::compile_string($template, array('post' => $post));
			$this->assertEquals('In my younger and more vulnerable--> <a href="http://example.org/?p='.$pid.'" class="read-more">Keep Reading</a>', $str);
		}

		function testPreviewWithMoreTagAndForcedLength() {
			$pid = $this->factory->post->create( array('post_content' => 'Lauren is a duck<!-- more--> Lauren is not a duck', 'post_excerpt' => '') );
<<<<<<< HEAD
			$post = PostFactory::get( $pid );
=======
			$post = new Timber\Post( $pid );
>>>>>>> 0a2b610c

			$this->assertEquals('Lauren is a duck <a href="'.$post->link().'" class="read-more">Read More</a>', $post->preview());
		}

		function testPreviewWithCustomMoreTag() {
			$pid = $this->factory->post->create( array('post_content' => 'Eric is a polar bear <!-- more But what is Elaina? --> Lauren is not a duck', 'post_excerpt' => '') );
<<<<<<< HEAD
			$post = PostFactory::get( $pid );
=======
			$post = new Timber\Post( $pid );
>>>>>>> 0a2b610c
			$this->assertEquals('Eric is a polar bear <a href="'.$post->link().'" class="read-more">But what is Elaina?</a>', $post->preview());
		}

		function testPreviewWithSpaceInMoreTag() {
			$pid = $this->factory->post->create( array('post_content' => 'Lauren is a duck, but a great duck let me tell you why <!--more--> Lauren is not a duck', 'post_excerpt' => '') );
<<<<<<< HEAD
			$post = PostFactory::get( $pid );
=======
			$post = new Timber\Post( $pid );
>>>>>>> 0a2b610c
			$template = '{{post.preview.length(3).force}}';
			$str = Timber::compile_string($template, array('post' => $post));
			$this->assertEquals('Lauren is a&hellip; <a href="'.$post->link().'" class="read-more">Read More</a>', $str);
		}

		function testPreviewWithStripAndClosingPTag() {
			$pid = $this->factory->post->create( array('post_excerpt' => '<p>Lauren is a duck, but a great duck let me tell you why</p>') );
<<<<<<< HEAD
			$post = PostFactory::get( $pid );
=======
			$post = new Timber\Post( $pid );
>>>>>>> 0a2b610c
			$template = '{{post.preview.strip(false)}}';
			$str = Timber::compile_string($template, array('post' => $post));
			$this->assertEquals('<p>Lauren is a duck, but a great duck let me tell you why <a href="http://example.org/?p='.$pid.'" class="read-more">Read More</a></p>', $str);
		}

		function testPreviewWithStripAndClosingPTagForced() {
			$pid = $this->factory->post->create( array('post_excerpt' => '<p>Lauren is a duck, but a great duck let me tell you why</p>') );
<<<<<<< HEAD
			$post = PostFactory::get( $pid );
=======
			$post = new Timber\Post( $pid );
>>>>>>> 0a2b610c
			$template = '{{post.preview.strip(false).force(4)}}';
			$str = Timber::compile_string($template, array('post' => $post));
			$this->assertEquals('<p>Lauren is a duck, but a great duck let me tell you why&hellip;  <a href="http://example.org/?p='.$pid.'" class="read-more">Read More</a></p>', $str);
		}

		function testEmptyPreview() {
			$pid = $this->factory->post->create( array('post_excerpt' => '', 'post_content' => '') );
<<<<<<< HEAD
			$post = PostFactory::get( $pid );
=======
			$post = new Timber\Post( $pid );
>>>>>>> 0a2b610c
			$template = '{{ post.preview }}';
			$str = Timber::compile_string($template, array('post' => $post));
			$this->assertEquals('', $str);
		}


	}<|MERGE_RESOLUTION|>--- conflicted
+++ resolved
@@ -38,11 +38,7 @@
 				)
 			);
 			$post_id = $wpdb->insert_id;
-<<<<<<< HEAD
 			$post = PostFactory::get($post_id);
-=======
-			$post = new Timber\Post($post_id);
->>>>>>> 0a2b610c
 			$template = '{{ post.preview.length(9).read_more(false).strip(true) }}';
 			$str = Timber::compile_string($template, array('post' => $post));
 			$this->assertEquals('Yo. Four score and seven years ago our fathers&hellip;', $str);
@@ -50,11 +46,7 @@
 
 		function testPreviewTags() {
 			$post_id = $this->factory->post->create(array('post_excerpt' => 'It turned out that just about anyone in authority — cops, judges, city leaders — was in on the game.'));
-<<<<<<< HEAD
 			$post = PostFactory::get($post_id);
-=======
-			$post = new Timber\Post($post_id);
->>>>>>> 0a2b610c
 			$template = '{{post.preview.length(3).read_more(false).strip(false)}}';
 			$str = Timber::compile_string($template, array('post' => $post));
 			$this->assertNotContains('</p>', $str);
@@ -63,11 +55,7 @@
 		function testPostPreviewObjectWithCharAndWordLengthWordsWin() {
 			$pid = $this->factory->post->create( array('post_content' => $this->gettysburg, 'post_excerpt' => '') );
 			$template = '{{ post.preview.length(2).chars(20) }}';
-<<<<<<< HEAD
 			$post = PostFactory::get($pid);
-=======
-			$post = new Timber\Post($pid);
->>>>>>> 0a2b610c
 			$str = Timber::compile_string($template, array('post' => $post));
 			$this->assertEquals('Four score&hellip; <a href="http://example.org/?p='.$pid.'" class="read-more">Read More</a>', $str);
 		}
@@ -75,11 +63,7 @@
 		function testPostPreviewObjectWithCharAndWordLengthCharsWin() {
 			$pid = $this->factory->post->create( array('post_content' => $this->gettysburg, 'post_excerpt' => '') );
 			$template = '{{ post.preview.length(20).chars(20) }}';
-<<<<<<< HEAD
 			$post = PostFactory::get($pid);
-=======
-			$post = new Timber\Post($pid);
->>>>>>> 0a2b610c
 			$str = Timber::compile_string($template, array('post' => $post));
 			$this->assertEquals('Four score and seven&hellip; <a href="http://example.org/?p='.$pid.'" class="read-more">Read More</a>', $str);
 		}
@@ -87,11 +71,7 @@
 		function testPostPreviewObjectWithCharLength() {
 			$pid = $this->factory->post->create( array('post_content' => $this->gettysburg, 'post_excerpt' => '') );
 			$template = '{{ post.preview.chars(20) }}';
-<<<<<<< HEAD
 			$post = PostFactory::get($pid);
-=======
-			$post = new Timber\Post($pid);
->>>>>>> 0a2b610c
 			$str = Timber::compile_string($template, array('post' => $post));
 			$this->assertEquals('Four score and seven&hellip; <a href="http://example.org/?p='.$pid.'" class="read-more">Read More</a>', $str);
 		}
@@ -99,11 +79,7 @@
 		function testPostPreviewObjectWithLength() {
 			$pid = $this->factory->post->create( array('post_content' => 'Lauren is a duck she a big ole duck!', 'post_excerpt' => '') );
 			$template = '{{ post.preview.length(4) }}';
-<<<<<<< HEAD
 			$post = PostFactory::get($pid);
-=======
-			$post = new Timber\Post($pid);
->>>>>>> 0a2b610c
 			$str = Timber::compile_string($template, array('post' => $post));
 			$this->assertEquals('Lauren is a duck&hellip; <a href="http://example.org/?p='.$pid.'" class="read-more">Read More</a>', $str);
 		}
@@ -111,11 +87,7 @@
 		function testPostPreviewObjectWithForcedLength() {
 			$pid = $this->factory->post->create( array('post_content' => 'Great Gatsby', 'post_excerpt' => 'In my younger and more vulnerable years my father gave me some advice that I’ve been turning over in my mind ever since.') );
 			$template = '{{ post.preview.force.length(3) }}';
-<<<<<<< HEAD
 			$post = PostFactory::get($pid);
-=======
-			$post = new Timber\Post($pid);
->>>>>>> 0a2b610c
 			$str = Timber::compile_string($template, array('post' => $post));
 			$this->assertEquals('In my younger&hellip; <a href="http://example.org/?p='.$pid.'" class="read-more">Read More</a>', $str);
 		}
@@ -123,11 +95,7 @@
 		function testPostPreviewObject() {
 			$pid = $this->factory->post->create( array('post_content' => 'Great Gatsby', 'post_excerpt' => 'In my younger and more vulnerable years my father gave me some advice that I’ve been <a href="http://google.com">turning over</a> in my mind ever since.') );
 			$template = '{{ post.preview }}';
-<<<<<<< HEAD
 			$post = PostFactory::get($pid);
-=======
-			$post = new Timber\Post($pid);
->>>>>>> 0a2b610c
 			$str = Timber::compile_string($template, array('post' => $post));
 			$this->assertEquals('In my younger and more vulnerable years my father gave me some advice that I’ve been turning over in my mind ever since. <a href="http://example.org/?p='.$pid.'" class="read-more">Read More</a>', $str);
 		}
@@ -135,11 +103,7 @@
 		function testPostPreviewObjectStrip() {
 			$pid = $this->factory->post->create( array('post_content' => 'Great Gatsby', 'post_excerpt' => 'In my younger and more vulnerable years my father gave me some advice that I’ve been <a href="http://google.com">turning over</a> in my mind ever since.') );
 			$template = '{{ post.preview.strip(false) }}';
-<<<<<<< HEAD
 			$post = PostFactory::get($pid);
-=======
-			$post = new Timber\Post($pid);
->>>>>>> 0a2b610c
 			$str = Timber::compile_string($template, array('post' => $post));
 			$this->assertEquals('In my younger and more vulnerable years my father gave me some advice that I’ve been <a href="http://google.com">turning over</a> in my mind ever since. <a href="http://example.org/?p='.$pid.'" class="read-more">Read More</a>', $str);
 		}
@@ -147,11 +111,7 @@
 		function testPostPreviewObjectWithReadMore() {
 			$pid = $this->factory->post->create( array('post_content' => 'Great Gatsby', 'post_excerpt' => 'In my younger and more vulnerable years my father gave me some advice that I’ve been turning over in my mind ever since.') );
 			$template = '{{ post.preview.read_more("Keep Reading") }}';
-<<<<<<< HEAD
 			$post = PostFactory::get($pid);
-=======
-			$post = new Timber\Post($pid);
->>>>>>> 0a2b610c
 			$str = Timber::compile_string($template, array('post' => $post));
 			$this->assertEquals('In my younger and more vulnerable years my father gave me some advice that I’ve been turning over in my mind ever since. <a href="http://example.org/?p='.$pid.'" class="read-more">Keep Reading</a>', $str);
 		}
@@ -159,43 +119,27 @@
 		function testPostPreviewObjectWithEverything() {
 			$pid = $this->factory->post->create( array('post_content' => 'Great Gatsby', 'post_excerpt' => 'In my younger and more vulnerable years my father gave me some advice that I’ve been turning over in my mind ever since.') );
 			$template = '{{ post.preview.length(6).force.end("-->").read_more("Keep Reading") }}';
-<<<<<<< HEAD
 			$post = PostFactory::get($pid);
-=======
-			$post = new Timber\Post($pid);
->>>>>>> 0a2b610c
 			$str = Timber::compile_string($template, array('post' => $post));
 			$this->assertEquals('In my younger and more vulnerable--> <a href="http://example.org/?p='.$pid.'" class="read-more">Keep Reading</a>', $str);
 		}
 
 		function testPreviewWithMoreTagAndForcedLength() {
 			$pid = $this->factory->post->create( array('post_content' => 'Lauren is a duck<!-- more--> Lauren is not a duck', 'post_excerpt' => '') );
-<<<<<<< HEAD
 			$post = PostFactory::get( $pid );
-=======
-			$post = new Timber\Post( $pid );
->>>>>>> 0a2b610c
 
 			$this->assertEquals('Lauren is a duck <a href="'.$post->link().'" class="read-more">Read More</a>', $post->preview());
 		}
 
 		function testPreviewWithCustomMoreTag() {
 			$pid = $this->factory->post->create( array('post_content' => 'Eric is a polar bear <!-- more But what is Elaina? --> Lauren is not a duck', 'post_excerpt' => '') );
-<<<<<<< HEAD
 			$post = PostFactory::get( $pid );
-=======
-			$post = new Timber\Post( $pid );
->>>>>>> 0a2b610c
 			$this->assertEquals('Eric is a polar bear <a href="'.$post->link().'" class="read-more">But what is Elaina?</a>', $post->preview());
 		}
 
 		function testPreviewWithSpaceInMoreTag() {
 			$pid = $this->factory->post->create( array('post_content' => 'Lauren is a duck, but a great duck let me tell you why <!--more--> Lauren is not a duck', 'post_excerpt' => '') );
-<<<<<<< HEAD
 			$post = PostFactory::get( $pid );
-=======
-			$post = new Timber\Post( $pid );
->>>>>>> 0a2b610c
 			$template = '{{post.preview.length(3).force}}';
 			$str = Timber::compile_string($template, array('post' => $post));
 			$this->assertEquals('Lauren is a&hellip; <a href="'.$post->link().'" class="read-more">Read More</a>', $str);
@@ -203,11 +147,7 @@
 
 		function testPreviewWithStripAndClosingPTag() {
 			$pid = $this->factory->post->create( array('post_excerpt' => '<p>Lauren is a duck, but a great duck let me tell you why</p>') );
-<<<<<<< HEAD
 			$post = PostFactory::get( $pid );
-=======
-			$post = new Timber\Post( $pid );
->>>>>>> 0a2b610c
 			$template = '{{post.preview.strip(false)}}';
 			$str = Timber::compile_string($template, array('post' => $post));
 			$this->assertEquals('<p>Lauren is a duck, but a great duck let me tell you why <a href="http://example.org/?p='.$pid.'" class="read-more">Read More</a></p>', $str);
@@ -215,11 +155,7 @@
 
 		function testPreviewWithStripAndClosingPTagForced() {
 			$pid = $this->factory->post->create( array('post_excerpt' => '<p>Lauren is a duck, but a great duck let me tell you why</p>') );
-<<<<<<< HEAD
 			$post = PostFactory::get( $pid );
-=======
-			$post = new Timber\Post( $pid );
->>>>>>> 0a2b610c
 			$template = '{{post.preview.strip(false).force(4)}}';
 			$str = Timber::compile_string($template, array('post' => $post));
 			$this->assertEquals('<p>Lauren is a duck, but a great duck let me tell you why&hellip;  <a href="http://example.org/?p='.$pid.'" class="read-more">Read More</a></p>', $str);
@@ -227,11 +163,7 @@
 
 		function testEmptyPreview() {
 			$pid = $this->factory->post->create( array('post_excerpt' => '', 'post_content' => '') );
-<<<<<<< HEAD
 			$post = PostFactory::get( $pid );
-=======
-			$post = new Timber\Post( $pid );
->>>>>>> 0a2b610c
 			$template = '{{ post.preview }}';
 			$str = Timber::compile_string($template, array('post' => $post));
 			$this->assertEquals('', $str);
