--- conflicted
+++ resolved
@@ -1,12 +1,8 @@
 <?php
 
-<<<<<<< HEAD
 use Timber\Factory\TermFactory;
 
 class TestTimberTerm extends Timber_UnitTestCase {
-=======
-	class TestTimberTerm extends Timber_UnitTestCase {
-		
 		function testTermFrom() {
 			register_taxonomy('baseball', array('post'));
 			register_taxonomy('hockey', array('post'));
@@ -17,7 +13,6 @@
 			$this->assertEquals(2, count($baseball_teams));
 			$this->assertEquals('Cardinals', $baseball_teams[0]->name());
 		}
->>>>>>> 7294b84a
 
 		function testConstructorWithClass() {
 			register_taxonomy('arts', array('post'));
