<?php

use Timber\Factory\TermFactory;

class TestTimberTerm extends Timber_UnitTestCase {

		function testConstructorWithClass() {
			register_taxonomy('arts', array('post'));

			$term_id = $this->factory->term->create(array('name' => 'Zong', 'taxonomy' => 'post_tag'));
			$term = TermFactory::get($term_id);

			$template = '{% set zp_term = Term("'.$term_id.'", "Arts") %}{{ zp_term.name }} {{ zp_term.taxonomy }}';
			$string = Timber::compile_string($template);
			$this->assertEquals('Zong post_tag', $string);

			$template = '{% set zp_term = Term('.$term_id.', "Arts") %}{{ zp_term.foobar }}';
			$string = Timber::compile_string($template);
			$this->assertEquals('Zebra', $string);
		}

		function testConstructorWithClassAndTaxonomy() {
			register_taxonomy('arts', array('post'));

			$term_id = $this->factory->term->create(array('name' => 'Zong', 'taxonomy' => 'arts'));
			$term = new \Timber\Term($term_id);

			$template = '{% set zp_term = Term("'.$term_id.'", "arts", "Arts") %}{{ zp_term.name }} {{ zp_term.taxonomy }}';
			$string = Timber::compile_string($template);
			$this->assertEquals('Zong arts', $string);

			$template = '{% set zp_term = Term('.$term_id.', "Arts") %}{{ zp_term.foobar }}';
			$string = Timber::compile_string($template);
			$this->assertEquals('Zebra', $string);
		}

		function testConstructorWithObject() {
			register_taxonomy('arts', array('post'));

			$term_id = $this->factory->term->create(array('name' => 'Zong', 'taxonomy' => 'arts'));

			$term_obj = get_term($term_id);
			$term = new Timber\Term($term_obj, 'arts');
			$this->assertEquals('Zong', $term->name());
		}

		function testConstructor() {
			register_taxonomy('arts', array('post'));

			$term_id = $this->factory->term->create(array('name' => 'Zong', 'taxonomy' => 'arts'));
<<<<<<< HEAD
			$term = TermFactory::get($term_id, 'arts');
=======
			$term = new Timber\Term($term_id, 'arts');
>>>>>>> 0a2b610c
			$this->assertEquals('Zong', $term->name());
			$template = '{% set zp_term = Term("'.$term->ID.'", "arts") %}{{ zp_term.name }}';
			$string = Timber::compile_string($template);
			$this->assertEquals('Zong', $string);
		}

		function testTerm() {
			$term_id = $this->factory->term->create();
<<<<<<< HEAD
			$term = TermFactory::get($term_id);
=======
			$term = new Timber\Term($term_id);
>>>>>>> 0a2b610c
			$this->assertEquals('Timber\Term', get_class($term));
		}

		function testGetTermWithObject() {
			$term_id = $this->factory->term->create(array('name' => 'Famous Commissioners'));
			$term_data = get_term($term_id, 'post_tag');
			$this->assertTrue( in_array( get_class($term_data), array('WP_Term', 'stdClass') ) );
<<<<<<< HEAD
			$term = TermFactory::get($term_id);
=======
			$term = new Timber\Term($term_id);
>>>>>>> 0a2b610c
			$this->assertEquals('Famous Commissioners', $term->name());
			$this->assertEquals('Timber\Term', get_class($term));
		}

		function testTermConstructWithSlug() {
			$term_id = $this->factory->term->create(array('name' => 'New England Patriots'));
<<<<<<< HEAD
			$term = TermFactory::get('new-england-patriots');
=======
			$term = new Timber\Term('new-england-patriots');
>>>>>>> 0a2b610c
			$this->assertEquals($term->ID, $term_id);
		}

		function testTermToString() {
			$term_id = $this->factory->term->create(array('name' => 'New England Patriots'));
<<<<<<< HEAD
			$term = TermFactory::get('new-england-patriots');
=======
			$term = new Timber\Term('new-england-patriots');
>>>>>>> 0a2b610c
			$str = Timber::compile_string('{{term}}', array('term' => $term));
			$this->assertEquals('New England Patriots', $str);
		}

		function testTermDescription() {
			$desc = 'An honest football team';
			$term_id = $this->factory->term->create(array('name' => 'New England Patriots', 'description' => $desc));
<<<<<<< HEAD
			$term = TermFactory::get($term_id, 'post_tag');
=======
			$term = new Timber\Term($term_id, 'post_tag');
>>>>>>> 0a2b610c
			$this->assertEquals($desc, $term->description());
		}

		function testTermConstructWithName() {
			$term_id = $this->factory->term->create(array('name' => 'St. Louis Cardinals'));
<<<<<<< HEAD
			$term = TermFactory::get('St. Louis Cardinals');
=======
			$term = new Timber\Term('St. Louis Cardinals');
>>>>>>> 0a2b610c
			$this->assertNull($term->ID);
		}

		function testTermInitObject() {
			$term_id = $this->factory->term->create();
			$term = get_term($term_id, 'post_tag');
<<<<<<< HEAD
			$term = TermFactory::get($term);
=======
			$term = new Timber\Term($term);
>>>>>>> 0a2b610c
			$this->assertEquals($term->ID, $term_id);
		}

		function testTermLink() {
			$term_id = $this->factory->term->create();
<<<<<<< HEAD
			$term = TermFactory::get($term_id);
=======
			$term = new Timber\Term($term_id);
>>>>>>> 0a2b610c
			$this->assertContains('http://', $term->link());
		}

		function testTermPath() {
			$term_id = $this->factory->term->create();
<<<<<<< HEAD
			$term = TermFactory::get($term_id);
=======
			$term = new Timber\Term($term_id);
>>>>>>> 0a2b610c
			$this->assertFalse(strstr($term->path(), 'http://'));
		}

		function testGetPostsWithPostTypesString() {
			register_post_type('portfolio', array('taxonomies' => array('post_tag'), 'public' => true));
			$term_id = $this->factory->term->create(array('name' => 'Zong'));
			$posts = $this->factory->post->create_many(3, array('post_type' => 'post', 'tags_input' => 'zong') );
			$posts = $this->factory->post->create_many(5, array('post_type' => 'portfolio', 'tags_input' => 'zong') );
<<<<<<< HEAD
			$term = TermFactory::get($term_id);
=======
			$term = new Timber\Term($term_id);
>>>>>>> 0a2b610c
			$posts_gotten = $term->posts('posts_per_page=4');
			$this->assertEquals(4, count($posts_gotten));

			$posts_gotten = $term->posts(array('posts_per_page' => 7));
			$this->assertEquals(7, count($posts_gotten));
		}

		function testGetPostsWithAnyAndCustomTax() {
			register_post_type('portfolio', array('taxonomies' => array('arts'), 'public' => true));
			register_taxonomy('arts', array('portfolio'));

			$term_id = $this->factory->term->create(array('name' => 'Zong', 'taxonomy' => 'arts'));
			$posts = $this->factory->post->create_many(5, array('post_type' => 'portfolio' ));
<<<<<<< HEAD
			$term = TermFactory::get($term_id);
=======
			$term = new Timber\Term($term_id);
>>>>>>> 0a2b610c
			foreach($posts as $post_id) {
				wp_set_object_terms($post_id, $term_id, 'arts', true);
			}
			$terms = Timber::get_terms('arts');
			$template = '{% for term in terms %}{% for post in term.posts %}{{post.title}}{% endfor %}{% endfor %}';
			$template = '{% for term in terms %}{{term.posts|length}}{% endfor %}';
			$str = Timber::compile_string($template, array('terms' => $terms));
			$this->assertEquals('5', $str);
		}

		/**
		 * @expectedDeprecated {{ term.get_posts }}
		 */
		function testGetPostsOld() {
			$term_id = $this->factory->term->create();
			$posts = array();
			$posts[] = $this->factory->post->create();
			$posts[] = $this->factory->post->create();
			$posts[] = $this->factory->post->create();
			foreach($posts as $post_id){
				wp_set_object_terms($post_id, $term_id, 'post_tag', true);
			}
<<<<<<< HEAD
			$term = TermFactory::get($term_id);
=======
			$term = new Timber\Term($term_id);
>>>>>>> 0a2b610c
			$gotten_posts = $term->get_posts();
			$this->assertEquals(count($posts), count($gotten_posts));
		}

		function testGetPostsAsPageOld() {
			$term_id = $this->factory->term->create();
			$posts = array();
			$posts[] = $this->factory->post->create();
			$posts[] = $this->factory->post->create();
			$posts[] = $this->factory->post->create();
			foreach($posts as $post_id){
				set_post_type($post_id, 'page');
				wp_set_object_terms($post_id, $term_id, 'post_tag', true);
			}
<<<<<<< HEAD
			$term = TermFactory::get($term_id);
=======
			$term = new Timber\Term($term_id);
>>>>>>> 0a2b610c
			$gotten_posts = $term->posts(count($posts), 'page');
			$this->assertEquals(count($posts), count($gotten_posts));
			$gotten_posts = $term->posts(count($posts), 'any');
			$this->assertEquals(count($posts), count($gotten_posts));
			$gotten_posts = $term->posts(count($posts), 'post');
			$this->assertEquals(0, count($gotten_posts));
		}

		/**
		 * @expectedDeprecated {{ term.get_posts }}
		 */
		function testGetPostsNew() {
			require_once('php/timber-post-subclass.php');
			$term_id = $this->factory->term->create();
			$posts = array();
			$posts[] = $this->factory->post->create();
			$posts[] = $this->factory->post->create();
			$posts[] = $this->factory->post->create();
			foreach($posts as $post_id){
				set_post_type($post_id, 'page');
				wp_set_object_terms($post_id, $term_id, 'post_tag', true);
			}
<<<<<<< HEAD
			$term = TermFactory::get($term_id);
=======
			$term = new Timber\Term($term_id);
>>>>>>> 0a2b610c
			$gotten_posts = $term->get_posts('post_type=page');
			$this->assertEquals(count($posts), count($gotten_posts));
			$gotten_posts = $term->get_posts('post_type=page', 'TimberPostSubclass');
			$this->assertEquals(count($posts), count($gotten_posts));
			$this->assertEquals($gotten_posts[0]->foo(), 'bar');
			$gotten_posts = $term->get_posts(array('post_type' => 'page'), 'TimberPostSubclass');
			$this->assertEquals($gotten_posts[0]->foo(), 'bar');
			$this->assertEquals(count($posts), count($gotten_posts));
		}

		function testTermChildren() {
			$parent_id = $this->factory->term->create(array('name' => 'News', 'taxonomy' => 'category'));
			$local = $this->factory->term->create(array('name' => 'Local', 'parent' => $parent_id, 'taxonomy' => 'category'));
			$int = $this->factory->term->create(array('name' => 'International', 'parent' => $parent_id, 'taxonomy' => 'category'));

<<<<<<< HEAD
			$term = TermFactory::get($parent_id);
=======
			$term = new Timber\Term($parent_id);
>>>>>>> 0a2b610c
			$children = $term->children();
			$this->assertEquals(2, count($children));
			$this->assertEquals('Local', $children[0]->name);
		}

		/**
		 @issue #824
		 */
		function testTermWithNativeMeta() {
			$tid = $this->factory->term->create(array('name' => 'News', 'taxonomy' => 'category'));
			add_term_meta($tid, 'foo', 'bar');
<<<<<<< HEAD
			$term = TermFactory::get($tid);
=======
			$term = new Timber\Term($tid);
>>>>>>> 0a2b610c
			$template = '{{term.foo}}';
			$compiled = Timber::compile_string($template, array('term' => $term));
			$this->assertEquals('bar', $compiled);
		}

		/**
		 @issue #824
		 */
		function testTermWithNativeMetaFalse() {
			$tid = $this->factory->term->create(array('name' => 'News', 'taxonomy' => 'category'));
			add_term_meta($tid, 'foo', false);
<<<<<<< HEAD
			$term = TermFactory::get($tid);
=======
			$term = new Timber\Term($tid);
>>>>>>> 0a2b610c
			$this->assertEquals('', $term->meta('foo'));
		}

		/**
		 @issue #824
		 */
		function testTermWithNativeMetaNotExisting() {
			$tid = $this->factory->term->create(array('name' => 'News', 'taxonomy' => 'category'));

			add_term_meta($tid, 'bar', 'qux');;
			$wp_native_value = get_term_meta($tid, 'foo', true);
			$acf_native_value = get_field('foo', 'category_'.$tid);

			$valid_wp_native_value = get_term_meta($tid, 'bar', true);
			$valid_acf_native_value = get_field('bar', 'category_'.$tid);

<<<<<<< HEAD
			$term = TermFactory::get($tid);
=======
			$term = new Timber\Term($tid);
>>>>>>> 0a2b610c

			//test baseline "bar" data
			$this->assertEquals('qux', $valid_wp_native_value);
			$this->assertEquals('qux', $valid_acf_native_value);
			$this->assertEquals('qux', $term->bar);

			//test the one taht doesn't exist
			$this->assertEquals('string', gettype($wp_native_value));
			$this->assertEmpty($wp_native_value);
			$this->assertNull($acf_native_value);
			$this->assertNotTrue($term->meta('foo'));
		}

		function testTermEditLink() {
			wp_set_current_user(1);
			$tid = $this->factory->term->create(array('name' => 'News', 'taxonomy' => 'category'));
<<<<<<< HEAD
			$term = TermFactory::get($tid);
=======
			$term = new Timber\Term($tid);
>>>>>>> 0a2b610c
			$links = array();

			$links[] = 'http://example.org/wp-admin/term.php?taxonomy=category&tag_ID='.$tid.'&post_type=post';
			$links[] = 'http://example.org/wp-admin/edit-tags.php?action=edit&taxonomy=category&tag_ID='.$tid.'&post_type=post';
			$links[] = 'http://example.org/wp-admin/edit-tags.php?action=edit&taxonomy=category&tag_ID='.$tid;
			$links[] = 'http://example.org/wp-admin/term.php?taxonomy=category&term_id='.$tid.'&post_type=post';
			$this->assertContains($term->edit_link(), $links);
		}

	}

	class Arts extends Timber\Term {

		function foobar() {
			return 'Zebra';
		}

	}<|MERGE_RESOLUTION|>--- conflicted
+++ resolved
@@ -48,11 +48,7 @@
 			register_taxonomy('arts', array('post'));
 
 			$term_id = $this->factory->term->create(array('name' => 'Zong', 'taxonomy' => 'arts'));
-<<<<<<< HEAD
 			$term = TermFactory::get($term_id, 'arts');
-=======
-			$term = new Timber\Term($term_id, 'arts');
->>>>>>> 0a2b610c
 			$this->assertEquals('Zong', $term->name());
 			$template = '{% set zp_term = Term("'.$term->ID.'", "arts") %}{{ zp_term.name }}';
 			$string = Timber::compile_string($template);
@@ -61,11 +57,7 @@
 
 		function testTerm() {
 			$term_id = $this->factory->term->create();
-<<<<<<< HEAD
-			$term = TermFactory::get($term_id);
-=======
-			$term = new Timber\Term($term_id);
->>>>>>> 0a2b610c
+			$term = TermFactory::get($term_id);
 			$this->assertEquals('Timber\Term', get_class($term));
 		}
 
@@ -73,32 +65,20 @@
 			$term_id = $this->factory->term->create(array('name' => 'Famous Commissioners'));
 			$term_data = get_term($term_id, 'post_tag');
 			$this->assertTrue( in_array( get_class($term_data), array('WP_Term', 'stdClass') ) );
-<<<<<<< HEAD
-			$term = TermFactory::get($term_id);
-=======
-			$term = new Timber\Term($term_id);
->>>>>>> 0a2b610c
+			$term = TermFactory::get($term_id);
 			$this->assertEquals('Famous Commissioners', $term->name());
 			$this->assertEquals('Timber\Term', get_class($term));
 		}
 
 		function testTermConstructWithSlug() {
 			$term_id = $this->factory->term->create(array('name' => 'New England Patriots'));
-<<<<<<< HEAD
 			$term = TermFactory::get('new-england-patriots');
-=======
-			$term = new Timber\Term('new-england-patriots');
->>>>>>> 0a2b610c
 			$this->assertEquals($term->ID, $term_id);
 		}
 
 		function testTermToString() {
 			$term_id = $this->factory->term->create(array('name' => 'New England Patriots'));
-<<<<<<< HEAD
 			$term = TermFactory::get('new-england-patriots');
-=======
-			$term = new Timber\Term('new-england-patriots');
->>>>>>> 0a2b610c
 			$str = Timber::compile_string('{{term}}', array('term' => $term));
 			$this->assertEquals('New England Patriots', $str);
 		}
@@ -106,52 +86,32 @@
 		function testTermDescription() {
 			$desc = 'An honest football team';
 			$term_id = $this->factory->term->create(array('name' => 'New England Patriots', 'description' => $desc));
-<<<<<<< HEAD
 			$term = TermFactory::get($term_id, 'post_tag');
-=======
-			$term = new Timber\Term($term_id, 'post_tag');
->>>>>>> 0a2b610c
 			$this->assertEquals($desc, $term->description());
 		}
 
 		function testTermConstructWithName() {
 			$term_id = $this->factory->term->create(array('name' => 'St. Louis Cardinals'));
-<<<<<<< HEAD
 			$term = TermFactory::get('St. Louis Cardinals');
-=======
-			$term = new Timber\Term('St. Louis Cardinals');
->>>>>>> 0a2b610c
 			$this->assertNull($term->ID);
 		}
 
 		function testTermInitObject() {
 			$term_id = $this->factory->term->create();
 			$term = get_term($term_id, 'post_tag');
-<<<<<<< HEAD
 			$term = TermFactory::get($term);
-=======
-			$term = new Timber\Term($term);
->>>>>>> 0a2b610c
 			$this->assertEquals($term->ID, $term_id);
 		}
 
 		function testTermLink() {
 			$term_id = $this->factory->term->create();
-<<<<<<< HEAD
-			$term = TermFactory::get($term_id);
-=======
-			$term = new Timber\Term($term_id);
->>>>>>> 0a2b610c
+			$term = TermFactory::get($term_id);
 			$this->assertContains('http://', $term->link());
 		}
 
 		function testTermPath() {
 			$term_id = $this->factory->term->create();
-<<<<<<< HEAD
-			$term = TermFactory::get($term_id);
-=======
-			$term = new Timber\Term($term_id);
->>>>>>> 0a2b610c
+			$term = TermFactory::get($term_id);
 			$this->assertFalse(strstr($term->path(), 'http://'));
 		}
 
@@ -160,11 +120,7 @@
 			$term_id = $this->factory->term->create(array('name' => 'Zong'));
 			$posts = $this->factory->post->create_many(3, array('post_type' => 'post', 'tags_input' => 'zong') );
 			$posts = $this->factory->post->create_many(5, array('post_type' => 'portfolio', 'tags_input' => 'zong') );
-<<<<<<< HEAD
-			$term = TermFactory::get($term_id);
-=======
-			$term = new Timber\Term($term_id);
->>>>>>> 0a2b610c
+			$term = TermFactory::get($term_id);
 			$posts_gotten = $term->posts('posts_per_page=4');
 			$this->assertEquals(4, count($posts_gotten));
 
@@ -178,11 +134,7 @@
 
 			$term_id = $this->factory->term->create(array('name' => 'Zong', 'taxonomy' => 'arts'));
 			$posts = $this->factory->post->create_many(5, array('post_type' => 'portfolio' ));
-<<<<<<< HEAD
-			$term = TermFactory::get($term_id);
-=======
-			$term = new Timber\Term($term_id);
->>>>>>> 0a2b610c
+			$term = TermFactory::get($term_id);
 			foreach($posts as $post_id) {
 				wp_set_object_terms($post_id, $term_id, 'arts', true);
 			}
@@ -205,11 +157,7 @@
 			foreach($posts as $post_id){
 				wp_set_object_terms($post_id, $term_id, 'post_tag', true);
 			}
-<<<<<<< HEAD
-			$term = TermFactory::get($term_id);
-=======
-			$term = new Timber\Term($term_id);
->>>>>>> 0a2b610c
+			$term = TermFactory::get($term_id);
 			$gotten_posts = $term->get_posts();
 			$this->assertEquals(count($posts), count($gotten_posts));
 		}
@@ -224,11 +172,7 @@
 				set_post_type($post_id, 'page');
 				wp_set_object_terms($post_id, $term_id, 'post_tag', true);
 			}
-<<<<<<< HEAD
-			$term = TermFactory::get($term_id);
-=======
-			$term = new Timber\Term($term_id);
->>>>>>> 0a2b610c
+			$term = TermFactory::get($term_id);
 			$gotten_posts = $term->posts(count($posts), 'page');
 			$this->assertEquals(count($posts), count($gotten_posts));
 			$gotten_posts = $term->posts(count($posts), 'any');
@@ -251,11 +195,7 @@
 				set_post_type($post_id, 'page');
 				wp_set_object_terms($post_id, $term_id, 'post_tag', true);
 			}
-<<<<<<< HEAD
-			$term = TermFactory::get($term_id);
-=======
-			$term = new Timber\Term($term_id);
->>>>>>> 0a2b610c
+			$term = TermFactory::get($term_id);
 			$gotten_posts = $term->get_posts('post_type=page');
 			$this->assertEquals(count($posts), count($gotten_posts));
 			$gotten_posts = $term->get_posts('post_type=page', 'TimberPostSubclass');
@@ -271,11 +211,7 @@
 			$local = $this->factory->term->create(array('name' => 'Local', 'parent' => $parent_id, 'taxonomy' => 'category'));
 			$int = $this->factory->term->create(array('name' => 'International', 'parent' => $parent_id, 'taxonomy' => 'category'));
 
-<<<<<<< HEAD
 			$term = TermFactory::get($parent_id);
-=======
-			$term = new Timber\Term($parent_id);
->>>>>>> 0a2b610c
 			$children = $term->children();
 			$this->assertEquals(2, count($children));
 			$this->assertEquals('Local', $children[0]->name);
@@ -287,11 +223,7 @@
 		function testTermWithNativeMeta() {
 			$tid = $this->factory->term->create(array('name' => 'News', 'taxonomy' => 'category'));
 			add_term_meta($tid, 'foo', 'bar');
-<<<<<<< HEAD
-			$term = TermFactory::get($tid);
-=======
-			$term = new Timber\Term($tid);
->>>>>>> 0a2b610c
+			$term = TermFactory::get($tid);
 			$template = '{{term.foo}}';
 			$compiled = Timber::compile_string($template, array('term' => $term));
 			$this->assertEquals('bar', $compiled);
@@ -303,11 +235,7 @@
 		function testTermWithNativeMetaFalse() {
 			$tid = $this->factory->term->create(array('name' => 'News', 'taxonomy' => 'category'));
 			add_term_meta($tid, 'foo', false);
-<<<<<<< HEAD
-			$term = TermFactory::get($tid);
-=======
-			$term = new Timber\Term($tid);
->>>>>>> 0a2b610c
+			$term = TermFactory::get($tid);
 			$this->assertEquals('', $term->meta('foo'));
 		}
 
@@ -324,11 +252,7 @@
 			$valid_wp_native_value = get_term_meta($tid, 'bar', true);
 			$valid_acf_native_value = get_field('bar', 'category_'.$tid);
 
-<<<<<<< HEAD
-			$term = TermFactory::get($tid);
-=======
-			$term = new Timber\Term($tid);
->>>>>>> 0a2b610c
+			$term = TermFactory::get($tid);
 
 			//test baseline "bar" data
 			$this->assertEquals('qux', $valid_wp_native_value);
@@ -345,11 +269,7 @@
 		function testTermEditLink() {
 			wp_set_current_user(1);
 			$tid = $this->factory->term->create(array('name' => 'News', 'taxonomy' => 'category'));
-<<<<<<< HEAD
-			$term = TermFactory::get($tid);
-=======
-			$term = new Timber\Term($tid);
->>>>>>> 0a2b610c
+			$term = TermFactory::get($tid);
 			$links = array();
 
 			$links[] = 'http://example.org/wp-admin/term.php?taxonomy=category&tag_ID='.$tid.'&post_type=post';
