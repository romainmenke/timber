<?php

	class TestTimberPost extends Timber_UnitTestCase {

		function testPostObject(){
			$post_id = $this->factory->post->create();
			$post = new Timber\Post($post_id);
			$this->assertEquals('Timber\Post', get_class($post));
			$this->assertEquals($post_id, $post->ID);
		}

		function testPostPasswordReqd(){
			$post_id = $this->factory->post->create();
			$post = new Timber\Post($post_id);
			$this->assertFalse($post->password_required());

			$post_id = $this->factory->post->create(array('post_password' => 'jiggypoof'));
			$post = new Timber\Post($post_id);
			$this->assertTrue($post->password_required());
		}

		function testNameMethod() {
			$post_id = $this->factory->post->create(array('post_title' => 'Battlestar Galactica'));
			$post = new Timber\Post($post_id);
			$this->assertEquals('Battlestar Galactica', $post->name());
		}

		function testGetImage() {
			$post_id = $this->factory->post->create(array('post_title' => 'St. Louis History'));
			$filename = TestTimberImage::copyTestAttachment( 'arch.jpg' );
			$attachment = array( 'post_title' => 'The Arch', 'post_content' => '' );
			$iid = wp_insert_attachment( $attachment, $filename, $post_id );
			update_post_meta($post_id, 'landmark', $iid);
			$post = new Timber\Post($post_id);
			$image = $post->meta('landmark');
			$image = new Timber\Image($image);
			$this->assertEquals('The Arch', $image->title());
		}

		function testPostString() {
			$post_id = $this->factory->post->create(array('post_title' => 'Gobbles'));
			$post = new Timber\Post($post_id);
			$str = Timber::compile_string('<h1>{{post}}</h1>', array('post' => $post));
			$this->assertEquals('<h1>Gobbles</h1>', $str);
		}

		function testFalseParent() {
			$pid = $this->factory->post->create();
			$filename = TestTimberImage::copyTestAttachment( 'arch.jpg' );
			$attachment = array( 'post_title' => 'The Arch', 'post_content' => '' );
			$iid = wp_insert_attachment( $attachment, $filename, $pid );
			update_post_meta( $iid, 'architect', 'Eero Saarinen' );
			$image = new Timber\Image( $iid );
			$parent = $image->parent();
			$this->assertEquals($pid, $parent->ID);
			$this->assertFalse($parent->parent());
		}

		function testPostOnSingle(){
			$post_id = $this->factory->post->create();
			$this->go_to(home_url('/?p='.$post_id));
			$post = new Timber\Post();
			$this->assertEquals($post_id, $post->ID);
		}

		function testPostOnSingleQuery(){
			$post_id = $this->factory->post->create();
			$this->go_to(home_url('/?p='.$post_id));
			$post_id = $this->factory->post->create();
			$post = Timber::query_post($post_id);
			$this->assertEquals($post_id, $post->ID);
			$this->assertEquals($post_id, get_the_ID());
		}

		function testPostOnSingleQueryNoParams(){
			$post_id = $this->factory->post->create();
			$this->go_to(home_url('/?p='.$post_id));
			$post = Timber::query_post();
			$this->assertEquals($post_id, $post->ID);
			$this->assertEquals($post_id, get_the_ID());
		}

		// function testPostOnBuddyPressPage(){
		// 	$post_id = $this->factory->post->create();
		// 	global $post;
		// 	$this->go_to(home_url('/?p='.$post_id));
		// 	$_post = $post;
		// 	$post = false;
		// 	$my_post = new Timber\Post();
		// 	$this->assertEquals($post_id, $my_post->ID);
		// }

		function testNonexistentProperty(){
			$post_id = $this->factory->post->create();
			$post = new Timber\Post( $post_id );
			$this->assertFalse( $post->zebra );
		}

		function testNonexistentMethod(){
			$post_id = $this->factory->post->create();
			$post = new Timber\Post( $post_id );
			$template = '{{post.donkey}}';
			$str = Timber::compile_string($template, array('post' => $post));
			$this->assertEquals('', $str);
			//$this->assertFalse( $post->donkey() );
		}

		function testNext(){
			$posts = array();
			for($i = 0; $i<2; $i++){
				$j = $i + 1;
				$posts[] = $this->factory->post->create(array('post_date' => '2014-02-0'.$j.' 12:00:00'));
			}
			$firstPost = new Timber\Post($posts[0]);
			$nextPost = new Timber\Post($posts[1]);
			$this->assertEquals($firstPost->next()->ID, $nextPost->ID);
		}

		function testNextCategory(){
			$posts = array();
			for($i = 0; $i<4; $i++){
				$j = $i + 1;
				$posts[] = $this->factory->post->create(array('post_date' => '2014-02-0'.$j.' 12:00:00'));
			}
			wp_set_object_terms($posts[0], 'TestMe', 'category', false);
			wp_set_object_terms($posts[2], 'TestMe', 'category', false);
			$firstPost = new Timber\Post($posts[0]);
			$nextPost = new Timber\Post($posts[2]);
			$this->assertEquals($firstPost->next('category')->ID, $nextPost->ID);
		}

		function testNextCustomTax(){
			$v = get_bloginfo('version');
			if (version_compare($v, '3.8', '<')) {
           		$this->markTestSkipped('Custom taxonomy prev/next not supported until 3.8');
        	} else {
				register_taxonomy('pizza', 'post');
				$posts = array();
				for($i = 0; $i<4; $i++){
					$j = $i + 1;
					$posts[] = $this->factory->post->create(array('post_date' => '2014-02-0'.$j.' 12:00:00'));
				}
				wp_set_object_terms($posts[0], 'Cheese', 'pizza', false);
				wp_set_object_terms($posts[2], 'Cheese', 'pizza', false);
				wp_set_object_terms($posts[3], 'Mushroom', 'pizza', false);
				$firstPost = new Timber\Post($posts[0]);
				$nextPost = new Timber\Post($posts[2]);
				$this->assertEquals($firstPost->next('pizza')->ID, $nextPost->ID);
			}
		}

		function testPrev(){
			$posts = array();
			for($i = 0; $i<2; $i++){
				$j = $i + 1;
				$posts[] = $this->factory->post->create(array('post_date' => '2014-02-0'.$j.' 12:00:00'));
			}
			$lastPost = new Timber\Post($posts[1]);
			$prevPost = new Timber\Post($posts[0]);
			$this->assertEquals($lastPost->prev()->ID, $prevPost->ID);
		}

		function testPrevCustomTax(){
			$v = get_bloginfo('version');
			if (version_compare($v, '3.8', '<')) {
           		$this->markTestSkipped('Custom taxonomy prev/next not supported until 3.8');
        	} else {
				register_taxonomy('pizza', 'post');
				$posts = array();
				for( $i = 0; $i < 3; $i++ ){
					$j = $i + 1;
					$posts[] = $this->factory->post->create(array('post_date' => '2014-02-0'.$j.' 12:00:00', 'post_title' => "Pizza $j is so good!"));
				}
				$cat = wp_insert_term('Cheese', 'pizza');
				self::set_object_terms($posts[0], $cat, 'pizza', false);
				self::set_object_terms($posts[2], $cat, 'pizza', false);
				$lastPost = new Timber\Post($posts[2]);
				// echo "\n".'$lastPost'."\n";
				// print_r($lastPost);
				// echo "\n".'$lastPost->prev(pizza)'."\n";
				// print_r($lastPost->prev('pizza'));
				// echo "posts\n";
				// print_r($posts);
				$this->assertEquals($posts[0], $lastPost->prev('pizza')->ID);
			}
		}

		function testPrevCategory(){
			$posts = array();
			for($i = 0; $i<3; $i++){
				$j = $i + 1;
				$posts[] = $this->factory->post->create(array('post_date' => '2014-02-0'.$j.' 12:00:00'));
			}
			$cat = wp_insert_term('TestMe', 'category');
			self::set_object_terms($posts[0], $cat, 'category', false);
			self::set_object_terms($posts[2], $cat, 'category', false);
			$lastPost = new Timber\Post($posts[2]);
			$prevPost = new Timber\Post($posts[0]);
			$this->assertEquals($lastPost->prev('category')->ID, $prevPost->ID);
		}

		function testNextWithDraftAndFallover(){
			$posts = array();
			for($i = 0; $i<3; $i++){
				$j = $i + 1;
				$posts[] = $this->factory->post->create(array('post_date' => '2014-02-0'.$j.' 12:00:00'));
			}
			$firstPost = new Timber\Post($posts[0]);
			$nextPost = new Timber\Post($posts[1]);
			$nextPostAfter = new Timber\Post($posts[2]);
			wp_update_post( array('ID' =>$nextPost->ID, 'post_status' => 'draft') );
			$this->assertEquals($nextPostAfter->ID, $firstPost->next()->ID);
		}

		function testNextWithDraft(){
			$posts = array();
			for($i = 0; $i<2; $i++){
				$j = $i + 1;
				$posts[] = $this->factory->post->create(array('post_date' => '2014-02-0'.$j.' 12:00:00'));
			}
			$firstPost = new Timber\Post($posts[0]);
			$nextPost = new Timber\Post($posts[1]);
			$nextPost->post_status = 'draft';
			wp_update_post($nextPost);
			$nextPostTest = $firstPost->next();
		}

		function testPostInitObject(){
			$post_id = $this->factory->post->create();
			$post = get_post($post_id);
			$post = new Timber\Post($post);
			$this->assertEquals($post->ID, $post_id);
		}

		/**
		 * @deprecated since 2.0
		 */
		function testPostByName(){
			$post_id = $this->factory->post->create();
			$post = new Timber\Post($post_id);
			$post2 = new Timber\Post($post->post_name);
			$this->assertEquals($post2->id, $post_id);
		}

		function testUpdate(){
			$post_id = $this->factory->post->create();
			$post = new Timber\Post($post_id);
			$rand = rand_str();
			$post->update('test_meta', $rand);
			$post = new Timber\Post($post_id);
			$this->assertEquals($rand, $post->test_meta);
		}

		function testCanEdit(){
			wp_set_current_user(1);
			$post_id = $this->factory->post->create(array('post_author' => 1));
			$post = new Timber\Post($post_id);
			$this->assertTrue($post->can_edit());
			wp_set_current_user(0);
		}



		function testTitle(){
			$title = 'Fifteen Million Merits';
			$post_id = $this->factory->post->create();
			$post = new Timber\Post($post_id);
			$post->post_title = $title;
			wp_update_post($post);
			$this->assertEquals($title, trim(strip_tags($post->title())));
		}

<<<<<<< HEAD
		function testCustomFieldPreviewRevision(){
			global $current_user;
			global $wp_query;

			$post_id = $this->factory->post->create(array(
				'post_author' => 5,
			));
			update_field('test_field', 'The custom field content', $post_id);

			$assertCustomFieldVal = 'This has been revised';
			$revision_id = $this->factory->post->create(array(
				'post_type' => 'revision',
				'post_status' => 'inherit',
				'post_parent' => $post_id,
			));
			update_field('test_field', $assertCustomFieldVal, $revision_id);

			$uid = $this->factory->user->create(array(
				'user_login' => 'timber',
				'user_pass' => 'timber',
			));
			$user = wp_set_current_user($uid);
			$user->add_role('administrator');

			$wp_query->queried_object_id = $post_id;
			$wp_query->queried_object = get_post($post_id);
			$_GET['preview'] = true;
			$_GET['preview_nonce'] = wp_create_nonce('post_preview_' . $post_id);
			$post = new \Timber\Post($post_id);
			$str_direct = Timber::compile_string('{{post.test_field}}', array('post' => $post));
			$str_getfield = Timber::compile_string('{{post.meta(\'test_field\')}}', array('post' => $post));

			$this->assertEquals( $assertCustomFieldVal, $str_direct );
			$this->assertEquals( $assertCustomFieldVal, $str_getfield );
		}

		function testCustomFieldPreviewNotRevision() {
			global $current_user;
			global $wp_query;
			$original_content = 'The custom field content';

			$post_id = $this->factory->post->create(array(
				'post_author' => 5,
			));
			update_field('test_field', $original_content, $post_id);

			$assertCustomFieldVal = 'This has been revised';
			$revision_id = $this->factory->post->create(array(
				'post_type' => 'revision',
				'post_status' => 'inherit',
				'post_parent' => $post_id,
			));
			update_field('test_field', $assertCustomFieldVal, $revision_id);

			$uid = $this->factory->user->create(array(
				'user_login' => 'timber',
				'user_pass' => 'timber',
			));
			$user = wp_set_current_user($uid);
			$user->add_role('administrator');

			$wp_query->queried_object_id = $post_id;
			$wp_query->queried_object = get_post($post_id);

			$post = new \Timber\Post($post_id);

			$str_direct = Timber::compile_string('{{post.test_field}}', array('post' => $post));
			$str_getfield = Timber::compile_string('{{post.meta(\'test_field\')}}', array('post' => $post));

			$this->assertEquals( $original_content, $str_direct );
			$this->assertEquals( $original_content, $str_getfield );
		}
=======

>>>>>>> f8d5bdce

		function testContent(){
			$quote = 'The way to do well is to do well.';
			$post_id = $this->factory->post->create();
			$post = new Timber\Post($post_id);
			$post->post_content = $quote;
			wp_update_post($post);
			$this->assertEquals($quote, trim(strip_tags($post->content())));
		}

		function testContentPaged(){
            $quote = $page1 = 'The way to do well is to do well.';
            $quote .= '<!--nextpage-->';
            $quote .= $page2 = "And do not let your tongue get ahead of your mind.";

            $post_id = $this->factory->post->create();
            $post = new Timber\Post($post_id);
            $post->post_content = $quote;
            wp_update_post($post);

            $this->assertEquals($page1, trim(strip_tags($post->content(1))));
            $this->assertEquals($page2, trim(strip_tags($post->content(2))));
		}

        function testPagedContent(){
            $quote = $page1 = 'Named must your fear be before banish it you can.';
            $quote .= '<!--nextpage-->';
            $quote .= $page2 = "No, try not. Do or do not. There is no try.";

            $post_id = $this->factory->post->create(array('post_content' => $quote));

            $this->go_to( get_permalink( $post_id ) );

            // @todo The below should work magically when the iterators are merged
            setup_postdata( get_post( $post_id ) );

            $post = new Timber\Post();
			$this->assertEquals($page1, trim(strip_tags( $post->paged_content() )));

            $pagination = $post->pagination();
            $this->go_to( $pagination['pages'][1]['link'] );

            setup_postdata( get_post( $post_id ) );
            $post = new Timber\Post();

			$this->assertEquals($page2, trim(strip_tags( $post->paged_content() )));
		}

		/**
		 * This seems like an incredible edge case test from 1.x
		 * @ignore since 2.0
		 */
		/*
		function testMetaCustomArrayFilter(){
			add_filter('timber_post_get_meta', function($customs) {
				error_log('RUN FITER');
				print_r($customs);
				foreach( $customs as $key=>$value ){
					$flat_key = str_replace('-', '_', $key);
					$flat_key .= '_flat';
					$customs[$flat_key] = $value;
				}
				// print_r($customs);
				return $customs;
			});
			$post_id = $this->factory->post->create();
			update_post_meta($post_id, 'the-field-name', 'the-value');
			update_post_meta($post_id, 'with_underscores', 'the_value');
			$post = new Timber\Post($post_id);
			$this->assertEquals($post->with_underscores_flat, 'the_value');
			//$this->assertEquals($post->the_field_name_flat, 'the-value');
		}*/

		/**
		 * This tests was created to catch what happens when you do weird things to {{ post.meta }},
		 * like calling it when nothing's assigned and trying to output as a string.
		 *
		 * @expectedException Twig_Error_Runtime
		 */
		function testPostMetaMetaException(){
			$post_id = $this->factory->post->create();
			$post = new Timber\Post($post_id);
			$string = Timber::compile_string('My {{ post.meta }}', array('post' => $post));
			$this->assertEquals('My ', trim($string));
		}

		/**
		 * This tests was created to catch what happens when you do weird things to {{ post.meta }},
		 * like calling it when nothing's assigned and trying to output a default property as a string.
		 *
		 * @expectedException Twig_Error_Runtime
		 */
		function testPostMetaMetaArrayProperty(){
			$post_id = $this->factory->post->create();
			$post = new Timber\Post($post_id);
			$string = Timber::compile_string('My {{ post.meta._pingme[0] }}', array('post' => $post));
			$this->assertEquals('My 1', trim($string));
		}

		/**
		 * This tests was created to catch what happens when you do weird things to {{ post.meta }},
		 * like calling it when nothing's assigned and trying to output as a string. (Even when
		 * something's assigned)
		 *
		 * @expectedException Twig_Error_Runtime
		 */
		function testPostMetaMetaAssignedException() {
			$post_id = $this->factory->post->create();
			update_post_meta($post_id, 'meta', 'steak');
			$post = new Timber\Post($post_id);
			$string = Timber::compile_string('My {{ post.meta }}', array('post' => $post));
			$this->assertEquals('My ', trim($string));
		}

		function testPostMetaMetaOnCustom() {
			$post_id = $this->factory->post->create();
			$post = new Timber\Post($post_id);
			update_post_meta($post_id, 'meta', 'steak');
			$post = new Timber\Post($post_id);
			$string = Timber::compile_string('My {{ post.custom.meta }}', array('post' => $post));
			// We're cool with this, but it's still a bad idea.
			$this->assertEquals('My steak', trim($string));
		}



		function testPostParent(){
			$parent_id = $this->factory->post->create();
			$child_id = $this->factory->post->create(array('post_parent' => $parent_id));
			$child_post = new Timber\Post($child_id);
			$this->assertEquals($parent_id, $child_post->parent()->ID);
		}

		function testPostSlug(){
			$pid = $this->factory->post->create(array('post_name' => 'the-adventures-of-tom-sawyer'));
			$post = new Timber\Post($pid);
			$this->assertEquals('the-adventures-of-tom-sawyer', $post->slug);
		}

		function testPostAuthor(){
			$author_id = $this->factory->user->create(array('display_name' => 'Jared Novack', 'user_login' => 'jared-novack'));
			$pid = $this->factory->post->create(array('post_author' => $author_id));
			$post = new Timber\Post($pid);
			$this->assertEquals('jared-novack', $post->author()->slug());
			$this->assertEquals('Jared Novack', $post->author()->name());
			$template = 'By {{post.author}}';
			$authorCompile = Timber::compile_string($template, array('post' => $post));
			$template = 'By {{post.author.name}}';
			$authorNameCompile = Timber::compile_string($template, array('post' => $post));
			$this->assertEquals($authorCompile, $authorNameCompile);
			$this->assertEquals('By Jared Novack', $authorCompile);
		}

		function testPostAuthorInTwig(){
			$author_id = $this->factory->user->create(array('display_name' => 'Jon Stewart', 'user_login' => 'jon-stewart'));
			$pid = $this->factory->post->create(array('post_author' => $author_id));
			$post = new Timber\Post($pid);
			$this->assertEquals('jon-stewart', $post->author()->slug());
			$this->assertEquals('Jon Stewart', $post->author()->name());
			$template = 'By {{post.author}}';
			$authorCompile = Timber::compile_string($template, array('post' => $post));
			$template = 'By {{post.author.name}}';
			$authorNameCompile = Timber::compile_string($template, array('post' => $post));
			$this->assertEquals($authorCompile, $authorNameCompile);
			$this->assertEquals('By Jon Stewart', $authorCompile);
		}

		function testPostModifiedAuthor() {
			$author_id = $this->factory->user->create(array('display_name' => 'Woodward', 'user_login' => 'bob-woodward'));
			$mod_author_id = $this->factory->user->create(array('display_name' => 'Bernstein', 'user_login' => 'carl-bernstein'));
			$pid = $this->factory->post->create(array('post_author' => $author_id));
			$post = new Timber\Post($pid);
			$this->assertEquals('bob-woodward', $post->author()->slug());
			$this->assertEquals('bob-woodward', $post->modified_author()->slug());
			$this->assertEquals('Woodward', $post->author()->name());
			$this->assertEquals('Woodward', $post->modified_author()->name());
			update_post_meta($pid, '_edit_last', $mod_author_id);
			$this->assertEquals('bob-woodward', $post->author()->slug());
			$this->assertEquals('carl-bernstein', $post->modified_author()->slug());
			$this->assertEquals('Woodward', $post->author()->name());
			$this->assertEquals('Bernstein', $post->modified_author()->name());
		}

		function tearDown() {
			global $wpdb;
			$query = "DELETE from $wpdb->users WHERE ID > 1";
			$wpdb->query($query);
			$query = "truncate $wpdb->term_relationships";
			$wpdb->query($query);
			$query = "truncate $wpdb->term_taxonomy";
			$wpdb->query($query);
			$query = "truncate $wpdb->terms";
			$wpdb->query($query);
			$query = "truncate $wpdb->termmeta";
			$wpdb->query($query);
			$query = "truncate $wpdb->posts";
			$wpdb->query($query);
		}

		function testPostFormat() {
			add_theme_support( 'post-formats', array( 'aside', 'gallery' ) );
			$pid = $this->factory->post->create();
			set_post_format($pid, 'aside');
			$post = new Timber\Post($pid);
			$this->assertEquals('aside', $post->format());
		}

		function testPostClassInTwig(){
			$pid = $this->factory->post->create();
			$category = wp_insert_term('Uncategorized', 'category');
			self::set_object_terms($pid, $category, 'category', true);
			$post = new Timber\Post($pid);
			$str = Timber::compile_string("{{ post.class }}", array('post' => $post));
			$this->assertEquals('post-'.$pid.' post type-post status-publish format-standard hentry category-uncategorized', $str);
		}

		function testPostClass(){
			$pid = $this->factory->post->create();
			$category = wp_insert_term('Uncategorized', 'category');
			self::set_object_terms($pid, $category, 'category', true);
			$post = new Timber\Post($pid);
			$this->assertEquals('post-'.$pid.' post type-post status-publish format-standard hentry category-uncategorized', $post->post_class());
		}

		function testCssClass(){
			$pid = $this->factory->post->create();
			$category = wp_insert_term('Uncategorized', 'category');
			self::set_object_terms($pid, $category, 'category', true);
			$post = new Timber\Post($pid);
			$this->assertEquals('post-'.$pid.' post type-post status-publish format-standard hentry category-uncategorized', $post->css_class());
			$this->assertEquals('post-'.$pid.' post type-post status-publish format-standard hentry category-uncategorized additional-css-class', $post->css_class('additional-css-class'));
		}

		function testCssClassMagicCall(){
			$pid = $this->factory->post->create();
			$category = wp_insert_term('Uncategorized', 'category');
			self::set_object_terms($pid, $category, 'category', true);
			$post = new Timber\Post($pid);
			$this->assertEquals('post-'.$pid.' post type-post status-publish format-standard hentry category-uncategorized', $post->class());
			$this->assertEquals('post-'.$pid.' post type-post status-publish format-standard hentry category-uncategorized additional-css-class', $post->class('additional-css-class'));
		}

		function testCssClassMagicGet(){
			$pid = $this->factory->post->create();
			$category = wp_insert_term('Uncategorized', 'category');
			self::set_object_terms($pid, $category, 'category', true);
			$post = new Timber\Post($pid);
			$this->assertEquals('post-'.$pid.' post type-post status-publish format-standard hentry category-uncategorized', $post->class);
		}

		function testPostChildren(){
			$parent_id = $this->factory->post->create();
			$children = $this->factory->post->create_many(8, array('post_parent' => $parent_id));
			$parent = new Timber\Post($parent_id);
			$this->assertEquals(8, count($parent->children()));
		}

		function testPostChildrenOfInheritStatus(){
			$parent_id = $this->factory->post->create();
			$children = $this->factory->post->create_many(4, array('post_parent' => $parent_id));
			$children = $this->factory->post->create_many(4, array('post_parent' => $parent_id,
			                                                       'post_status' => 'inherit'));
			$parent = new Timber\Post($parent_id);
			$this->assertEquals(8, count($parent->children()));
		}

		function testPostChildrenOfParentType(){
			$parent_id = $this->factory->post->create(array('post_type' => 'foo'));
			$children = $this->factory->post->create_many(8, array('post_parent' => $parent_id));
			$children = $this->factory->post->create_many(4, array('post_parent' => $parent_id, 'post_type' => 'foo'));
			$parent = new Timber\Post($parent_id);
			$this->assertEquals(4, count($parent->children('parent')));
		}

		function testPostChildrenWithArray(){
			$parent_id = $this->factory->post->create(array('post_type' => 'foo'));
			$children = $this->factory->post->create_many(8, array('post_parent' => $parent_id, 'post_type' => 'bar'));
			$children = $this->factory->post->create_many(4, array('post_parent' => $parent_id, 'post_type' => 'foo'));
			$parent = new Timber\Post($parent_id);
			$this->assertEquals(12, count($parent->children(array('foo', 'bar'))));
		}

		function testPostNoConstructorArgument(){
			$pid = $this->factory->post->create();
			$this->go_to('?p='.$pid);
			$post = new Timber\Post();
			$this->assertEquals($pid, $post->ID);
		}

		function testPostPathUglyPermalinks(){
			update_option('permalink_structure', '');
			$pid = $this->factory->post->create();
			$post = new Timber\Post($pid);
			$this->assertEquals('http://example.org/?p='.$pid, $post->link());
			$this->assertEquals('/?p='.$pid, $post->path());
		}

		function testPostPathPrettyPermalinks(){
			$struc = '/blog/%year%/%monthnum%/%postname%/';
			update_option('permalink_structure', $struc);
			$pid = $this->factory->post->create(array('post_date' => '2014-05-28'));
			$post = new Timber\Post($pid);
			$this->assertStringStartsWith('http://example.org/blog/2014/05/post-title', $post->link());
			$this->assertStringStartsWith('/blog/2014/05/post-title', $post->path());
		}

		function testPostCategory(){
			$cat = wp_insert_term('News', 'category');
			$pid = $this->factory->post->create();
			self::set_object_terms($pid, $cat, 'category');
			$post = new Timber\Post($pid);
			$this->assertEquals('News', $post->category()->name);
		}

		function testPostCategories() {
			$pid = $this->factory->post->create();
			$cat = wp_insert_term('Uncategorized', 'category');
			self::set_object_terms($pid, $cat, 'category');
			$post = new Timber\Post($pid);
			$category_names = array('News', 'Sports', 'Obits');

			// Uncategorized is applied by default
			$default_categories = $post->categories();
			$this->assertEquals('uncategorized', $default_categories[0]->slug);
			foreach ( $category_names as $category_name ) {
				$category_name = wp_insert_term($category_name, 'category');
				self::set_object_terms($pid, $category_name, 'category');
			}

			$this->assertEquals(count($default_categories) + count($category_names), count($post->categories()));
		}

		function testPostTags() {
			$pid = $this->factory->post->create();
			$post = new Timber\Post($pid);
			$tag_names = array('News', 'Sports', 'Obits');

			foreach ( $tag_names as $tag_name ) {
				$tag = wp_insert_term($tag_name, 'post_tag');
				wp_set_object_terms($pid, $tag['term_id'], 'post_tag', true);
			}

			$this->assertEquals(count($tag_names), count($post->tags()));
		}

		function testPostTerms() {
			$pid = $this->factory->post->create();
			$post = new Timber\Post($pid);
			$category = wp_insert_term('Uncategorized', 'category');
			self::set_object_terms($pid, $category, 'category');

			// create a new tag and associate it with the post
			$dummy_tag = wp_insert_term('whatever', 'post_tag');
			self::set_object_terms($pid, $dummy_tag, 'post_tag');

			// test expected tags
			$timber_tags = $post->terms('post_tag');
			$dummy_timber_tag = new Timber\Term($dummy_tag['term_id'], 'post_tag');
			$this->assertEquals('whatever', $timber_tags[0]->slug);
			$this->assertEquals($dummy_timber_tag, $timber_tags[0]);

			// register a custom taxonomy, create some terms in it and associate to post
			register_taxonomy('team', 'post');
			$team_names = array('Patriots', 'Bills', 'Dolphins', 'Jets');

			foreach ( $team_names as $team_name ) {
				$team_term = wp_insert_term($team_name, 'team');
				self::set_object_terms($pid, $team_term, 'team');
			}

			$this->assertEquals(count($team_names), count($post->terms('team')));

			// check presence of specific terms
			$this->assertTrue($post->has_term('Uncategorized'));
			$this->assertTrue($post->has_term('whatever'));
			$this->assertTrue($post->has_term('Dolphins'));
			$this->assertTrue($post->has_term('Patriots', 'team'));

			// 4 teams + 1 tag + default category (Uncategorized)
			$this->assertEquals(6, count($post->terms()));

			// test tags method - wrapper for $this->get_terms('tags')
			$this->assertEquals($post->tags(), $post->terms('tag'));
			$this->assertEquals($post->tags(), $post->terms('tags'));
			$this->assertEquals($post->tags(), $post->terms('post_tag'));

			// test categories method - wrapper for $this->get_terms('category')
			$this->assertEquals($post->categories(), $post->terms('category'));
			$this->assertEquals($post->categories(), $post->terms('categories'));

			// test using an array of taxonomies
			$post_tag_terms = $post->terms(array('post_tag'));
			$this->assertEquals(1, count($post_tag_terms));
			$post_team_terms = $post->terms(array('team'));
			$this->assertEquals(count($team_names), count($post_team_terms));

			// test multiple taxonomies
			$post_tag_and_team_terms = $post->terms(array('post_tag','team'));
			$this->assertEquals(count($post_tag_terms) + count($post_team_terms), count($post_tag_and_team_terms));
		}

		function testPostTermsArgumentStyle() {
			$pid      = $this->factory->post->create();
			$post     = new TimberPost( $pid );
			$category = wp_insert_term( 'Uncategorized', 'category' );
			self::set_object_terms( $pid, $category, 'category' );

			// create a new tag and associate it with the post
			$dummy_tag = wp_insert_term( 'whatever', 'post_tag' );
			self::set_object_terms( $pid, $dummy_tag, 'post_tag' );

			// test expected tags
			$timber_tags = $post->terms( array(
				'query' => array(
					'taxonomy' => 'post_tag',
				),
			) );
			$dummy_timber_tag = new TimberTerm( $dummy_tag['term_id'], 'post_tag' );
			$this->assertEquals( 'whatever', $timber_tags[0]->slug );
			$this->assertEquals( $dummy_timber_tag, $timber_tags[0] );

			// register a custom taxonomy, create some terms in it and associate to post
			register_taxonomy( 'team', 'post' );
			$team_names = array( 'Patriots', 'Bills', 'Dolphins', 'Jets' );

			foreach ( $team_names as $team_name ) {
				$team_term = wp_insert_term( $team_name, 'team' );
				self::set_object_terms( $pid, $team_term, 'team' );
			}

			$this->assertEquals( count( $team_names ), count( $post->terms( array(
				'query' => array(
					'taxonomy' => 'team',
				),
			) ) ) );

			// test tags method - wrapper for $this->get_terms('tags')
			$this->assertEquals($post->tags(), $post->terms( array(
				'query' => array(
					'taxonomy' => 'tag',
				),
			) ) );
			$this->assertEquals($post->tags(), $post->terms( array(
				'query' => array(
					'taxonomy' => 'tags',
				),
			) ) );
			$this->assertEquals($post->tags(), $post->terms( array(
				'query' => array(
					'taxonomy' => 'post_tag',
				),
			) ) );

			// test categories method - wrapper for $this->get_terms('category')
			$this->assertEquals($post->categories(), $post->terms( array(
				'query' => array(
					'taxonomy' => 'category',
				),
			) ) );
			$this->assertEquals($post->categories(), $post->terms( array(
				'query' => array(
					'taxonomy' => 'categories',
				),
			) ));

			// test using an array of taxonomies
			$post_tag_terms = $post->terms( array(
				'query' => array(
					'taxonomy' => array( 'post_tag' ),
				),
			) );
			$this->assertEquals(1, count($post_tag_terms));
			$post_team_terms = $post->terms( array(
				'query' => array(
					'taxonomy' => array( 'team' ),
				),
			) );
			$this->assertEquals(count($team_names), count($post_team_terms));

			// test multiple taxonomies
			$post_tag_and_team_terms = $post->terms( array(
				'query' => array(
					'taxonomy' => array( 'post_tag', 'team' ),
				),
			) );
			$this->assertEquals(count($post_tag_terms) + count($post_team_terms), count($post_tag_and_team_terms));
		}

		function testPostTermsMerge() {
			$pid  = $this->factory->post->create();
			$post = new Timber\Post( $pid );

			// register a custom taxonomy, create some terms in it and associate to post
			register_taxonomy( 'team', 'post' );
			$team_names = array( 'Patriots', 'Bills', 'Dolphins', 'Jets' );

			foreach ( $team_names as $team_name ) {
				$team_term = wp_insert_term( $team_name, 'team' );
				self::set_object_terms( $pid, $team_term, 'team' );
			}

			register_taxonomy( 'book', 'post' );
			$book_names = array( 'Fall of Giants', 'Winter of the World', 'Edge of Eternity' );

			foreach ( $book_names as $book_name ) {
				$book_term = wp_insert_term( $book_name, 'book' );
				self::set_object_terms( $pid, $book_term, 'book' );
			}

			$team_and_book_terms = $post->terms( array(
				'query' => array(
					'taxonomy' => array( 'team', 'book' ),
				),
				'merge' => false,
			) );
			$this->assertEquals(4, count($team_and_book_terms['team']));
			$this->assertEquals(3, count($team_and_book_terms['book']));
		}

		function testPostTermQueryArgs() {
			$pid  = $this->factory->post->create();
			$post = new Timber\Post( $pid );

			// register a custom taxonomy, create some terms in it and associate to post
			register_taxonomy( 'team', 'post' );
			$team_names = array( 'Patriots', 'Bills', 'Dolphins', 'Jets' );

			foreach ( $team_names as $team_name ) {
				$team_term = wp_insert_term( $team_name, 'team' );
				self::set_object_terms( $pid, $team_term, 'team' );
			}

			register_taxonomy( 'book', 'post' );
			$book_names = array( 'Fall of Giants', 'Winter of the World', 'Edge of Eternity' );

			foreach ( $book_names as $book_name ) {
				$book_term = wp_insert_term( $book_name, 'book' );
				self::set_object_terms( $pid, $book_term, 'book' );
			}

			// Test order.
			$team_and_book_terms = $post->terms( array(
				'query' => array(
					'taxonomy' => array( 'team', 'book' ),
					'orderby'  => 'name',
				),
			) );

			$this->assertEquals( 'Bills', $team_and_book_terms[0]->title );
			$this->assertEquals( 'Edge of Eternity', $team_and_book_terms[2]->title );

			// Test number of terms
			$team_and_book_terms = $post->terms( array(
				'query' => array(
					'taxonomy' => array( 'team', 'book' ),
					'number'  => 3,
				),
			) );

			$this->assertCount( 3, $team_and_book_terms );

			// Test query in Twig
			$string = Timber::compile_string( "{{
			    post.terms({
			        query: {
			            taxonomy: ['team', 'book'],
			            number: 3,
			            orderby: 'name'
			        }
			  })|join(', ') }}", array( 'post' => $post ) );

			$this->assertEquals( 'Bills, Dolphins, Edge of Eternity', $string );
		}

		function set_object_terms( $pid, $term_info, $taxonomy = 'post_tag' , $append = true ) {
			$term_id = 0;
			if ( is_array($term_info) ) {
				$term_id = $term_info['term_id'];
			} else if ( is_object($term_info) && get_class($term_info) == 'WP_Error' ) {
				$term_id = $term_info->error_data['term_exists'];
			}
			if ( $term_id ) {
				wp_set_object_terms($pid, $term_id, $taxonomy, $append);
			}
		}

		function testPostTermClass() {
			$class_name = 'TimberTermSubclass';
			require_once('php/timber-term-subclass.php');

			// create new post
			$pid = $this->factory->post->create();
			$post = new Timber\Post($pid);

			// create a new tag, associate with post
			$dummy_tag = wp_insert_term('whatever', 'post_tag');
			self::set_object_terms($pid, $dummy_tag, 'post_tag');

			// test return class
			$terms = $post->terms('post_tag', true, $class_name);
			$this->assertEquals($class_name, get_class($terms[0]));

			// Test argument style.
			$terms = $post->terms( array(
				'query'      => [
					'taxonomy' => 'post_tag',
				],
				'term_class' => $class_name,
			) );
			$this->assertEquals($class_name, get_class($terms[0]));

			// test return class for deprecated $post->get_terms
			$get_terms = $post->terms('post_tag', true, $class_name);
			$this->assertEquals($class_name, get_class($get_terms[0]));
		}

		function testPostContentLength() {
			$crawl = "The evil leaders of Planet Spaceball having foolishly spuandered their precious atmosphere, have devised a secret plan to take every breath of air away from their peace-loving neighbor, Planet Druidia. Today is Princess Vespa's wedding day. Unbeknownest to the princess, but knowest to us, danger lurks in the stars above...";
			$pid = $this->factory->post->create(array('post_content' => $crawl));
			$post = new Timber\Post($pid);
			$content = trim(strip_tags($post->content(0, 6)));
			$this->assertEquals("The evil leaders of Planet Spaceball&hellip;", $content);
		}

		function testPostTypeObject() {
			$pid = $this->factory->post->create();
			$post = new Timber\Post($pid);
			$pto = $post->type();
			$this->assertEquals('Posts', $pto->label);
		}

		function testPage() {
			$pid = $this->factory->post->create(array('post_type' => 'page', 'post_title' => 'My Page'));
			$post = new Timber\Post($pid);
			$this->assertEquals($pid, $post->ID);
			$this->assertEquals('My Page', $post->title());
		}

		function testCommentFormOnPost() {
			$post_id = $this->factory->post->create();
			$post = new Timber\Post($post_id);
			$form = $post->comment_form();
			$this->assertStringStartsWith('<div id="respond"', trim($form));
		}

		function testPostWithoutGallery() {
			$pid = $this->factory->post->create();
			$post = new Timber\Post($pid);

			$this->assertEquals(null, $post->gallery());
		}

		function testPostWithGalleryCustomField() {
			$pid = $this->factory->post->create();
			update_post_meta($pid, 'gallery', 'foo');
			$post = new Timber\Post($pid);
			$this->assertEquals('foo', $post->gallery());
		}

		function testPostWithoutAudio() {
			$pid = $this->factory->post->create();
			$post = new Timber\Post($pid);

			$this->assertEquals(array(), $post->audio());
		}

		function testPostWithAudio() {
			$quote = 'Named must your fear be before banish it you can.';
			$quote .= '[embed]http://www.noiseaddicts.com/samples_1w72b820/280.mp3[/embed]';
			$quote .= "No, try not. Do or do not. There is no try.";

			$pid = $this->factory->post->create(array('post_content' => $quote));
			$post = new Timber\Post($pid);
			$expected = array(
				'<audio class="wp-audio-shortcode" id="audio-1-1" preload="none" style="width: 100%;" controls="controls"><source type="audio/mpeg" src="http://www.noiseaddicts.com/samples_1w72b820/280.mp3?_=1" /><a href="http://www.noiseaddicts.com/samples_1w72b820/280.mp3">http://www.noiseaddicts.com/samples_1w72b820/280.mp3</a></audio>',
			);

			$this->assertEquals($expected, $post->audio());
		}

		function testPostWithAudioCustomField() {
			$pid = $this->factory->post->create();
			update_post_meta($pid, 'audio', 'foo');
			$post = new Timber\Post($pid);
			$this->assertEquals('foo', $post->audio());
		}

		function testPostWithoutVideo() {
			$pid = $this->factory->post->create();
			$post = new Timber\Post($pid);

			$this->assertEquals(array(), $post->video());
		}

		function testPostWithVideo() {
			$quote = 'Named must your fear be before banish it you can.';
			$quote .= '[embed]https://www.youtube.com/watch?v=Jf37RalsnEs[/embed]';
			$quote .= "No, try not. Do or do not. There is no try.";

			$pid = $this->factory->post->create(array('post_content' => $quote));
			$post = new Timber\Post($pid);
			$expected = array(
				'<iframe width="500" height="281" src="https://www.youtube.com/embed/Jf37RalsnEs?feature=oembed" frameborder="0" allow="accelerometer; autoplay; encrypted-media; gyroscope; picture-in-picture" allowfullscreen></iframe>'
			);

			$this->assertEquals($expected, $post->video());
		}

		function testPostWithVideoCustomField() {
			$pid = $this->factory->post->create();
			update_post_meta($pid, 'video', 'foo');
			$post = new Timber\Post($pid);
			$this->assertEquals('foo', $post->video());
		}

		function testPathAndLinkWithPort() {
			/* setUp */
			update_option( 'siteurl', 'http://example.org:3000', true );
			update_option( 'home', 'http://example.org:3000', true );
			self::setPermalinkStructure();
            $old_port = $_SERVER['SERVER_PORT'];
            $_SERVER['SERVER_PORT'] = 3000;
            if (!isset($_SERVER['SERVER_NAME'])){
                $_SERVER['SERVER_NAME'] = 'example.org';
            }

            /* test */
            $pid = $this->factory->post->create(array('post_name' => 'my-cool-post'));
			$post = new Timber\Post($pid);
			$this->assertEquals('http://example.org:3000/my-cool-post/', $post->link());
			$this->assertEquals('/my-cool-post/', $post->path());

			/* tearDown */
            $_SERVER['SERVER_PORT'] = $old_port;
            update_option( 'siteurl', 'http://example.org', true );
            update_option( 'home', 'http://example.org', true );
		}

		/**
		 * @group failing
		 */
		function testEditUrl() {
			ini_set("log_errors", 1);
			ini_set("error_log", "/tmp/php-error.log");

			global $current_user;
			$current_user = array();

			$uid = $this->factory->user->create(array('display_name' => 'Franklin Delano Roosevelt', 'user_login' => 'fdr'));
			$pid = $this->factory->post->create(array('post_author' => $uid));
			$post = new Timber\Post($pid);
			$edit_url = $post->edit_link();
			$this->assertEquals('', $edit_url);
			$user = wp_set_current_user($uid);
			$user->add_role('administrator');
			$data = get_userdata($uid);
			$this->assertTrue($post->can_edit());
			$this->assertEquals('http://example.org/wp-admin/post.php?post='.$pid.'&amp;action=edit', $post->edit_link());
			//
		}

	}<|MERGE_RESOLUTION|>--- conflicted
+++ resolved
@@ -270,7 +270,6 @@
 			$this->assertEquals($title, trim(strip_tags($post->title())));
 		}
 
-<<<<<<< HEAD
 		function testCustomFieldPreviewRevision(){
 			global $current_user;
 			global $wp_query;
@@ -343,9 +342,6 @@
 			$this->assertEquals( $original_content, $str_direct );
 			$this->assertEquals( $original_content, $str_getfield );
 		}
-=======
-
->>>>>>> f8d5bdce
 
 		function testContent(){
 			$quote = 'The way to do well is to do well.';
@@ -470,8 +466,6 @@
 			$this->assertEquals('My steak', trim($string));
 		}
 
-
-
 		function testPostParent(){
 			$parent_id = $this->factory->post->create();
 			$child_id = $this->factory->post->create(array('post_parent' => $parent_id));
