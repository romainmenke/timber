--- conflicted
+++ resolved
@@ -1132,14 +1132,7 @@
 			$quote .= "No, try not. Do or do not. There is no try.";
 
 			$pid = $this->factory->post->create(array('post_content' => $quote));
-<<<<<<< HEAD
-			$post = PostFactory::get($pid);
-			$expected = array(
-				'<iframe width="525" height="295" src="https://www.youtube.com/embed/Jf37RalsnEs?feature=oembed" frameborder="0" allow="autoplay; encrypted-media" allowfullscreen></iframe>',
-			);
-=======
-			$post = new Timber\Post($pid);
->>>>>>> 7294b84a
+			$post = PostFactory::get($pid);
 
 			$video    = $post->video();
 			$value    = array_shift( $video );
