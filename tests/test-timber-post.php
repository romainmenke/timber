<?php

	class TestTimberPost extends Timber_UnitTestCase {

		function testPostObject(){
			$post_id = $this->factory->post->create();
			$post = new Timber\Post($post_id);
			$this->assertEquals('Timber\Post', get_class($post));
			$this->assertEquals($post_id, $post->ID);
		}

		function testPostPasswordReqd(){
			$post_id = $this->factory->post->create();
			$post = new Timber\Post($post_id);
			$this->assertFalse($post->password_required());

			$post_id = $this->factory->post->create(array('post_password' => 'jiggypoof'));
			$post = new Timber\Post($post_id);
			$this->assertTrue($post->password_required());
		}

		function testNameMethod() {
			$post_id = $this->factory->post->create(array('post_title' => 'Battlestar Galactica'));
			$post = new Timber\Post($post_id);
			$this->assertEquals('Battlestar Galactica', $post->name());
		}

		function testGetImage() {
			$post_id = $this->factory->post->create(array('post_title' => 'St. Louis History'));
			$filename = TestTimberImage::copyTestAttachment( 'arch.jpg' );
			$attachment = array( 'post_title' => 'The Arch', 'post_content' => '' );
			$iid = wp_insert_attachment( $attachment, $filename, $post_id );
			update_post_meta($post_id, 'landmark', $iid);
			$post = new Timber\Post($post_id);
			$image = $post->meta('landmark');
			$image = new Timber\Image($image);
			$this->assertEquals('The Arch', $image->title());
		}

		function testPostString() {
			$post_id = $this->factory->post->create(array('post_title' => 'Gobbles'));
			$post = new Timber\Post($post_id);
			$str = Timber::compile_string('<h1>{{post}}</h1>', array('post' => $post));
			$this->assertEquals('<h1>Gobbles</h1>', $str);
		}

		function testFalseParent() {
			$pid = $this->factory->post->create();
			$filename = TestTimberImage::copyTestAttachment( 'arch.jpg' );
			$attachment = array( 'post_title' => 'The Arch', 'post_content' => '' );
			$iid = wp_insert_attachment( $attachment, $filename, $pid );
			update_post_meta( $iid, 'architect', 'Eero Saarinen' );
			$image = new Timber\Image( $iid );
			$parent = $image->parent();
			$this->assertEquals($pid, $parent->ID);
			$this->assertFalse($parent->parent());
		}

		function testPostOnSingle(){
			$post_id = $this->factory->post->create();
			$this->go_to(home_url('/?p='.$post_id));
			$post = new Timber\Post();
			$this->assertEquals($post_id, $post->ID);
		}

		function testPostOnSingleQuery(){
			$post_id = $this->factory->post->create();
			$this->go_to(home_url('/?p='.$post_id));
			$post_id = $this->factory->post->create();
			$post = Timber::query_post($post_id);
			$this->assertEquals($post_id, $post->ID);
			$this->assertEquals($post_id, get_the_ID());
		}

		function testPostOnSingleQueryNoParams(){
			$post_id = $this->factory->post->create();
			$this->go_to(home_url('/?p='.$post_id));
			$post = Timber::query_post();
			$this->assertEquals($post_id, $post->ID);
			$this->assertEquals($post_id, get_the_ID());
		}

		// function testPostOnBuddyPressPage(){
		// 	$post_id = $this->factory->post->create();
		// 	global $post;
		// 	$this->go_to(home_url('/?p='.$post_id));
		// 	$_post = $post;
		// 	$post = false;
		// 	$my_post = new Timber\Post();
		// 	$this->assertEquals($post_id, $my_post->ID);
		// }

		function testNonexistentProperty(){
			$post_id = $this->factory->post->create();
			$post = new Timber\Post( $post_id );
			$this->assertFalse( $post->zebra );
		}

		function testNonexistentMethod(){
			$post_id = $this->factory->post->create();
			$post = new Timber\Post( $post_id );
			$template = '{{post.donkey}}';
			$str = Timber::compile_string($template, array('post' => $post));
			$this->assertEquals('', $str);
			//$this->assertFalse( $post->donkey() );
		}

		function testNext(){
			$posts = array();
			for($i = 0; $i<2; $i++){
				$j = $i + 1;
				$posts[] = $this->factory->post->create(array('post_date' => '2014-02-0'.$j.' 12:00:00'));
			}
			$firstPost = new Timber\Post($posts[0]);
			$nextPost = new Timber\Post($posts[1]);
			$this->assertEquals($firstPost->next()->ID, $nextPost->ID);
		}

		function testNextCategory(){
			$posts = array();
			for($i = 0; $i<4; $i++){
				$j = $i + 1;
				$posts[] = $this->factory->post->create(array('post_date' => '2014-02-0'.$j.' 12:00:00'));
			}
			wp_set_object_terms($posts[0], 'TestMe', 'category', false);
			wp_set_object_terms($posts[2], 'TestMe', 'category', false);
			$firstPost = new Timber\Post($posts[0]);
			$nextPost = new Timber\Post($posts[2]);
			$this->assertEquals($firstPost->next('category')->ID, $nextPost->ID);
		}

		function testNextCustomTax(){
			$v = get_bloginfo('version');
			if (version_compare($v, '3.8', '<')) {
           		$this->markTestSkipped('Custom taxonomy prev/next not supported until 3.8');
        	} else {
				register_taxonomy('pizza', 'post');
				$posts = array();
				for($i = 0; $i<4; $i++){
					$j = $i + 1;
					$posts[] = $this->factory->post->create(array('post_date' => '2014-02-0'.$j.' 12:00:00'));
				}
				wp_set_object_terms($posts[0], 'Cheese', 'pizza', false);
				wp_set_object_terms($posts[2], 'Cheese', 'pizza', false);
				wp_set_object_terms($posts[3], 'Mushroom', 'pizza', false);
				$firstPost = new Timber\Post($posts[0]);
				$nextPost = new Timber\Post($posts[2]);
				$this->assertEquals($firstPost->next('pizza')->ID, $nextPost->ID);
			}
		}

		function testPrev(){
			$posts = array();
			for($i = 0; $i<2; $i++){
				$j = $i + 1;
				$posts[] = $this->factory->post->create(array('post_date' => '2014-02-0'.$j.' 12:00:00'));
			}
			$lastPost = new Timber\Post($posts[1]);
			$prevPost = new Timber\Post($posts[0]);
			$this->assertEquals($lastPost->prev()->ID, $prevPost->ID);
		}

		function testPrevCustomTax(){
			$v = get_bloginfo('version');
			if (version_compare($v, '3.8', '<')) {
           		$this->markTestSkipped('Custom taxonomy prev/next not supported until 3.8');
        	} else {
				register_taxonomy('pizza', 'post');
				$posts = array();
				for( $i = 0; $i < 3; $i++ ){
					$j = $i + 1;
					$posts[] = $this->factory->post->create(array('post_date' => '2014-02-0'.$j.' 12:00:00', 'post_title' => "Pizza $j is so good!"));
				}
				$cat = wp_insert_term('Cheese', 'pizza');
				self::set_object_terms($posts[0], $cat, 'pizza', false);
				self::set_object_terms($posts[2], $cat, 'pizza', false);
				$lastPost = new Timber\Post($posts[2]);
				// echo "\n".'$lastPost'."\n";
				// print_r($lastPost);
				// echo "\n".'$lastPost->prev(pizza)'."\n";
				// print_r($lastPost->prev('pizza'));
				// echo "posts\n";
				// print_r($posts);
				$this->assertEquals($posts[0], $lastPost->prev('pizza')->ID);
			}
		}

		function testPrevCategory(){
			$posts = array();
			for($i = 0; $i<3; $i++){
				$j = $i + 1;
				$posts[] = $this->factory->post->create(array('post_date' => '2014-02-0'.$j.' 12:00:00'));
			}
			$cat = wp_insert_term('TestMe', 'category');
			self::set_object_terms($posts[0], $cat, 'category', false);
			self::set_object_terms($posts[2], $cat, 'category', false);
			$lastPost = new Timber\Post($posts[2]);
			$prevPost = new Timber\Post($posts[0]);
			$this->assertEquals($lastPost->prev('category')->ID, $prevPost->ID);
		}

		function testNextWithDraftAndFallover(){
			$posts = array();
			for($i = 0; $i<3; $i++){
				$j = $i + 1;
				$posts[] = $this->factory->post->create(array('post_date' => '2014-02-0'.$j.' 12:00:00'));
			}
			$firstPost = new Timber\Post($posts[0]);
			$nextPost = new Timber\Post($posts[1]);
			$nextPostAfter = new Timber\Post($posts[2]);
			wp_update_post( array('ID' =>$nextPost->ID, 'post_status' => 'draft') );
			$this->assertEquals($nextPostAfter->ID, $firstPost->next()->ID);
		}

		function testNextWithDraft(){
			$posts = array();
			for($i = 0; $i<2; $i++){
				$j = $i + 1;
				$posts[] = $this->factory->post->create(array('post_date' => '2014-02-0'.$j.' 12:00:00'));
			}
			$firstPost = new Timber\Post($posts[0]);
			$nextPost = new Timber\Post($posts[1]);
			$nextPost->post_status = 'draft';
			wp_update_post($nextPost);
			$nextPostTest = $firstPost->next();
		}

		function testPostInitObject(){
			$post_id = $this->factory->post->create();
			$post = get_post($post_id);
			$post = new Timber\Post($post);
			$this->assertEquals($post->ID, $post_id);
		}

		/**
		 * @deprecated since 2.0
		 */
		function testPostByName(){
			$post_id = $this->factory->post->create();
			$post = new Timber\Post($post_id);
			$post2 = new Timber\Post($post->post_name);
			$this->assertEquals($post2->id, $post_id);
		}

		function testUpdate(){
			$post_id = $this->factory->post->create();
			$post = new Timber\Post($post_id);
			$rand = rand_str();
			$post->update('test_meta', $rand);
			$post = new Timber\Post($post_id);
			$this->assertEquals($rand, $post->test_meta);
		}

		function testCanEdit(){
			wp_set_current_user(1);
			$post_id = $this->factory->post->create(array('post_author' => 1));
			$post = new Timber\Post($post_id);
			$this->assertTrue($post->can_edit());
			wp_set_current_user(0);
		}



		function testTitle(){
			$title = 'Fifteen Million Merits';
			$post_id = $this->factory->post->create();
			$post = new Timber\Post($post_id);
			$post->post_title = $title;
			wp_update_post($post);
			$this->assertEquals($title, trim(strip_tags($post->title())));
		}

<<<<<<< HEAD
		function testPreviewContent(){
			global $current_user;
			global $wp_query;

			$quote = 'The way to do well is to do well.';
			$post_id = $this->factory->post->create(array(
				'post_content' => $quote,
				'post_author' => 5
			));
			$revision_id = $this->factory->post->create(array(
				'post_type' => 'revision',
				'post_status' => 'inherit',
				'post_parent' => $post_id,
				'post_content' => $quote . 'Yes'
			));

			$uid = $this->factory->user->create(array(
				'user_login' => 'timber',
				'user_pass' => 'timber',
			));
			$user = wp_set_current_user($uid);

			$user->add_role('administrator');
			$wp_query->queried_object_id = $post_id;
			$wp_query->queried_object = get_post($post_id);
			$_GET['preview'] = true;
			$_GET['preview_nonce'] = wp_create_nonce('post_preview_' . $post_id);
			$post = new Timber\Post();
			$this->assertEquals( $quote . 'Yes', $post->post_content );
		}

		function testMultiPreviewRevisions(){
			global $current_user;
			global $wp_query;

			$quote = 'The way to do well is to do well.';
			$post_id = $this->factory->post->create(array(
				'post_content' => $quote,
				'post_author' => 5
			));
			$old_revision_id = $this->factory->post->create(array(
				'post_type' => 'revision',
				'post_status' => 'inherit',
				'post_parent' => $post_id,
				'post_content' => $quote . 'Yes'
			));

			$revision_id = $this->factory->post->create(array(
				'post_type' => 'revision',
				'post_status' => 'inherit',
				'post_parent' => $post_id,
				'post_content' => 'I am the one'
			));

			$uid = $this->factory->user->create(array(
				'user_login' => 'timber',
				'user_pass' => 'timber',
			));
			$user = wp_set_current_user($uid);

			$user->add_role('administrator');
			$wp_query->queried_object_id = $post_id;
			$wp_query->queried_object = get_post($post_id);
			$_GET['preview'] = true;
			$_GET['preview_nonce'] = wp_create_nonce('post_preview_' . $post_id);
			$post = new Timber\Post();
			$this->assertEquals('I am the one', $post->post_content);
		}

		function testCustomFieldPreviewRevision(){
			global $current_user;
			global $wp_query;

			$post_id = $this->factory->post->create(array(
				'post_author' => 5,
			));
			update_field('test_field', 'The custom field content', $post_id);

			$assertCustomFieldVal = 'This has been revised';
			$revision_id = $this->factory->post->create(array(
				'post_type' => 'revision',
				'post_status' => 'inherit',
				'post_parent' => $post_id,
			));
			update_field('test_field', $assertCustomFieldVal, $revision_id);

			$uid = $this->factory->user->create(array(
				'user_login' => 'timber',
				'user_pass' => 'timber',
			));
			$user = wp_set_current_user($uid);
			$user->add_role('administrator');

			$wp_query->queried_object_id = $post_id;
			$wp_query->queried_object = get_post($post_id);
			$_GET['preview'] = true;
			$_GET['preview_nonce'] = wp_create_nonce('post_preview_' . $post_id);
			$post = new \Timber\Post($post_id);
			$str_direct = Timber::compile_string('{{post.test_field}}', array('post' => $post));
			$str_getfield = Timber::compile_string('{{post.meta(\'test_field\')}}', array('post' => $post));

			$this->assertEquals( $assertCustomFieldVal, $str_direct );
			$this->assertEquals( $assertCustomFieldVal, $str_getfield );
		}

		function testCustomFieldPreviewNotRevision() {
			global $current_user;
			global $wp_query;
			$original_content = 'The custom field content';

			$post_id = $this->factory->post->create(array(
				'post_author' => 5,
			));
			update_field('test_field', $original_content, $post_id);

			$assertCustomFieldVal = 'This has been revised';
			$revision_id = $this->factory->post->create(array(
				'post_type' => 'revision',
				'post_status' => 'inherit',
				'post_parent' => $post_id,
			));
			update_field('test_field', $assertCustomFieldVal, $revision_id);

			$uid = $this->factory->user->create(array(
				'user_login' => 'timber',
				'user_pass' => 'timber',
			));
			$user = wp_set_current_user($uid);
			$user->add_role('administrator');

			$wp_query->queried_object_id = $post_id;
			$wp_query->queried_object = get_post($post_id);

			$post = new \Timber\Post($post_id);

			$str_direct = Timber::compile_string('{{post.test_field}}', array('post' => $post));
			$str_getfield = Timber::compile_string('{{post.meta(\'test_field\')}}', array('post' => $post));

			$this->assertEquals( $original_content, $str_direct );
			$this->assertEquals( $original_content, $str_getfield );
		}
=======
		
>>>>>>> 88b1d65b

		function testContent(){
			$quote = 'The way to do well is to do well.';
			$post_id = $this->factory->post->create();
			$post = new Timber\Post($post_id);
			$post->post_content = $quote;
			wp_update_post($post);
			$this->assertEquals($quote, trim(strip_tags($post->content())));
		}

		function testContentPaged(){
            $quote = $page1 = 'The way to do well is to do well.';
            $quote .= '<!--nextpage-->';
            $quote .= $page2 = "And do not let your tongue get ahead of your mind.";

            $post_id = $this->factory->post->create();
            $post = new Timber\Post($post_id);
            $post->post_content = $quote;
            wp_update_post($post);

            $this->assertEquals($page1, trim(strip_tags($post->content(1))));
            $this->assertEquals($page2, trim(strip_tags($post->content(2))));
		}

        function testPagedContent(){
            $quote = $page1 = 'Named must your fear be before banish it you can.';
            $quote .= '<!--nextpage-->';
            $quote .= $page2 = "No, try not. Do or do not. There is no try.";

            $post_id = $this->factory->post->create(array('post_content' => $quote));

            $this->go_to( get_permalink( $post_id ) );

            // @todo The below should work magically when the iterators are merged
            setup_postdata( get_post( $post_id ) );

            $post = new Timber\Post();
			$this->assertEquals($page1, trim(strip_tags( $post->paged_content() )));

            $pagination = $post->pagination();
            $this->go_to( $pagination['pages'][1]['link'] );

            setup_postdata( get_post( $post_id ) );
            $post = new Timber\Post();

			$this->assertEquals($page2, trim(strip_tags( $post->paged_content() )));
		}

		/**
		 * This seems like an incredible edge case test from 1.x
		 * @ignore since 2.0
		 */
		/*
		function testMetaCustomArrayFilter(){
			add_filter('timber_post_get_meta', function($customs) {
				error_log('RUN FITER');
				print_r($customs);
				foreach( $customs as $key=>$value ){
					$flat_key = str_replace('-', '_', $key);
					$flat_key .= '_flat';
					$customs[$flat_key] = $value;
				}
				// print_r($customs);
				return $customs;
			});
			$post_id = $this->factory->post->create();
			update_post_meta($post_id, 'the-field-name', 'the-value');
			update_post_meta($post_id, 'with_underscores', 'the_value');
			$post = new Timber\Post($post_id);
			$this->assertEquals($post->with_underscores_flat, 'the_value');
			//$this->assertEquals($post->the_field_name_flat, 'the-value');
		}*/

		/**
		 * This tests was created to catch what happens when you do weird things to {{ post.meta }},
		 * like calling it when nothing's assigned and trying to output as a string.
		 *
		 * @expectedException Twig_Error_Runtime
		 */
		function testPostMetaMetaException(){
			$post_id = $this->factory->post->create();
			$post = new Timber\Post($post_id);
			$string = Timber::compile_string('My {{ post.meta }}', array('post' => $post));
			$this->assertEquals('My ', trim($string));
		}

		/**
		 * This tests was created to catch what happens when you do weird things to {{ post.meta }},
		 * like calling it when nothing's assigned and trying to output a default property as a string.
		 *
		 * @expectedException Twig_Error_Runtime
		 */
		function testPostMetaMetaArrayProperty(){
			$post_id = $this->factory->post->create();
			$post = new Timber\Post($post_id);
			$string = Timber::compile_string('My {{ post.meta._pingme[0] }}', array('post' => $post));
			$this->assertEquals('My 1', trim($string));
		}

		/**
		 * This tests was created to catch what happens when you do weird things to {{ post.meta }},
		 * like calling it when nothing's assigned and trying to output as a string. (Even when
		 * something's assigned)
		 *
		 * @expectedException Twig_Error_Runtime
		 */
		function testPostMetaMetaAssignedException() {
			$post_id = $this->factory->post->create();
			update_post_meta($post_id, 'meta', 'steak');
			$post = new Timber\Post($post_id);
			$string = Timber::compile_string('My {{ post.meta }}', array('post' => $post));
			$this->assertEquals('My ', trim($string));
		}

		function testPostMetaMetaOnCustom() {
			$post_id = $this->factory->post->create();
			$post = new Timber\Post($post_id);
			update_post_meta($post_id, 'meta', 'steak');
			$post = new Timber\Post($post_id);
			$string = Timber::compile_string('My {{ post.custom.meta }}', array('post' => $post));
			// We're cool with this, but it's still a bad idea.
			$this->assertEquals('My steak', trim($string));
		}



		function testPostParent(){
			$parent_id = $this->factory->post->create();
			$child_id = $this->factory->post->create(array('post_parent' => $parent_id));
			$child_post = new Timber\Post($child_id);
			$this->assertEquals($parent_id, $child_post->parent()->ID);
		}

		function testPostSlug(){
			$pid = $this->factory->post->create(array('post_name' => 'the-adventures-of-tom-sawyer'));
			$post = new Timber\Post($pid);
			$this->assertEquals('the-adventures-of-tom-sawyer', $post->slug);
		}

		function testPostAuthor(){
			$author_id = $this->factory->user->create(array('display_name' => 'Jared Novack', 'user_login' => 'jared-novack'));
			$pid = $this->factory->post->create(array('post_author' => $author_id));
			$post = new Timber\Post($pid);
			$this->assertEquals('jared-novack', $post->author()->slug());
			$this->assertEquals('Jared Novack', $post->author()->name());
			$template = 'By {{post.author}}';
			$authorCompile = Timber::compile_string($template, array('post' => $post));
			$template = 'By {{post.author.name}}';
			$authorNameCompile = Timber::compile_string($template, array('post' => $post));
			$this->assertEquals($authorCompile, $authorNameCompile);
			$this->assertEquals('By Jared Novack', $authorCompile);
		}

		function testPostAuthorInTwig(){
			$author_id = $this->factory->user->create(array('display_name' => 'Jon Stewart', 'user_login' => 'jon-stewart'));
			$pid = $this->factory->post->create(array('post_author' => $author_id));
			$post = new Timber\Post($pid);
			$this->assertEquals('jon-stewart', $post->author()->slug());
			$this->assertEquals('Jon Stewart', $post->author()->name());
			$template = 'By {{post.author}}';
			$authorCompile = Timber::compile_string($template, array('post' => $post));
			$template = 'By {{post.author.name}}';
			$authorNameCompile = Timber::compile_string($template, array('post' => $post));
			$this->assertEquals($authorCompile, $authorNameCompile);
			$this->assertEquals('By Jon Stewart', $authorCompile);
		}

		function testPostModifiedAuthor() {
			$author_id = $this->factory->user->create(array('display_name' => 'Woodward', 'user_login' => 'bob-woodward'));
			$mod_author_id = $this->factory->user->create(array('display_name' => 'Bernstein', 'user_login' => 'carl-bernstein'));
			$pid = $this->factory->post->create(array('post_author' => $author_id));
			$post = new Timber\Post($pid);
			$this->assertEquals('bob-woodward', $post->author()->slug());
			$this->assertEquals('bob-woodward', $post->modified_author()->slug());
			$this->assertEquals('Woodward', $post->author()->name());
			$this->assertEquals('Woodward', $post->modified_author()->name());
			update_post_meta($pid, '_edit_last', $mod_author_id);
			$this->assertEquals('bob-woodward', $post->author()->slug());
			$this->assertEquals('carl-bernstein', $post->modified_author()->slug());
			$this->assertEquals('Woodward', $post->author()->name());
			$this->assertEquals('Bernstein', $post->modified_author()->name());
		}

		function tearDown() {
			global $wpdb;
			$query = "DELETE from $wpdb->users WHERE ID > 1";
			$wpdb->query($query);
			$query = "truncate $wpdb->term_relationships";
			$wpdb->query($query);
			$query = "truncate $wpdb->term_taxonomy";
			$wpdb->query($query);
			$query = "truncate $wpdb->terms";
			$wpdb->query($query);
			$query = "truncate $wpdb->termmeta";
			$wpdb->query($query);
			$query = "truncate $wpdb->posts";
			$wpdb->query($query);
		}

		function testPostFormat() {
			add_theme_support( 'post-formats', array( 'aside', 'gallery' ) );
			$pid = $this->factory->post->create();
			set_post_format($pid, 'aside');
			$post = new Timber\Post($pid);
			$this->assertEquals('aside', $post->format());
		}

		function testPostClassInTwig(){
			$pid = $this->factory->post->create();
			$category = wp_insert_term('Uncategorized', 'category');
			self::set_object_terms($pid, $category, 'category', true);
			$post = new Timber\Post($pid);
			$str = Timber::compile_string("{{ post.class }}", array('post' => $post));
			$this->assertEquals('post-'.$pid.' post type-post status-publish format-standard hentry category-uncategorized', $str);
		}

		function testPostClass(){
			$pid = $this->factory->post->create();
			$category = wp_insert_term('Uncategorized', 'category');
			self::set_object_terms($pid, $category, 'category', true);
			$post = new Timber\Post($pid);
			$this->assertEquals('post-'.$pid.' post type-post status-publish format-standard hentry category-uncategorized', $post->post_class());
		}

		function testCssClass(){
			$pid = $this->factory->post->create();
			$category = wp_insert_term('Uncategorized', 'category');
			self::set_object_terms($pid, $category, 'category', true);
			$post = new Timber\Post($pid);
			$this->assertEquals('post-'.$pid.' post type-post status-publish format-standard hentry category-uncategorized', $post->css_class());
			$this->assertEquals('post-'.$pid.' post type-post status-publish format-standard hentry category-uncategorized additional-css-class', $post->css_class('additional-css-class'));
		}

		function testCssClassMagicCall(){
			$pid = $this->factory->post->create();
			$category = wp_insert_term('Uncategorized', 'category');
			self::set_object_terms($pid, $category, 'category', true);
			$post = new Timber\Post($pid);
			$this->assertEquals('post-'.$pid.' post type-post status-publish format-standard hentry category-uncategorized', $post->class());
			$this->assertEquals('post-'.$pid.' post type-post status-publish format-standard hentry category-uncategorized additional-css-class', $post->class('additional-css-class'));
		}

		function testCssClassMagicGet(){
			$pid = $this->factory->post->create();
			$category = wp_insert_term('Uncategorized', 'category');
			self::set_object_terms($pid, $category, 'category', true);
			$post = new Timber\Post($pid);
			$this->assertEquals('post-'.$pid.' post type-post status-publish format-standard hentry category-uncategorized', $post->class);
		}

		function testPostChildren(){
			$parent_id = $this->factory->post->create();
			$children = $this->factory->post->create_many(8, array('post_parent' => $parent_id));
			$parent = new Timber\Post($parent_id);
			$this->assertEquals(8, count($parent->children()));
		}

		function testPostChildrenOfInheritStatus(){
			$parent_id = $this->factory->post->create();
			$children = $this->factory->post->create_many(4, array('post_parent' => $parent_id));
			$children = $this->factory->post->create_many(4, array('post_parent' => $parent_id,
			                                                       'post_status' => 'inherit'));
			$parent = new Timber\Post($parent_id);
			$this->assertEquals(8, count($parent->children()));
		}

		function testPostChildrenOfParentType(){
			$parent_id = $this->factory->post->create(array('post_type' => 'foo'));
			$children = $this->factory->post->create_many(8, array('post_parent' => $parent_id));
			$children = $this->factory->post->create_many(4, array('post_parent' => $parent_id, 'post_type' => 'foo'));
			$parent = new Timber\Post($parent_id);
			$this->assertEquals(4, count($parent->children('parent')));
		}

		function testPostChildrenWithArray(){
			$parent_id = $this->factory->post->create(array('post_type' => 'foo'));
			$children = $this->factory->post->create_many(8, array('post_parent' => $parent_id, 'post_type' => 'bar'));
			$children = $this->factory->post->create_many(4, array('post_parent' => $parent_id, 'post_type' => 'foo'));
			$parent = new Timber\Post($parent_id);
			$this->assertEquals(12, count($parent->children(array('foo', 'bar'))));
		}

		function testPostNoConstructorArgument(){
			$pid = $this->factory->post->create();
			$this->go_to('?p='.$pid);
			$post = new Timber\Post();
			$this->assertEquals($pid, $post->ID);
		}

		function testPostPathUglyPermalinks(){
			update_option('permalink_structure', '');
			$pid = $this->factory->post->create();
			$post = new Timber\Post($pid);
			$this->assertEquals('http://example.org/?p='.$pid, $post->link());
			$this->assertEquals('/?p='.$pid, $post->path());
		}

		function testPostPathPrettyPermalinks(){
			$struc = '/blog/%year%/%monthnum%/%postname%/';
			update_option('permalink_structure', $struc);
			$pid = $this->factory->post->create(array('post_date' => '2014-05-28'));
			$post = new Timber\Post($pid);
			$this->assertStringStartsWith('http://example.org/blog/2014/05/post-title', $post->link());
			$this->assertStringStartsWith('/blog/2014/05/post-title', $post->path());
		}

		function testPostCategory(){
			$cat = wp_insert_term('News', 'category');
			$pid = $this->factory->post->create();
			self::set_object_terms($pid, $cat, 'category');
			$post = new Timber\Post($pid);
			$this->assertEquals('News', $post->category()->name);
		}

		function testPostCategories() {
			$pid = $this->factory->post->create();
			$cat = wp_insert_term('Uncategorized', 'category');
			self::set_object_terms($pid, $cat, 'category');
			$post = new Timber\Post($pid);
			$category_names = array('News', 'Sports', 'Obits');

			// Uncategorized is applied by default
			$default_categories = $post->categories();
			$this->assertEquals('uncategorized', $default_categories[0]->slug);
			foreach ( $category_names as $category_name ) {
				$category_name = wp_insert_term($category_name, 'category');
				self::set_object_terms($pid, $category_name, 'category');
			}

			$this->assertEquals(count($default_categories) + count($category_names), count($post->categories()));
		}

		function testPostTags() {
			$pid = $this->factory->post->create();
			$post = new Timber\Post($pid);
			$tag_names = array('News', 'Sports', 'Obits');

			foreach ( $tag_names as $tag_name ) {
				$tag = wp_insert_term($tag_name, 'post_tag');
				wp_set_object_terms($pid, $tag['term_id'], 'post_tag', true);
			}

			$this->assertEquals(count($tag_names), count($post->tags()));
		}

		function testPostTerms() {
			$pid = $this->factory->post->create();
			$post = new Timber\Post($pid);
			$category = wp_insert_term('Uncategorized', 'category');
			self::set_object_terms($pid, $category, 'category');

			// create a new tag and associate it with the post
			$dummy_tag = wp_insert_term('whatever', 'post_tag');
			self::set_object_terms($pid, $dummy_tag, 'post_tag');

			// test expected tags
			$timber_tags = $post->terms('post_tag');
			$dummy_timber_tag = new Timber\Term($dummy_tag['term_id'], 'post_tag');
			$this->assertEquals('whatever', $timber_tags[0]->slug);
			$this->assertEquals($dummy_timber_tag, $timber_tags[0]);

			// register a custom taxonomy, create some terms in it and associate to post
			register_taxonomy('team', 'post');
			$team_names = array('Patriots', 'Bills', 'Dolphins', 'Jets');

			foreach ( $team_names as $team_name ) {
				$team_term = wp_insert_term($team_name, 'team');
				self::set_object_terms($pid, $team_term, 'team');
			}

			$this->assertEquals(count($team_names), count($post->terms('team')));

			// check presence of specific terms
			$this->assertTrue($post->has_term('Uncategorized'));
			$this->assertTrue($post->has_term('whatever'));
			$this->assertTrue($post->has_term('Dolphins'));
			$this->assertTrue($post->has_term('Patriots', 'team'));

			// 4 teams + 1 tag + default category (Uncategorized)
			$this->assertEquals(6, count($post->terms()));

			// test tags method - wrapper for $this->get_terms('tags')
			$this->assertEquals($post->tags(), $post->terms('tag'));
			$this->assertEquals($post->tags(), $post->terms('tags'));
			$this->assertEquals($post->tags(), $post->terms('post_tag'));

			// test categories method - wrapper for $this->get_terms('category')
			$this->assertEquals($post->categories(), $post->terms('category'));
			$this->assertEquals($post->categories(), $post->terms('categories'));

			// test using an array of taxonomies
			$post_tag_terms = $post->terms(array('post_tag'));
			$this->assertEquals(1, count($post_tag_terms));
			$post_team_terms = $post->terms(array('team'));
			$this->assertEquals(count($team_names), count($post_team_terms));

			// test multiple taxonomies
			$post_tag_and_team_terms = $post->terms(array('post_tag','team'));
			$this->assertEquals(count($post_tag_terms) + count($post_team_terms), count($post_tag_and_team_terms));
		}

		function set_object_terms( $pid, $term_info, $taxonomy = 'post_tag' , $append = true ) {
			$term_id = 0;
			if ( is_array($term_info) ) {
				$term_id = $term_info['term_id'];
			} else if ( is_object($term_info) && get_class($term_info) == 'WP_Error' ) {
				$term_id = $term_info->error_data['term_exists'];
			}
			if ( $term_id ) {
				wp_set_object_terms($pid, $term_id, $taxonomy, $append);
			}
		}

		function testPostTermClass() {
			$class_name = 'TimberTermSubclass';
			require_once('php/timber-term-subclass.php');

			// create new post
			$pid = $this->factory->post->create();
			$post = new Timber\Post($pid);

			// create a new tag, associate with post
			$dummy_tag = wp_insert_term('whatever', 'post_tag');
			self::set_object_terms($pid, $dummy_tag, 'post_tag');

			// test return class
			$terms = $post->terms('post_tag', true, $class_name);
			$this->assertEquals($class_name, get_class($terms[0]));

			// test return class for deprecated $post->get_terms
			$get_terms = $post->terms('post_tag', true, $class_name);
			$this->assertEquals($class_name, get_class($get_terms[0]));
		}

		function testPostContentLength() {
			$crawl = "The evil leaders of Planet Spaceball having foolishly spuandered their precious atmosphere, have devised a secret plan to take every breath of air away from their peace-loving neighbor, Planet Druidia. Today is Princess Vespa's wedding day. Unbeknownest to the princess, but knowest to us, danger lurks in the stars above...";
			$pid = $this->factory->post->create(array('post_content' => $crawl));
			$post = new Timber\Post($pid);
			$content = trim(strip_tags($post->content(0, 6)));
			$this->assertEquals("The evil leaders of Planet Spaceball&hellip;", $content);
		}

		function testPostTypeObject() {
			$pid = $this->factory->post->create();
			$post = new Timber\Post($pid);
			$pto = $post->type();
			$this->assertEquals('Posts', $pto->label);
		}

		function testPage() {
			$pid = $this->factory->post->create(array('post_type' => 'page', 'post_title' => 'My Page'));
			$post = new Timber\Post($pid);
			$this->assertEquals($pid, $post->ID);
			$this->assertEquals('My Page', $post->title());
		}

		function testCommentFormOnPost() {
			$post_id = $this->factory->post->create();
			$post = new Timber\Post($post_id);
			$form = $post->comment_form();
			$this->assertStringStartsWith('<div id="respond"', trim($form));
		}

		function testPostWithoutGallery() {
			$pid = $this->factory->post->create();
			$post = new Timber\Post($pid);

			$this->assertEquals(null, $post->gallery());
		}

		function testPostWithGalleryCustomField() {
			$pid = $this->factory->post->create();
			update_post_meta($pid, 'gallery', 'foo');
			$post = new Timber\Post($pid);
			$this->assertEquals('foo', $post->gallery());
		}

		function testPostWithoutAudio() {
			$pid = $this->factory->post->create();
			$post = new Timber\Post($pid);

			$this->assertEquals(array(), $post->audio());
		}

		function testPostWithAudio() {
			$quote = 'Named must your fear be before banish it you can.';
			$quote .= '[embed]http://www.noiseaddicts.com/samples_1w72b820/280.mp3[/embed]';
			$quote .= "No, try not. Do or do not. There is no try.";

			$pid = $this->factory->post->create(array('post_content' => $quote));
			$post = new Timber\Post($pid);
			$expected = array(
				'<audio class="wp-audio-shortcode" id="audio-1-1" preload="none" style="width: 100%;" controls="controls"><source type="audio/mpeg" src="http://www.noiseaddicts.com/samples_1w72b820/280.mp3?_=1" /><a href="http://www.noiseaddicts.com/samples_1w72b820/280.mp3">http://www.noiseaddicts.com/samples_1w72b820/280.mp3</a></audio>',
			);

			$this->assertEquals($expected, $post->audio());
		}

		function testPostWithAudioCustomField() {
			$pid = $this->factory->post->create();
			update_post_meta($pid, 'audio', 'foo');
			$post = new Timber\Post($pid);
			$this->assertEquals('foo', $post->audio());
		}

		function testPostWithoutVideo() {
			$pid = $this->factory->post->create();
			$post = new Timber\Post($pid);

			$this->assertEquals(array(), $post->video());
		}

		function testPostWithVideo() {
			$quote = 'Named must your fear be before banish it you can.';
			$quote .= '[embed]https://www.youtube.com/watch?v=Jf37RalsnEs[/embed]';
			$quote .= "No, try not. Do or do not. There is no try.";

			$pid = $this->factory->post->create(array('post_content' => $quote));
			$post = new Timber\Post($pid);
			$expected = array(
				'<iframe width="500" height="281" src="https://www.youtube.com/embed/Jf37RalsnEs?feature=oembed" frameborder="0" allow="autoplay; encrypted-media" allowfullscreen></iframe>',
			);

			$this->assertEquals($expected, $post->video());
		}

		function testPostWithVideoCustomField() {
			$pid = $this->factory->post->create();
			update_post_meta($pid, 'video', 'foo');
			$post = new Timber\Post($pid);
			$this->assertEquals('foo', $post->video());
		}

		function testPathAndLinkWithPort() {
			/* setUp */
			update_option( 'siteurl', 'http://example.org:3000', true );
			update_option( 'home', 'http://example.org:3000', true );
			self::setPermalinkStructure();
            $old_port = $_SERVER['SERVER_PORT'];
            $_SERVER['SERVER_PORT'] = 3000;
            if (!isset($_SERVER['SERVER_NAME'])){
                $_SERVER['SERVER_NAME'] = 'example.org';
            }

            /* test */
            $pid = $this->factory->post->create(array('post_name' => 'my-cool-post'));
			$post = new Timber\Post($pid);
			$this->assertEquals('http://example.org:3000/my-cool-post/', $post->link());
			$this->assertEquals('/my-cool-post/', $post->path());

			/* tearDown */
            $_SERVER['SERVER_PORT'] = $old_port;
            update_option( 'siteurl', 'http://example.org', true );
            update_option( 'home', 'http://example.org', true );
		}

		/**
		 * @group failing
		 */
		function testEditUrl() {
			ini_set("log_errors", 1);
			ini_set("error_log", "/tmp/php-error.log");

			global $current_user;
			$current_user = array();

			$uid = $this->factory->user->create(array('display_name' => 'Franklin Delano Roosevelt', 'user_login' => 'fdr'));
			$pid = $this->factory->post->create(array('post_author' => $uid));
			$post = new Timber\Post($pid);
			$edit_url = $post->edit_link();
			$this->assertEquals('', $edit_url);
			$user = wp_set_current_user($uid);
			$user->add_role('administrator');
			$data = get_userdata($uid);
			$this->assertTrue($post->can_edit());
			$this->assertEquals('http://example.org/wp-admin/post.php?post='.$pid.'&amp;action=edit', $post->edit_link());
			//
		}

	}<|MERGE_RESOLUTION|>--- conflicted
+++ resolved
@@ -270,7 +270,7 @@
 			$this->assertEquals($title, trim(strip_tags($post->title())));
 		}
 
-<<<<<<< HEAD
+
 		function testPreviewContent(){
 			global $current_user;
 			global $wp_query;
@@ -412,9 +412,6 @@
 			$this->assertEquals( $original_content, $str_direct );
 			$this->assertEquals( $original_content, $str_getfield );
 		}
-=======
-		
->>>>>>> 88b1d65b
 
 		function testContent(){
 			$quote = 'The way to do well is to do well.';
