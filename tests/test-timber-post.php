--- conflicted
+++ resolved
@@ -367,12 +367,7 @@
 			$wp_query->queried_object = get_post($post_id);
 			$_GET['preview'] = true;
 			$_GET['preview_nonce'] = wp_create_nonce('post_preview_' . $post_id);
-<<<<<<< HEAD
 			$post = new \Timber\Post($post_id);
-=======
-			$post = new Timber\Post($post_id);
->>>>>>> bc909e56
-
 			$str_direct = Timber::compile_string('{{post.test_field}}', array('post' => $post));
 			$str_getfield = Timber::compile_string('{{post.meta(\'test_field\')}}', array('post' => $post));
 
@@ -407,11 +402,8 @@
 
 			$wp_query->queried_object_id = $post_id;
 			$wp_query->queried_object = get_post($post_id);
-<<<<<<< HEAD
+			
 			$post = new \Timber\Post($post_id);
-=======
-			$post = new Timber\Post($post_id);
->>>>>>> bc909e56
 
 			$str_direct = Timber::compile_string('{{post.test_field}}', array('post' => $post));
 			$str_getfield = Timber::compile_string('{{post.meta(\'test_field\')}}', array('post' => $post));
