--- conflicted
+++ resolved
@@ -8,17 +8,12 @@
 	 * This throws an infite loop if memorization isn't working
 	 */
 	function testContextLoop() {
-<<<<<<< HEAD
 		add_filter( 'timber/context', function( $context ) {
 			$context          = Timber::context();
-=======
-		add_filter('timber_context', function($context) {
-			$context = Timber::context();
->>>>>>> 7740f6c3
 			$context['zebra'] = 'silly horse';
 
 			return $context;
-<<<<<<< HEAD
+
 		} );
 
 		$context = Timber::context();
@@ -36,11 +31,9 @@
 
 		$this->assertArrayNotHasKey( 'posts', $context );
 		$this->assertEquals( $post, $context['post'] );
-=======
-		});
+
 		$context = Timber::context();
 		$this->assertEquals('http://example.org', $context['http_host']);
->>>>>>> 7740f6c3
 	}
 
 	function testPostsContextSimple() {
