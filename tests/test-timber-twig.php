<?php

	class TestTimberTwig extends Timber_UnitTestCase {

		function tearDown() {
			$lang_dir = get_stylesheet_directory().'/languages';
			if (file_exists($lang_dir.'/en_US.po' )) {
				unlink($lang_dir.'/en_US.po');
			}
			if (file_exists($lang_dir.'/en_US.mo' )) {
				unlink($lang_dir.'/en_US.mo');
			}
		}

		function installTranlsationFiles( $lang_dir ) {
			if( !is_dir($lang_dir) ) {
				mkdir($lang_dir , 0777, true);
			}
			copy( __DIR__.'/assets/languages/en_US.po', $lang_dir.'/en_US.po' );
			copy( __DIR__.'/assets/languages/en_US.mo', $lang_dir.'/en_US.mo' );
			return true;
		}

		function _setupTranslationFiles() {
			$lang_dir = get_stylesheet_directory().'/languages';

			if ( !file_exists($lang_dir.'/en_US.po') ) {
				$this->installTranlsationFiles($lang_dir);
			}

			$td = 'timber_test_theme';
			load_theme_textdomain($td, $lang_dir);

			return $td;
		}

		function testFormat() {
			$str = '{{ "I like %s and %s"|format(foo, "bar") }}';
			$return = Timber::compile_string($str, array('foo' => 'foo'));
			$this->assertEquals('I like foo and bar', $return);
		}

		function testTranslate() {
			$td = $this->_setupTranslationFiles();
			$str = "I like {{ __('thingy', '$td') }}";
			$return = Timber::compile_string($str, array('foo' => 'foo'));
			$this->assertEquals('I like Cheesy Poofs', $return);

			$str = "I like {{ __('doobie', '$td') }}";
			$return = Timber::compile_string($str, array('foo' => 'foo'));
			$this->assertEquals('I like doobie', $return);
		}

		function testTranslateAndFormat() {
			$td = $this->_setupTranslationFiles();

			$str = "You like {{__('%s', '$td')|format('thingy')}}";
			$return = Timber::compile_string($str);
			$this->assertEquals('You like thingy', $return);
			$str = "You like {{__('%s'|format('thingy'), '$td')}}";
			$return = Timber::compile_string($str);
			$this->assertEquals('You like Cheesy Poofs', $return);
		}

		function testDoAction(){
			global $action_tally;
			global $php_unit;
			$php_unit = $this;
			$action_tally = array();
			add_action('my_action_foo', function(){
				global $action_tally, $php_unit;
				$php_unit->assertTrue(true);
				$action_tally[] = 'my_action_foo';
				return 'foo';
			});
			add_action('my_action_args', function($bar){
				global $action_tally, $php_unit;
				$php_unit->assertEquals('bar', $bar);
				$action_tally[] = 'my_action_args';
				return 'foo';
			});
			add_action('timber/compile/done', function(){
				global $action_tally, $php_unit;
				$php_unit->assertContains('my_action_args', $action_tally);
				$php_unit->assertContains('my_action_foo', $action_tally);
			});
			$str = Timber::compile('assets/test-do-action.twig');
			$str = trim($str);
			$this->assertEquals('Stuff', $str);
		}

		function testWordPressPasswordFilters(){
			$post_id = $this->factory->post->create(array('post_title' => 'My Private Post', 'post_password' => 'abc123'));
			$context = array();
			add_filter('protected_title_format', function($title){
				return 'Protected: '.$title;
			});
			$context['post'] = new Timber\Post($post_id);
			if (post_password_required($post_id)){
				$this->assertTrue(true);
				$str = Timber::compile('assets/test-wp-filters.twig', $context);
				$this->assertEquals('Protected: My Private Post', trim($str));
			} else {
				$this->assertTrue(false, 'Something wrong with the post password reqd');
			}
		}

		function testToArrayWithString() {
			$thing = 'thing';
			$str = '{% for thing in things|array %}{{thing}}{% endfor %}';
			$this->assertEquals('thing', Timber::compile_string($str, array('things' => $thing)));
		}

		function testToArrayWithArray() {
			$thing = array('thing', 'thang');
			$str = '{% for thing in things|array %}{{thing}}{% endfor %}';
			$this->assertEquals('thingthang', Timber::compile_string($str, array('things' => $thing)));
		}

		function testTwigString() {
			$str = 'Foo';
			$arr = array('Bar', 'Quack');
			$twig = '{{string|join}}x{{array|join("x")}}';
			$this->assertEquals('FooxBarxQuack', trim(Timber::compile_string($twig, array('string' => $str, 'array' => $arr))));
		}

		/**
		 * @expectedDeprecated {{ my_object | get_class }}
		 */
		function testFilterFunction() {
			$pid = $this->factory->post->create(array('post_title' => 'Foo'));
			$post = new Timber\Post( $pid );
			$str = 'I am a {{post | get_class }}';
			$this->assertEquals('I am a Timber\Post', Timber::compile_string($str, array('post' => $post)));
		}

		function testFilterTruncate() {
			$gettysburg = 'Four score and seven years ago our fathers brought forth on this continent, a new nation, conceived in Liberty, and dedicated to the proposition that all men are created equal.';
			$str = Timber::compile_string("{{address | truncate(6)}}", array('address' => $gettysburg));
			$this->assertEquals('Four score and seven years ago&hellip;', $str);
		}

		function testFilterTrimCharacters() {
			$gettysburg = 'Four score and seven years ago our fathers brought forth on this continent, a new nation, conceived in Liberty, and dedicated to the proposition that all men are created equal.';
			$str = Timber::compile_string("{{content | excerpt_chars(100)}}", array('content' => $gettysburg));
			$this->assertEquals('Four score and seven years ago our fathers brought forth on this continent, a new nation, co&hellip;', $str);
		}

		function testSetSimple() {
			$result = Timber::compile('assets/set-simple.twig', array('foo' => 'bar'));
			$this->assertEquals('jiggy', trim($result));
		}

		function testEscUrl(){
			$url = 'http://example.com/Mr WordPress';
			$str = Timber::compile_string( "{{the_url | e('esc_url')}}", array( 'the_url' => $url ) );
			$this->assertEquals( 'http://example.com/Mr%20WordPress', $str );

		}

		function testWpKsesPost(){

			$evil_script = '<div foo="bar" src="bum">Foo</div><script>DoEvilThing();</script>';
			$str         = Timber::compile_string( "{{ evil_script | e('wp_kses_post') }}", array( 'evil_script' => $evil_script ) );
			$this->assertEquals( '<div>Foo</div>DoEvilThing();', $str );
		}

		function testEscHtml(){

			// Simple string
			$html = "The quick brown fox.";

			$str = Timber::compile_string( "{{text | e('esc_html')}}", array( 'text' => $html ) );

			$this->assertEquals( $html, $str );


			$escaped = "http://localhost/trunk/wp-login.php?action=logout&amp;_wpnonce=cd57d75985";

			$str = Timber::compile_string( "{{text | e('esc_html')}}", array( 'text' => 'http://localhost/trunk/wp-login.php?action=logout&_wpnonce=cd57d75985' ) );

			$this->assertEquals( $escaped, $str );

			// SQL query

			$escaped = "SELECT meta_key, meta_value FROM wp_trunk_sitemeta WHERE meta_key IN (&#039;site_name&#039;, &#039;siteurl&#039;, &#039;active_sitewide_plugins&#039;, &#039;_site_transient_timeout_theme_roots&#039;, &#039;_site_transient_theme_roots&#039;, &#039;site_admins&#039;, &#039;can_compress_scripts&#039;, &#039;global_terms_enabled&#039;) AND site_id = 1";

			$str = Timber::compile_string( "{{text | e('esc_html')}}", array( 'text' =>"SELECT meta_key, meta_value FROM wp_trunk_sitemeta WHERE meta_key IN ('site_name', 'siteurl', 'active_sitewide_plugins', '_site_transient_timeout_theme_roots', '_site_transient_theme_roots', 'site_admins', 'can_compress_scripts', 'global_terms_enabled') AND site_id = 1"));
			$this->assertEquals( $escaped, $str );

		}

		function testEscJs(){
			$escaped = 'foo &amp; bar &amp;baz; &nbsp;';
			$str = Timber::compile_string( "{{text | e('esc_js')}}", array( 'text' => 'foo & bar &baz; &nbsp;' ) );

			$this->assertEquals($escaped, $str);

			$escaped = "foo \\' bar \\' baz &#x26;";
			$str = Timber::compile_string( "{{text | e('esc_js')}}", array( 'text' => 'foo &#x27; bar &#39; baz &#x26;' ) );

			$this->assertEquals($escaped, $str);

		}

		/**
     	* @expectedException Twig_Error_Syntax
     	*/
		function testSetObject() {
			$pid = $this->factory->post->create(array('post_title' => 'Spaceballs'));
			$post = new Timber\Post( $pid );
			$result = Timber::compile('assets/set-object.twig', array('post' => $post));
			$this->assertEquals('Spaceballs: may the schwartz be with you', trim($result));
		}

		function testTwigFunction() {
			$template = '{{bloginfo("name")}}';
			$result = Timber::compile_string($template);
			$this->assertEquals('Test Blog', $result);
		}

		function testAddToTwig() {
			add_filter('timber/twig', function( $twig ) {
<<<<<<< HEAD
				$twig->addFilter( new Timber\Twig_Filter( 'foobar', function( $text ) {
=======
				$twig->addFilter( new \Twig\TwigFilter( 'foobar', function( $text ) {
>>>>>>> 5d7f04ef
					return $text . 'foobar';
				}) );
				return $twig;
			});
			$str = Timber::compile_string('{{ "jared" | foobar }}');
			$this->assertEquals( 'jaredfoobar' , $str );
		}

		function testTimberTwigObjectFilter() {
			add_filter('timber/twig', function( $twig ) {
				$twig->addFilter( new \Twig\TwigFilter( 'quack', function( $text ) {
					return $text . ' Quack!';
				}) );
				return $twig;
			});
			$str = Timber::compile_string('{{ "jared" | quack }}');
			$this->assertEquals( 'jared Quack!' , $str );
		}

		function testTwigShortcode() {
			add_shortcode('my_shortcode', function( $atts, $content ) {
				return 'Jaredfoo';
			});
			$str = Timber::compile_string('{{shortcode("[my_shortcode]")}}');
			$this->assertEquals('Jaredfoo', $str);
		}

		function testTwigShortcodeWithContent() {
			add_shortcode('duck', function( $atts, $content ) {
				return $content . ' says quack!';
			});

			$str = Timber::compile_string('{{shortcode("[duck]Lauren[/duck]")}}');
			$this->assertEquals('Lauren says quack!', $str);

		}

		/**
		 * @expectedDeprecated Timber::$autoescape
		 */
		function testAutoescapeVariableDeprecated() {
			Timber::$autoescape = true;

			$str = Timber\Timber::compile_string('The {{ region }} remembers…', array(
				'region' => '<strong>North</strong>',
			) );

			$this->assertEquals(
				'The &lt;strong&gt;North&lt;/strong&gt; remembers…',
				$str
			);

			Timber::$autoescape = false;
		}

		function testAutoescapeTrueBackwardsCompatibilityWithFilter() {
			$autoescape_filter = function( $options ) {
				$options['autoescape'] = true;

				return $options;
			};

			add_filter( 'timber/twig/environment/options', $autoescape_filter );

			$str = Timber\Timber::compile_string('The {{ region }} remembers…', array(
				'region' => '<strong>North</strong>',
			) );

			remove_filter( 'timber/twig/environment/options', $autoescape_filter );

			$this->assertEquals(
				'The &lt;strong&gt;North&lt;/strong&gt; remembers…',
				$str
			);
		}

		function testAutoescapeStrategyWithFilter() {
			$autoescape_filter = function( $options ) {
				$options['autoescape'] = 'html';

				return $options;
			};

			add_filter( 'timber/twig/environment/options', $autoescape_filter );

			$str = Timber\Timber::compile_string('The {{ region }} remembers…', array(
				'region' => '<strong>North</strong>',
			) );

			remove_filter( 'timber/twig/environment/options', $autoescape_filter );

			$this->assertEquals(
				'The &lt;strong&gt;North&lt;/strong&gt; remembers…',
				$str
			);
		}
	}<|MERGE_RESOLUTION|>--- conflicted
+++ resolved
@@ -221,11 +221,7 @@
 
 		function testAddToTwig() {
 			add_filter('timber/twig', function( $twig ) {
-<<<<<<< HEAD
-				$twig->addFilter( new Timber\Twig_Filter( 'foobar', function( $text ) {
-=======
 				$twig->addFilter( new \Twig\TwigFilter( 'foobar', function( $text ) {
->>>>>>> 5d7f04ef
 					return $text . 'foobar';
 				}) );
 				return $twig;
