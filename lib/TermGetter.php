<?php

namespace Timber;

<<<<<<< HEAD
use Timber\Factory\TermFactory;
use Timber\Term;
use Timber\Helper;

=======
>>>>>>> 7e85dc96
/**
 * Class TermGetter
 */
class TermGetter {
	/**
	 * @param int|\WP_Term|object $term
	 * @param string $taxonomy
	 * @return \Timber\Term|\WP_Error|null
	 */
	public static function get_term( $term, $taxonomy, $TermClass = '' ) {
		return TermFactory::get( $term, $taxonomy, null, $TermClass );
	}

	/**
	 * @param string|array $args
	 * @param array $maybe_args
	 * @param string $TermClass
	 * @return mixed
	 */
	public static function get_terms( $args = null, $maybe_args = array(), $TermClass = '' ) {
		if ( is_string($maybe_args) && !strstr($maybe_args, '=') ) {
			//the user is sending the $TermClass in the second argument
			$TermClass = $maybe_args;
		}
		if ( is_string($maybe_args) && strstr($maybe_args, '=') ) {
			parse_str($maybe_args, $maybe_args);
		}
		if ( is_string($args) && strstr($args, '=') ) {
			//a string and a query string!
			$parsed = self::get_term_query_from_query_string($args);
			if ( is_array($maybe_args) ) {
				$parsed->args = array_merge($parsed->args, $maybe_args);
			}
			return self::handle_term_query($parsed->taxonomies, $parsed->args, $TermClass);
		} else if ( is_string($args) ) {
			//its just a string with a single taxonomy
			$parsed = self::get_term_query_from_string($args);
			if ( is_array($maybe_args) ) {
				$parsed->args = array_merge($parsed->args, $maybe_args);
			}
			return self::handle_term_query($parsed->taxonomies, $parsed->args, $TermClass);
		} else if ( is_array($args) && Helper::is_array_assoc($args) ) {
			//its an associative array, like a good ole query
			$parsed = self::get_term_query_from_assoc_array($args);
			return self::handle_term_query($parsed->taxonomies, $parsed->args, $TermClass);
		} else if ( is_array($args) ) {
			//its just an array of strings or IDs (hopefully)
			$parsed = self::get_term_query_from_array($args);
			if ( is_array($maybe_args) ) {
				$parsed->args = array_merge($parsed->args, $maybe_args);
			}
			return self::handle_term_query($parsed->taxonomies, $parsed->args, $TermClass);
		} else if ( is_null($args) ) {
			return self::handle_term_query(get_taxonomies(), array(), $TermClass);
		}
		return null;
	}

	/**
	 * @param string|array $taxonomies
	 * @param string|array $args
	 * @param string $TermClass
	 * @return mixed
	 */
	public static function handle_term_query( $taxonomies, $args, $TermClass = '' ) {
		if ( !isset($args['hide_empty']) ) {
			$args['hide_empty'] = false;
		}
		if ( isset($args['term_id']) && is_int($args['term_id']) ) {
			$args['term_id'] = array($args['term_id']);
		}
		if ( isset($args['term_id']) ) {
			$args['include'] = $args['term_id'];
		}
		$terms = get_terms($taxonomies, $args);
		foreach ( $terms as &$term ) {
			$term = ( new TermFactory( $TermClass ) )->get_object( $term );
		}
		return $terms;
	}

	/**
	 * @param string $query_string
	 * @return \stdClass
	 */
	protected static function get_term_query_from_query_string( $query_string ) {
		$args = array();
		parse_str($query_string, $args);
		$ret = self::get_term_query_from_assoc_array($args);
		return $ret;
	}

	/**
	 * @param string $taxs
	 * @return \stdClass
	 */
	protected static function get_term_query_from_string( $taxs ) {
		$ret = new \stdClass();
		$ret->args = array();
		if ( is_string($taxs) ) {
			$taxs = array($taxs);
		}
		$ret->taxonomies = self::correct_taxonomy_names($taxs);
		return $ret;
	}

	/**
	 * @param array $args
	 * @return \stdClass
	 */
	public static function get_term_query_from_assoc_array( $args ) {
		$ret = new \stdClass();
		$ret->args = $args;
		if ( isset($ret->args['tax']) ) {
			$ret->taxonomies = $ret->args['tax'];
		} else if ( isset($ret->args['taxonomies']) ) {
			$ret->taxonomies = $ret->args['taxonomies'];
		} else if ( isset($ret->args['taxs']) ) {
			$ret->taxonomies = $ret->args['taxs'];
		} else if ( isset($ret->args['taxonomy']) ) {
			$ret->taxonomies = $ret->args['taxonomy'];
		}
		if ( isset($ret->taxonomies) ) {
			if ( is_string($ret->taxonomies) ) {
				$ret->taxonomies = array($ret->taxonomies);
			}
			$ret->taxonomies = self::correct_taxonomy_names($ret->taxonomies);
		} else {
			$ret->taxonomies = get_taxonomies();
		}
		return $ret;
	}

	/**
	 * @param array $args
	 * @return \stdClass|null
	 */
	public static function get_term_query_from_array( $args ) {
		if ( is_array($args) && !empty($args) ) {
			//okay its an array with content
			if ( is_int($args[0]) ) {
				return self::get_term_query_from_array_of_ids($args);
			} else if ( is_string($args[0]) ) {
				return self::get_term_query_from_array_of_strings($args);
			}
		}
		return null;
	}

	/**
	 * @param integer[] $args
	 * @return \stdClass
	 */
	public static function get_term_query_from_array_of_ids( $args ) {
		$ret = new \stdClass();
		$ret->taxonomies = get_taxonomies();
		$ret->args['include'] = $args;
		return $ret;
	}

	/**
	 * @param string[] $args
	 * @return \stdClass
	 */
	public static function get_term_query_from_array_of_strings( $args ) {
		$ret = new \stdClass();
		$ret->taxonomies = self::correct_taxonomy_names($args);
		$ret->args = array();
		return $ret;
	}

	/**
	 * @param string|array $taxs
	 * @return array
	 */
	private static function correct_taxonomy_names( $taxs ) {
		if ( is_string($taxs) ) {
			$taxs = array($taxs);
		}
		foreach ( $taxs as &$tax ) {
			if ( $tax == 'tags' || $tax == 'tag' ) {
				$tax = 'post_tag';
			} else if ( $tax == 'categories' ) {
				$tax = 'category';
			}
		}
		return $taxs;
	}

}<|MERGE_RESOLUTION|>--- conflicted
+++ resolved
@@ -2,13 +2,8 @@
 
 namespace Timber;
 
-<<<<<<< HEAD
 use Timber\Factory\TermFactory;
-use Timber\Term;
-use Timber\Helper;
 
-=======
->>>>>>> 7e85dc96
 /**
  * Class TermGetter
  */
