<?php

namespace Timber;

<<<<<<< HEAD
use Timber\Term;
use Timber\Helper;

=======
>>>>>>> 5d7f04ef
/**
 * Class TermGetter
 */
class TermGetter {
	/**
	 * @param int|\WP_Term|object $term
	 * @param string $taxonomy
	 * @return \Timber\Term|\WP_Error|null
	 */
	public static function get_term( $term, $taxonomy, $TermClass = '\Timber\Term' ) {
		$term = get_term($term, $taxonomy);
		return new $TermClass($term->term_id, $term->taxonomy);
	}

	/**
	 * @param string|array $args
	 * @param array $maybe_args
	 * @param string $TermClass
	 * @return mixed
	 */
	public static function get_terms( $args = null, $maybe_args = array(), $TermClass = '\Timber\Term' ) {
		if ( is_string($maybe_args) && !strstr($maybe_args, '=') ) {
			//the user is sending the $TermClass in the second argument
			$TermClass = $maybe_args;
		}
		if ( is_string($maybe_args) && strstr($maybe_args, '=') ) {
			parse_str($maybe_args, $maybe_args);
		}
		if ( is_string($args) && strstr($args, '=') ) {
			//a string and a query string!
			$parsed = self::get_term_query_from_query_string($args);
			if ( is_array($maybe_args) ) {
				$parsed->args = array_merge($parsed->args, $maybe_args);
			}
			return self::handle_term_query($parsed->taxonomies, $parsed->args, $TermClass);
		} else if ( is_string($args) ) {
			//its just a string with a single taxonomy
			$parsed = self::get_term_query_from_string($args);
			if ( is_array($maybe_args) ) {
				$parsed->args = array_merge($parsed->args, $maybe_args);
			}
			return self::handle_term_query($parsed->taxonomies, $parsed->args, $TermClass);
		} else if ( is_array($args) && Helper::is_array_assoc($args) ) {
			//its an associative array, like a good ole query
			$parsed = self::get_term_query_from_assoc_array($args);
			return self::handle_term_query($parsed->taxonomies, $parsed->args, $TermClass);
		} else if ( is_array($args) ) {
			//its just an array of strings or IDs (hopefully)
			$parsed = self::get_term_query_from_array($args);
			if ( is_array($maybe_args) ) {
				$parsed->args = array_merge($parsed->args, $maybe_args);
			}
			return self::handle_term_query($parsed->taxonomies, $parsed->args, $TermClass);
		} else if ( is_null($args) ) {
			return self::handle_term_query(get_taxonomies(), array(), $TermClass);
		}
		return null;
	}

	/**
	 * @param string|array $taxonomies
	 * @param string|array $args
	 * @param string $TermClass
	 * @return mixed
	 */
	public static function handle_term_query( $taxonomies, $args, $TermClass ) {
		if ( !isset($args['hide_empty']) ) {
			$args['hide_empty'] = false;
		}
		if ( isset($args['term_id']) && is_int($args['term_id']) ) {
			$args['term_id'] = array($args['term_id']);
		}
		if ( isset($args['term_id']) ) {
			$args['include'] = $args['term_id'];
		}
		$terms = get_terms($taxonomies, $args);
		foreach ( $terms as &$term ) {
			$term = new $TermClass($term->term_id, $term->taxonomy);
		}
		return $terms;
	}

	/**
	 * @param string $query_string
	 * @return \stdClass
	 */
	protected static function get_term_query_from_query_string( $query_string ) {
		$args = array();
		parse_str($query_string, $args);
		$ret = self::get_term_query_from_assoc_array($args);
		return $ret;
	}

	/**
	 * @param string $taxs
	 * @return \stdClass
	 */
	protected static function get_term_query_from_string( $taxs ) {
		$ret = new \stdClass();
		$ret->args = array();
		if ( is_string($taxs) ) {
			$taxs = array($taxs);
		}
		$ret->taxonomies = self::correct_taxonomy_names($taxs);
		return $ret;
	}

	/**
	 * @param array $args
	 * @return \stdClass
	 */
	public static function get_term_query_from_assoc_array( $args ) {
		$ret = new \stdClass();
		$ret->args = $args;
		if ( isset($ret->args['tax']) ) {
			$ret->taxonomies = $ret->args['tax'];
		} else if ( isset($ret->args['taxonomies']) ) {
			$ret->taxonomies = $ret->args['taxonomies'];
		} else if ( isset($ret->args['taxs']) ) {
			$ret->taxonomies = $ret->args['taxs'];
		} else if ( isset($ret->args['taxonomy']) ) {
			$ret->taxonomies = $ret->args['taxonomy'];
		}
		if ( isset($ret->taxonomies) ) {
			if ( is_string($ret->taxonomies) ) {
				$ret->taxonomies = array($ret->taxonomies);
			}
			$ret->taxonomies = self::correct_taxonomy_names($ret->taxonomies);
		} else {
			$ret->taxonomies = get_taxonomies();
		}
		return $ret;
	}

	/**
	 * @param array $args
	 * @return \stdClass|null
	 */
	public static function get_term_query_from_array( $args ) {
		if ( is_array($args) && !empty($args) ) {
			//okay its an array with content
			if ( is_int($args[0]) ) {
				return self::get_term_query_from_array_of_ids($args);
			} else if ( is_string($args[0]) ) {
				return self::get_term_query_from_array_of_strings($args);
			}
		}
		return null;
	}

	/**
	 * @param integer[] $args
	 * @return \stdClass
	 */
	public static function get_term_query_from_array_of_ids( $args ) {
		$ret = new \stdClass();
		$ret->taxonomies = get_taxonomies();
		$ret->args['include'] = $args;
		return $ret;
	}

	/**
	 * @param string[] $args
	 * @return \stdClass
	 */
	public static function get_term_query_from_array_of_strings( $args ) {
		$ret = new \stdClass();
		$ret->taxonomies = self::correct_taxonomy_names($args);
		$ret->args = array();
		return $ret;
	}

	/**
	 * @param string|array $taxs
	 * @return array
	 */
	private static function correct_taxonomy_names( $taxs ) {
		if ( is_string($taxs) ) {
			$taxs = array($taxs);
		}
		foreach ( $taxs as &$tax ) {
			if ( $tax == 'tags' || $tax == 'tag' ) {
				$tax = 'post_tag';
			} else if ( $tax == 'categories' ) {
				$tax = 'category';
			}
		}
		return $taxs;
	}

}<|MERGE_RESOLUTION|>--- conflicted
+++ resolved
@@ -2,12 +2,6 @@
 
 namespace Timber;
 
-<<<<<<< HEAD
-use Timber\Term;
-use Timber\Helper;
-
-=======
->>>>>>> 5d7f04ef
 /**
  * Class TermGetter
  */
