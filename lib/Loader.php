<?php

namespace Timber;

use Timber\Cache\Cleaner;
<<<<<<< HEAD
=======
use Twig\CacheExtension;
use Twig\Environment;
use Twig\Extension\DebugExtension;
>>>>>>> 5d7f04ef
use Twig\Loader\FilesystemLoader;

class Loader {

	const CACHEGROUP = 'timberloader';

	const TRANS_KEY_LEN = 50;

	const CACHE_NONE = 'none';
	const CACHE_OBJECT = 'cache';
	const CACHE_TRANSIENT = 'transient';
	const CACHE_SITE_TRANSIENT = 'site-transient';
	const CACHE_USE_DEFAULT = 'default';

	/** Identifier of the main namespace. Will likely mirror Twig\Loader\FilesystemLoader::MAIN_NAMESPACE */
	const MAIN_NAMESPACE = '__main__';

	public static $cache_modes = array(
		self::CACHE_NONE,
		self::CACHE_OBJECT,
		self::CACHE_TRANSIENT,
		self::CACHE_SITE_TRANSIENT
	);

	protected $cache_mode = self::CACHE_TRANSIENT;

	protected $locations;

	/**
	 * @param bool|string   $caller the calling directory or false
	 */
	public function __construct( $caller = false ) {
		$this->locations = LocationManager::get_locations($caller);

		/**
		 * Filters the cache mode.
		 *
		 * You can read more about Caching in the
		 * [Performance/Caching]({{<relref "performance.md" >}}) guide.
		 *
		 * @since 0.20.10
		 *
		 * @param string $cache_mode The cache mode. Can be one of the following:
		 *                           `Timber\Loader::CACHE_NONE`,
		 *                           `Timber\Loader::CACHE_OBJECT`,
		 *                           `Timber\Loader::CACHE_TRANSIENT`,
		 *                           `Timber\Loader::CACHE_SITE_TRANSIENT`,
		 *                           `Timber\Loader::CACHE_USE_DEFAULT`.
		 *                           Default `Timber\Loader::CACHE_TRANSIENT`.
		 */
		$this->cache_mode = apply_filters('timber/cache/mode', $this->cache_mode);

		/**
		 * Filters the cache mode.
		 *
		 * @deprecated 2.0.0, use `timber/cache/mode`
		 */
		$this->cache_mode = apply_filters_deprecated(
			'timber_cache_mode',
			array( $this->cache_mode ),
			'2.0.0',
			'timber/cache/mode'
		);
	}

	/**
	 * @param string        	$file
	 * @param array         	$data
	 * @param array|boolean    	$expires (array for options, false for none, integer for # of seconds)
	 * @param string        	$cache_mode
	 * @return bool|string
	 */
	public function render( $file, $data = null, $expires = false, $cache_mode = self::CACHE_USE_DEFAULT ) {
		// Different $expires if user is anonymous or logged in
		if ( is_array($expires) ) {
			/** @var array $expires */
			if ( is_user_logged_in() && isset($expires[1]) ) {
				$expires = $expires[1];
			} else {
				$expires = $expires[0];
			}
		}

		$key = null;
		$output = false;
		if ( false !== $expires ) {
			ksort($data);
			$key = md5($file.json_encode($data));
			$output = $this->get_cache($key, self::CACHEGROUP, $cache_mode);
		}

		if ( false === $output || null === $output ) {
			$twig = $this->get_twig();
			if ( strlen($file) ) {
				$loader = $this->get_loader();
				$result = $loader->getCacheKey($file);

				/**
				 * Fires after …
				 *
				 * @todo Add summary, description parameter description
				 *
				 * @param string $result
				 */
				do_action( 'timber/loader/render_file', $result );

				/**
				 * Fires after …
				 *
				 * This action is used by the Timber Debug Bar extension.
				 *
				 * @todo Add summary
				 *
				 * @deprecated 2.0.0, use `timber/loader/render_file`
				 */
				do_action_deprecated(
					'timber_loader_render_file',
					array( $result ),
					'2.0.0',
					'timber/loader/render_file'
				);
			}

			/**
			 * Filters …
			 *
			 * @todo Add summary, description, example, parameter descriptions
			 *
			 * @since 0.20.10
			 *
			 * @param array  $data
			 * @param string $file
			 */
			$data = apply_filters('timber/loader/render_data', $data, $file);

			/**
			 * Filters …
			 *
			 * @todo Add summary
			 *
			 * @deprecated 2.0.0, use `timber/loader/render_data`
			 */
			$data = apply_filters_deprecated(
				'timber_loader_render_data',
				array( $data ),
				'2.0.0',
				'timber/loader/render_data'
			);

			$output = $twig->render($file, $data);
		}

		if ( false !== $output && false !== $expires && null !== $key ) {
			$this->delete_cache();
			$this->set_cache($key, $output, self::CACHEGROUP, $expires, $cache_mode);
		}

		/**
		 * Filters …
		 *
		 * @todo  Add summary, description, example, parameter descriptions
		 *
		 * @since 0.20.10
		 *
		 * @param string $output
		 * @param array  $data
		 * @param string $file
		 */
		$output = apply_filters('timber/output', $output, $data, $file);

		/**
		 * Filters …
		 *
		 * @todo       Add summary
		 *
		 * @deprecated 2.0.0, use `timber/output`
		 */
		$output = apply_filters_deprecated( 'timber_output', array( $output ), '2.0.0', 'timber/output' );

		return $output;
	}

	protected function delete_cache() {
		Cleaner::delete_transients();
	}

	/**
	 * Get first existing template.
	 *
	 * @param array|string $templates  Name(s) of the Twig template(s) to choose from.
	 * @return string|bool             Name of chosen template, otherwise false.
	 */
	public function choose_template( $templates ) {
		// Change $templates into array, if needed
		if ( !is_array($templates) ) {
			$templates = (array) $templates;
		}

		// Get Twig loader
		$loader = $this->get_loader();

		// Run through template array
		foreach ( $templates as $template ) {

			// Remove any whitespace around the template name
			$template = trim( $template );
			// Use the Twig loader to test for existance
			if ( $loader->exists($template) ) {
				// Return name of existing template
				return $template;
			}
		}

		// No existing template was found
		return false;
	}

	/**
	 * @deprecated 1.3.5 No longer used internally
	 * @todo remove in 2.x
	 * @param string $name
	 * @return bool
	 */
	protected function template_exists( $name ) {
		return $this->get_loader()->exists($name);
	}


	/**
	 * @return \Twig\Loader\FilesystemLoader
	 */
	public function get_loader() {
		$open_basedir = ini_get('open_basedir');
		$paths        = array_merge_recursive(
			$this->locations,
			array( self::MAIN_NAMESPACE => array( $open_basedir ? ABSPATH : '/' ) )
		);
		/**
		 * Filters …
		 *
		 * @todo Add summary, description, example, parameter description
		 *
		 * @since 0.20.10
		 *
		 * @param array $paths
		 */
		$paths = apply_filters('timber/loader/paths', $paths);

		$rootPath = '/';
		if ( $open_basedir ) {
			$rootPath = null;
		}

<<<<<<< HEAD
    $fs = new \Twig\Loader\FilesystemLoader( array(), $rootPath );
=======
		$fs = new FilesystemLoader( array(), $rootPath );

>>>>>>> 5d7f04ef
		foreach ( $paths as $namespace => $path_locations ) {
			if ( is_array( $path_locations ) ) {
				array_map( function ( $path ) use ( $fs, $namespace ) {
					if ( is_string($namespace) ) {
						$fs->addPath( $path, $namespace );
					} else {
						$fs->addPath( $path, Loader::MAIN_NAMESPACE );
					}
				}, $path_locations );
			} else {
				Helper::deprecated(
					'add_filter( \'timber/loader/paths\', [\'path/to/my/templates\'] ) in a non-associative array',
					'add_filter( \'timber/loader/paths\', [ 0 => [ \'path/to/my/templates\' ] ] )',
					'2.0.0'
				);
				$fs->addPath( $path_locations, self::MAIN_NAMESPACE );
			}
		}

		/**
		 * Filters …
		 *
		 * @todo Add summary, description, example, parameter description
		 *
		 * @link https://github.com/timber/timber/pull/1254
		 * @since 1.1.11
		 *
		 * @param array $paths
		 */
		$fs = apply_filters( 'timber/loader/loader', $fs );
<<<<<<< HEAD
=======

>>>>>>> 5d7f04ef
		return $fs;
	}

	/**
	 * @return \Twig\Environment
	 */
	public function get_twig() {
		// Default options.
		$environment_options = array(
			'debug'      => WP_DEBUG,
			'autoescape' => false,
			'cache'      => false,
		);

		/**
		 * Filters the environment options that are used when creating a Twig Environment instance.
		 *
		 * By default, Timber sets the following values:
		 *
		 * - `'debug' => WP_DEBUG`
		 * - `'autoescape' => false`
		 * - `'cache' => false`
		 *
		 * @api
		 * @since 1.9.5
		 * @link https://twig.symfony.com/doc/2.x/api.html#environment-options
		 * @example
		 * ```php
		 * add_filter( 'timber/twig/environment/options', 'update_twig_environment_options' );
		 *
		 * /**
		 *  * Updates Twig environment options.
		 *  *
		 *  * @link https://twig.symfony.com/doc/2.x/api.html#environment-options
		 *  *
		 *  * @param array $options An array of environment options.
		 *  *
		 *  * @return array
		 *  *\/
		 * function update_twig_environment_options( $options ) {
		 *     $options['cache']       = true;
		 *     $options['auto_reload'] = true;
		 *
		 *     return $options;
		 * }
		 * ```
		 *
		 * @param array $environment_options An array of Twig environment options.
		 */
		$environment_options = apply_filters(
			'timber/twig/environment/options',
			$environment_options
		);

		/**
		 * @deprecated 2.0.0
		 */
		if ( isset( Timber::$autoescape ) && false !== Timber::$autoescape ) {
			Helper::deprecated(
				'Timber::$autoescape',
				'the \'timber/twig/environment/options filter\'',
				'2.0.0'
			);

			$environment_options['autoescape'] = Timber::$autoescape;
		}

		/**
		 * Backwards compatibility fix.
		 *
		 * The value `true` doesn’t exist anymore for the `autoescape` option. You need to define
		 * an auto-escaping fallback strategy. This fallback uses the `html` strategy.
		 */
		if ( true === $environment_options['autoescape'] ) {
			$environment_options['autoescape'] = 'html';
		}

		/**
		 * Alias Timber::$cache can be used for Timber::$twig_cache.
		 *
		 * @deprecated 2.0.0
		 */
		if ( isset( Timber::$cache ) && true === Timber::$cache ) {
			Timber::$twig_cache = true;
		}
<<<<<<< HEAD
		if ( Timber::$twig_cache ) {
=======

		/**
		 * @deprecated 2.0.0
		 */
		if ( isset( Timber::$twig_cache ) && false !== Timber::$twig_cache ) {
			Helper::deprecated(
				'Timber::$cache and Timber::$twig_cache',
				'the \'timber/twig/environment/options filter\'',
				'2.0.0'
			);

			$environment_options['cache'] = Timber::$twig_cache;
		}

		if ( true === $environment_options['cache'] ) {
			$twig_cache_loc = TIMBER_LOC . '/cache/twig';

>>>>>>> 5d7f04ef
			/**
			 * Filters the cache location used for Twig.
			 *
			 * Allows you to set a new cache location for Twig. If the folder doesn’t exist yet, it
			 * will be created automatically.
			 *
<<<<<<< HEAD
			 * @todo: Add example
			 *
			 * @since 0.20.10
=======
			 * @since 0.20.10
			 * @deprecated 2.0.0
>>>>>>> 5d7f04ef
			 *
			 * @param string $twig_cache_loc Full path to the cache location. Default `/cache/twig`
			 *                               in the Timber root folder.
			 */
<<<<<<< HEAD
			$twig_cache_loc = apply_filters('timber/cache/location', TIMBER_LOC.'/cache/twig');
=======
			$twig_cache_loc = apply_filters_deprecated(
				'timber/cache/location',
				array( $twig_cache_loc ),
				'2.0.0',
				'timber/twig/environment/options'
			);
>>>>>>> 5d7f04ef

			if ( !file_exists($twig_cache_loc) ) {
				mkdir($twig_cache_loc, 0777, true);
			}

			$environment_options['cache'] = $twig_cache_loc;
		}
		$twig = new \Twig\Environment( $this->get_loader(), $environment_options );

		if ( WP_DEBUG ) {
			$twig->addExtension(new DebugExtension());
		}
		$twig->addExtension($this->_get_cache_extension());

		/**
		 * Filters …
		 *
		 * @todo Add summary, description, example
		 *
		 * @since 0.21.9
		 *
		 * @param \Twig\Environment $twig The Twig environment you can add functionality to.
		 */
		$twig = apply_filters('timber/twig/filters', $twig);

		/**
		 * Filters …
		 *
		 * @todo Add summary, description, example
		 *
		 * @since 1.3.0-rc2
		 *
		 * @param \Twig\Environment $twig The Twig environment you can add functionality to.
		 */
		$twig = apply_filters('timber/twig/functions', $twig);

		/**
		 * Filters …
		 *
		 * @todo Add summary, description, example
		 *
		 * @since 1.1.1
		 *
		 * @param \Twig\Environment $twig The Twig environment you can add functionality to.
		 */
		$twig = apply_filters('timber/twig/escapers', $twig);

		/**
		 * Filters …
		 *
		 * @todo Add summary, description, example
		 *
		 * @since 0.20.10
		 *
		 * @param \Twig\Environment $twig The Twig environment you can add functionality to.
		 */
		$twig = apply_filters('timber/loader/twig', $twig);

		/**
		 * Filters …
		 *
		 * @deprecated 2.0.0, use `timber/twig/filters`
		 */
		$twig = apply_filters_deprecated( 'twig_apply_filters', array( $twig ), '2.0.0', 'timber/twig/filters' );

		return $twig;
	}

	public function clear_cache_timber( $cache_mode = self::CACHE_USE_DEFAULT ) {
		//_transient_timberloader
		$object_cache = false;
		if ( isset($GLOBALS['wp_object_cache']) && is_object($GLOBALS['wp_object_cache']) ) {
			$object_cache = true;
		}
		$cache_mode = $this->_get_cache_mode($cache_mode);
		if ( self::CACHE_TRANSIENT === $cache_mode || self::CACHE_SITE_TRANSIENT === $cache_mode ) {
			return self::clear_cache_timber_database();
		} else if ( self::CACHE_OBJECT === $cache_mode && $object_cache ) {
			return self::clear_cache_timber_object();
		}
		return false;
	}

	protected static function clear_cache_timber_database() {
		global $wpdb;
		$query = $wpdb->prepare("DELETE FROM $wpdb->options WHERE option_name LIKE '%s'", '_transient_timberloader_%');
		return $wpdb->query($query);
	}

	protected static function clear_cache_timber_object() {
		global $wp_object_cache;
		if ( isset($wp_object_cache->cache[self::CACHEGROUP]) ) {
			$items = $wp_object_cache->cache[self::CACHEGROUP];
			foreach ( $items as $key => $value ) {
				if ( is_multisite() ) {
					$key = preg_replace('/^(.*?):/', '', $key);
				}
				wp_cache_delete($key, self::CACHEGROUP);
			}
			return true;
		}
	}

	public function clear_cache_twig() {
		$twig = $this->get_twig();
		if ( method_exists($twig, 'clearCacheFiles') ) {
			$twig->clearCacheFiles();
		}
		$cache = $twig->getCache();
		if ( $cache ) {
			self::rrmdir($twig->getCache());
			return true;
		}
		return false;
	}

	/**
	 * @param string|false $dirPath
	 */
	public static function rrmdir( $dirPath ) {
		if ( !is_dir($dirPath) ) {
			throw new \InvalidArgumentException("$dirPath must be a directory");
		}
		if ( substr($dirPath, strlen($dirPath) - 1, 1) != '/' ) {
			$dirPath .= '/';
		}
		$files = glob($dirPath.'*', GLOB_MARK);
		foreach ( $files as $file ) {
			if ( is_dir($file) ) {
				self::rrmdir($file);
			} else {
				unlink($file);
			}
		}
		rmdir($dirPath);
	}

	/**
	 * @return \Twig\CacheExtension\Extension
	 */
	private function _get_cache_extension() {

		$key_generator   = new \Timber\Cache\KeyGenerator();
		$cache_provider  = new \Timber\Cache\WPObjectCacheAdapter($this);
		$cache_lifetime  = apply_filters('timber/cache/extension/lifetime', 0);
		$cache_strategy  = new CacheExtension\CacheStrategy\GenerationalCacheStrategy(
			$cache_provider,
			$key_generator,
			$cache_lifetime
		);
		$cache_extension = new CacheExtension\Extension($cache_strategy);

		return $cache_extension;
	}

	/**
	 * @param string $key
	 * @param string $group
	 * @param string $cache_mode
	 * @return bool
	 */
	public function get_cache( $key, $group = self::CACHEGROUP, $cache_mode = self::CACHE_USE_DEFAULT ) {
		$object_cache = false;

		if ( isset($GLOBALS['wp_object_cache']) && is_object($GLOBALS['wp_object_cache']) ) {
			$object_cache = true;
		}

		$cache_mode = $this->_get_cache_mode($cache_mode);

		$value = false;

		$trans_key = substr($group.'_'.$key, 0, self::TRANS_KEY_LEN);
		if ( self::CACHE_TRANSIENT === $cache_mode ) {
			$value = get_transient($trans_key);
		} elseif ( self::CACHE_SITE_TRANSIENT === $cache_mode ) {
			$value = get_site_transient($trans_key);
		} elseif ( self::CACHE_OBJECT === $cache_mode && $object_cache ) {
			$value = wp_cache_get($key, $group);
		}

		return $value;
	}

	/**
	 * @param string $key
	 * @param string|boolean $value
	 * @param string $group
	 * @param integer $expires
	 * @param string $cache_mode
	 * @return string|boolean
	 */
	public function set_cache( $key, $value, $group = self::CACHEGROUP, $expires = 0, $cache_mode = self::CACHE_USE_DEFAULT ) {
		$object_cache = false;

		if ( isset($GLOBALS['wp_object_cache']) && is_object($GLOBALS['wp_object_cache']) ) {
			$object_cache = true;
		}

		if ( (int) $expires < 1 ) {
			$expires = 0;
		}

		$cache_mode = $this->_get_cache_mode($cache_mode);
		$trans_key = substr($group.'_'.$key, 0, self::TRANS_KEY_LEN);

		if ( self::CACHE_TRANSIENT === $cache_mode ) {
			set_transient($trans_key, $value, $expires);
		} elseif ( self::CACHE_SITE_TRANSIENT === $cache_mode ) {
			set_site_transient($trans_key, $value, $expires);
		} elseif ( self::CACHE_OBJECT === $cache_mode && $object_cache ) {
			wp_cache_set($key, $value, $group, $expires);
		}

		return $value;
	}

	/**
	 * @param string $cache_mode
	 * @return string
	 */
	private function _get_cache_mode( $cache_mode ) {
		if ( empty($cache_mode) || self::CACHE_USE_DEFAULT === $cache_mode ) {
			$cache_mode = $this->cache_mode;
		}

		// Fallback if self::$cache_mode did not get a valid value
		if ( !in_array($cache_mode, self::$cache_modes) ) {
			$cache_mode = self::CACHE_OBJECT;
		}

		return $cache_mode;
	}

}<|MERGE_RESOLUTION|>--- conflicted
+++ resolved
@@ -3,12 +3,9 @@
 namespace Timber;
 
 use Timber\Cache\Cleaner;
-<<<<<<< HEAD
-=======
 use Twig\CacheExtension;
 use Twig\Environment;
 use Twig\Extension\DebugExtension;
->>>>>>> 5d7f04ef
 use Twig\Loader\FilesystemLoader;
 
 class Loader {
@@ -262,12 +259,8 @@
 			$rootPath = null;
 		}
 
-<<<<<<< HEAD
-    $fs = new \Twig\Loader\FilesystemLoader( array(), $rootPath );
-=======
 		$fs = new FilesystemLoader( array(), $rootPath );
 
->>>>>>> 5d7f04ef
 		foreach ( $paths as $namespace => $path_locations ) {
 			if ( is_array( $path_locations ) ) {
 				array_map( function ( $path ) use ( $fs, $namespace ) {
@@ -298,10 +291,7 @@
 		 * @param array $paths
 		 */
 		$fs = apply_filters( 'timber/loader/loader', $fs );
-<<<<<<< HEAD
-=======
-
->>>>>>> 5d7f04ef
+
 		return $fs;
 	}
 
@@ -387,9 +377,6 @@
 		if ( isset( Timber::$cache ) && true === Timber::$cache ) {
 			Timber::$twig_cache = true;
 		}
-<<<<<<< HEAD
-		if ( Timber::$twig_cache ) {
-=======
 
 		/**
 		 * @deprecated 2.0.0
@@ -407,35 +394,24 @@
 		if ( true === $environment_options['cache'] ) {
 			$twig_cache_loc = TIMBER_LOC . '/cache/twig';
 
->>>>>>> 5d7f04ef
 			/**
 			 * Filters the cache location used for Twig.
 			 *
 			 * Allows you to set a new cache location for Twig. If the folder doesn’t exist yet, it
 			 * will be created automatically.
 			 *
-<<<<<<< HEAD
-			 * @todo: Add example
-			 *
-			 * @since 0.20.10
-=======
 			 * @since 0.20.10
 			 * @deprecated 2.0.0
->>>>>>> 5d7f04ef
 			 *
 			 * @param string $twig_cache_loc Full path to the cache location. Default `/cache/twig`
 			 *                               in the Timber root folder.
 			 */
-<<<<<<< HEAD
-			$twig_cache_loc = apply_filters('timber/cache/location', TIMBER_LOC.'/cache/twig');
-=======
 			$twig_cache_loc = apply_filters_deprecated(
 				'timber/cache/location',
 				array( $twig_cache_loc ),
 				'2.0.0',
 				'timber/twig/environment/options'
 			);
->>>>>>> 5d7f04ef
 
 			if ( !file_exists($twig_cache_loc) ) {
 				mkdir($twig_cache_loc, 0777, true);
