<?php

namespace Timber;

use Timber\Cache\Cleaner;
use Twig\Loader\FilesystemLoader;

class Loader {

	const CACHEGROUP = 'timberloader';

	const TRANS_KEY_LEN = 50;

	const CACHE_NONE = 'none';
	const CACHE_OBJECT = 'cache';
	const CACHE_TRANSIENT = 'transient';
	const CACHE_SITE_TRANSIENT = 'site-transient';
	const CACHE_USE_DEFAULT = 'default';

	/** Identifier of the main namespace. Will likely mirror Twig\Loader\FilesystemLoader::MAIN_NAMESPACE */
	const MAIN_NAMESPACE = '__main__';

	public static $cache_modes = array(
		self::CACHE_NONE,
		self::CACHE_OBJECT,
		self::CACHE_TRANSIENT,
		self::CACHE_SITE_TRANSIENT
	);

	protected $cache_mode = self::CACHE_TRANSIENT;

	protected $locations;

	/**
	 * @param bool|string   $caller the calling directory or false
	 */
	public function __construct( $caller = false ) {
		$this->locations = LocationManager::get_locations($caller);

		/**
		 * Filters the cache mode.
		 *
		 * You can read more about Caching in the
		 * [Performance/Caching]({{<relref "performance.md" >}}) guide.
		 *
		 * @since 0.20.10
		 *
		 * @param string $cache_mode The cache mode. Can be one of the following:
		 *                           `Timber\Loader::CACHE_NONE`,
		 *                           `Timber\Loader::CACHE_OBJECT`,
		 *                           `Timber\Loader::CACHE_TRANSIENT`,
		 *                           `Timber\Loader::CACHE_SITE_TRANSIENT`,
		 *                           `Timber\Loader::CACHE_USE_DEFAULT`.
		 *                           Default `Timber\Loader::CACHE_TRANSIENT`.
		 */
		$this->cache_mode = apply_filters('timber/cache/mode', $this->cache_mode);

		/**
		 * Filters the cache mode.
		 *
		 * @deprecated 2.0.0, use `timber/cache/mode`
		 */
		$this->cache_mode = apply_filters_deprecated(
			'timber_cache_mode',
			array( $this->cache_mode ),
			'2.0.0',
			'timber/cache/mode'
		);
	}

	/**
	 * @param string        	$file
	 * @param array         	$data
	 * @param array|boolean    	$expires (array for options, false for none, integer for # of seconds)
	 * @param string        	$cache_mode
	 * @return bool|string
	 */
	public function render( $file, $data = null, $expires = false, $cache_mode = self::CACHE_USE_DEFAULT ) {
		// Different $expires if user is anonymous or logged in
		if ( is_array($expires) ) {
			/** @var array $expires */
			if ( is_user_logged_in() && isset($expires[1]) ) {
				$expires = $expires[1];
			} else {
				$expires = $expires[0];
			}
		}

		$key = null;
		$output = false;
		if ( false !== $expires ) {
			ksort($data);
			$key = md5($file.json_encode($data));
			$output = $this->get_cache($key, self::CACHEGROUP, $cache_mode);
		}

		if ( false === $output || null === $output ) {
			$twig = $this->get_twig();
			if ( strlen($file) ) {
				$loader = $this->get_loader();
				$result = $loader->getCacheKey($file);

				/**
				 * Fires after …
				 *
				 * @todo Add summary, description parameter description
				 *
				 * @param string $result
				 */
				do_action( 'timber/loader/render_file', $result );

				/**
				 * Fires after …
				 *
				 * This action is used by the Timber Debug Bar extension.
				 *
				 * @todo Add summary
				 *
				 * @deprecated 2.0.0, use `timber/loader/render_file`
				 */
				do_action_deprecated(
					'timber_loader_render_file',
					array( $result ),
					'2.0.0',
					'timber/loader/render_file'
				);
			}

			/**
			 * Filters …
			 *
			 * @todo Add summary, description, example, parameter descriptions
			 *
			 * @since 0.20.10
			 *
			 * @param array  $data
			 * @param string $file
			 */
			$data = apply_filters('timber/loader/render_data', $data, $file);

			/**
			 * Filters …
			 *
			 * @todo Add summary
			 *
			 * @deprecated 2.0.0, use `timber/loader/render_data`
			 */
			$data = apply_filters_deprecated(
				'timber_loader_render_data',
				array( $data ),
				'2.0.0',
				'timber/loader/render_data'
			);

			$output = $twig->render($file, $data);
		}

		if ( false !== $output && false !== $expires && null !== $key ) {
			$this->delete_cache();
			$this->set_cache($key, $output, self::CACHEGROUP, $expires, $cache_mode);
		}

		/**
		 * Filters …
		 *
		 * @todo  Add summary, description, example, parameter descriptions
		 *
		 * @since 0.20.10
		 *
		 * @param string $output
		 * @param array  $data
		 * @param string $file
		 */
		$output = apply_filters('timber/output', $output, $data, $file);

		/**
		 * Filters …
		 *
		 * @todo       Add summary
		 *
		 * @deprecated 2.0.0, use `timber/output`
		 */
		$output = apply_filters_deprecated( 'timber_output', array( $output ), '2.0.0', 'timber/output' );

		return $output;
	}

	protected function delete_cache() {
		Cleaner::delete_transients();
	}

	/**
	 * Get first existing template.
	 *
	 * @param array|string $templates  Name(s) of the Twig template(s) to choose from.
	 * @return string|bool             Name of chosen template, otherwise false.
	 */
	public function choose_template( $templates ) {
		// Change $templates into array, if needed
		if ( !is_array($templates) ) {
			$templates = (array) $templates;
		}

		// Get Twig loader
		$loader = $this->get_loader();

		// Run through template array
		foreach ( $templates as $template ) {

			// Remove any whitespace around the template name
			$template = trim( $template );
			// Use the Twig loader to test for existance
			if ( $loader->exists($template) ) {
				// Return name of existing template
				return $template;
			}
		}

		// No existing template was found
		return false;
	}

	/**
	 * @deprecated 1.3.5 No longer used internally
	 * @todo remove in 2.x
	 * @param string $name
	 * @return bool
	 */
	protected function template_exists( $name ) {
		return $this->get_loader()->exists($name);
	}


	/**
	 * @return \Twig\Loader\FilesystemLoader
	 */
	public function get_loader() {
		$open_basedir = ini_get('open_basedir');
		$paths        = array_merge_recursive(
			$this->locations,
			array( self::MAIN_NAMESPACE => array( $open_basedir ? ABSPATH : '/' ) )
		);
		/**
		 * Filters …
		 *
		 * @todo Add summary, description, example, parameter description
		 *
		 * @since 0.20.10
		 *
		 * @param array $paths
		 */
		$paths = apply_filters('timber/loader/paths', $paths);

		$rootPath = '/';
		if ( $open_basedir ) {
			$rootPath = null;
		}

    $fs = new \Twig\Loader\FilesystemLoader( array(), $rootPath );
		foreach ( $paths as $namespace => $path_locations ) {
			if ( is_array( $path_locations ) ) {
				array_map( function ( $path ) use ( $fs, $namespace ) {
					if ( is_string($namespace) ) {
						$fs->addPath( $path, $namespace );
					} else {
						$fs->addPath( $path, Loader::MAIN_NAMESPACE );
					}
				}, $path_locations );
			} else {
				Helper::deprecated(
					'add_filter( \'timber/loader/paths\', [\'path/to/my/templates\'] ) in a non-associative array',
					'add_filter( \'timber/loader/paths\', [ 0 => [ \'path/to/my/templates\' ] ] )',
					'2.0.0'
				);
				$fs->addPath( $path_locations, self::MAIN_NAMESPACE );
			}
		}

		/**
		 * Filters …
		 *
		 * @todo Add summary, description, example, parameter description
		 *
		 * @link https://github.com/timber/timber/pull/1254
		 * @since 1.1.11
		 *
		 * @param array $paths
		 */
		$fs = apply_filters( 'timber/loader/loader', $fs );
		return $fs;
	}

	/**
	 * @return \Twig\Environment
	 */
	public function get_twig() {
		// Default options.
		$environment_options = array(
			'debug'      => WP_DEBUG,
			'autoescape' => false,
			'cache'      => false,
		);

		/**
		 * Filters the environment options that are used when creating a Twig Environment instance.
		 *
		 * By default, Timber sets the following values:
		 *
		 * - `'debug' => WP_DEBUG`
		 * - `'autoescape' => false`
		 * - `'cache' => false`
		 *
		 * @api
		 * @since 1.9.5
		 * @link https://twig.symfony.com/doc/2.x/api.html#environment-options
		 * @example
		 * ```php
		 * add_filter( 'timber/twig/environment/options', 'update_twig_environment_options' );
		 *
		 * /**
		 *  * Updates Twig environment options.
		 *  *
		 *  * @link https://twig.symfony.com/doc/2.x/api.html#environment-options
		 *  *
		 *  * @param array $options An array of environment options.
		 *  *
		 *  * @return array
		 *  *\/
		 * function update_twig_environment_options( $options ) {
		 *     $options['cache']       = true;
		 *     $options['auto_reload'] = true;
		 *
		 *     return $options;
		 * }
		 * ```
		 *
		 * @param array $environment_options An array of Twig environment options.
		 */
		$environment_options = apply_filters(
			'timber/twig/environment/options',
			$environment_options
		);

		/**
		 * @deprecated 2.0.0
		 */
		if ( isset( Timber::$autoescape ) && false !== Timber::$autoescape ) {
			Helper::deprecated(
				'Timber::$autoescape',
				'the \'timber/twig/environment/options filter\'',
				'2.0.0'
			);

			$environment_options['autoescape'] = Timber::$autoescape;
		}

		/**
		 * Backwards compatibility fix.
		 *
		 * The value `true` doesn’t exist anymore for the `autoescape` option. You need to define
		 * an auto-escaping fallback strategy. This fallback uses the `html` strategy.
		 */
		if ( true === $environment_options['autoescape'] ) {
			$environment_options['autoescape'] = 'html';
		}

		/**
		 * Alias Timber::$cache can be used for Timber::$twig_cache.
		 *
		 * @deprecated 2.0.0
		 */
		if ( isset( Timber::$cache ) && true === Timber::$cache ) {
			Timber::$twig_cache = true;
		}

		/**
		 * @deprecated 2.0.0
		 */
		if ( isset( Timber::$twig_cache ) && false !== Timber::$twig_cache ) {
			Helper::deprecated(
				'Timber::$cache and Timber::$twig_cache',
				'the \'timber/twig/environment/options filter\'',
				'2.0.0'
			);

			$environment_options['cache'] = Timber::$twig_cache;
		}

		if ( true === $environment_options['cache'] ) {
			$twig_cache_loc = TIMBER_LOC . '/cache/twig';

			/**
			 * Filters the cache location used for Twig.
			 *
			 * Allows you to set a new cache location for Twig. If the folder doesn’t exist yet, it
			 * will be created automatically.
			 *
			 * @since 0.20.10
			 * @deprecated 2.0.0
			 *
			 * @param string $twig_cache_loc Full path to the cache location. Default `/cache/twig`
			 *                               in the Timber root folder.
			 */
			$twig_cache_loc = apply_filters_deprecated(
				'timber/cache/location',
				array( $twig_cache_loc ),
				'2.0.0',
				'timber/twig/environment/options'
			);

			if ( !file_exists($twig_cache_loc) ) {
				mkdir($twig_cache_loc, 0777, true);
			}

			$environment_options['cache'] = $twig_cache_loc;
		}
<<<<<<< HEAD

		$twig = new \Twig_Environment( $this->get_loader(), $environment_options );

=======
		$twig = new \Twig\Environment($loader, $params);
>>>>>>> e58da7ec
		if ( WP_DEBUG ) {
			$twig->addExtension(new \Twig\Extension\DebugExtension());
		}
		$twig->addExtension($this->_get_cache_extension());

		/**
		 * Filters …
		 *
		 * @todo Add summary, description, example
		 *
		 * @since 0.21.9
		 *
		 * @param \Twig\Environment $twig The Twig environment you can add functionality to.
		 */
		$twig = apply_filters('timber/twig/filters', $twig);

		/**
		 * Filters …
		 *
		 * @todo Add summary, description, example
		 *
		 * @since 1.3.0-rc2
		 *
		 * @param \Twig\Environment $twig The Twig environment you can add functionality to.
		 */
		$twig = apply_filters('timber/twig/functions', $twig);

		/**
		 * Filters …
		 *
		 * @todo Add summary, description, example
		 *
		 * @since 1.1.1
		 *
		 * @param \Twig\Environment $twig The Twig environment you can add functionality to.
		 */
		$twig = apply_filters('timber/twig/escapers', $twig);

		/**
		 * Filters …
		 *
		 * @todo Add summary, description, example
		 *
		 * @since 0.20.10
		 *
		 * @param \Twig\Environment $twig The Twig environment you can add functionality to.
		 */
		$twig = apply_filters('timber/loader/twig', $twig);

		/**
		 * Filters …
		 *
		 * @deprecated 2.0.0, use `timber/twig/filters`
		 */
		$twig = apply_filters_deprecated( 'twig_apply_filters', array( $twig ), '2.0.0', 'timber/twig/filters' );

		return $twig;
	}

	public function clear_cache_timber( $cache_mode = self::CACHE_USE_DEFAULT ) {
		//_transient_timberloader
		$object_cache = false;
		if ( isset($GLOBALS['wp_object_cache']) && is_object($GLOBALS['wp_object_cache']) ) {
			$object_cache = true;
		}
		$cache_mode = $this->_get_cache_mode($cache_mode);
		if ( self::CACHE_TRANSIENT === $cache_mode || self::CACHE_SITE_TRANSIENT === $cache_mode ) {
			return self::clear_cache_timber_database();
		} else if ( self::CACHE_OBJECT === $cache_mode && $object_cache ) {
			return self::clear_cache_timber_object();
		}
		return false;
	}

	protected static function clear_cache_timber_database() {
		global $wpdb;
		$query = $wpdb->prepare("DELETE FROM $wpdb->options WHERE option_name LIKE '%s'", '_transient_timberloader_%');
		return $wpdb->query($query);
	}

	protected static function clear_cache_timber_object() {
		global $wp_object_cache;
		if ( isset($wp_object_cache->cache[self::CACHEGROUP]) ) {
			$items = $wp_object_cache->cache[self::CACHEGROUP];
			foreach ( $items as $key => $value ) {
				if ( is_multisite() ) {
					$key = preg_replace('/^(.*?):/', '', $key);
				}
				wp_cache_delete($key, self::CACHEGROUP);
			}
			return true;
		}
	}

	public function clear_cache_twig() {
		$twig = $this->get_twig();
		if ( method_exists($twig, 'clearCacheFiles') ) {
			$twig->clearCacheFiles();
		}
		$cache = $twig->getCache();
		if ( $cache ) {
			self::rrmdir($twig->getCache());
			return true;
		}
		return false;
	}

	/**
	 * @param string|false $dirPath
	 */
	public static function rrmdir( $dirPath ) {
		if ( !is_dir($dirPath) ) {
			throw new \InvalidArgumentException("$dirPath must be a directory");
		}
		if ( substr($dirPath, strlen($dirPath) - 1, 1) != '/' ) {
			$dirPath .= '/';
		}
		$files = glob($dirPath.'*', GLOB_MARK);
		foreach ( $files as $file ) {
			if ( is_dir($file) ) {
				self::rrmdir($file);
			} else {
				unlink($file);
			}
		}
		rmdir($dirPath);
	}

	/**
	 * @return \Asm89\Twig\CacheExtension\Extension
	 */
	private function _get_cache_extension() {

		$key_generator   = new \Timber\Cache\KeyGenerator();
		$cache_provider  = new \Timber\Cache\WPObjectCacheAdapter($this);
		$cache_lifetime  = apply_filters('timber/cache/extension/lifetime', 0);
		$cache_strategy  = new \Asm89\Twig\CacheExtension\CacheStrategy\GenerationalCacheStrategy($cache_provider, $key_generator, $cache_lifetime);
		$cache_extension = new \Asm89\Twig\CacheExtension\Extension($cache_strategy);

		return $cache_extension;
	}

	/**
	 * @param string $key
	 * @param string $group
	 * @param string $cache_mode
	 * @return bool
	 */
	public function get_cache( $key, $group = self::CACHEGROUP, $cache_mode = self::CACHE_USE_DEFAULT ) {
		$object_cache = false;

		if ( isset($GLOBALS['wp_object_cache']) && is_object($GLOBALS['wp_object_cache']) ) {
			$object_cache = true;
		}

		$cache_mode = $this->_get_cache_mode($cache_mode);

		$value = false;

		$trans_key = substr($group.'_'.$key, 0, self::TRANS_KEY_LEN);
		if ( self::CACHE_TRANSIENT === $cache_mode ) {
			$value = get_transient($trans_key);
		} elseif ( self::CACHE_SITE_TRANSIENT === $cache_mode ) {
			$value = get_site_transient($trans_key);
		} elseif ( self::CACHE_OBJECT === $cache_mode && $object_cache ) {
			$value = wp_cache_get($key, $group);
		}

		return $value;
	}

	/**
	 * @param string $key
	 * @param string|boolean $value
	 * @param string $group
	 * @param integer $expires
	 * @param string $cache_mode
	 * @return string|boolean
	 */
	public function set_cache( $key, $value, $group = self::CACHEGROUP, $expires = 0, $cache_mode = self::CACHE_USE_DEFAULT ) {
		$object_cache = false;

		if ( isset($GLOBALS['wp_object_cache']) && is_object($GLOBALS['wp_object_cache']) ) {
			$object_cache = true;
		}

		if ( (int) $expires < 1 ) {
			$expires = 0;
		}

		$cache_mode = $this->_get_cache_mode($cache_mode);
		$trans_key = substr($group.'_'.$key, 0, self::TRANS_KEY_LEN);

		if ( self::CACHE_TRANSIENT === $cache_mode ) {
			set_transient($trans_key, $value, $expires);
		} elseif ( self::CACHE_SITE_TRANSIENT === $cache_mode ) {
			set_site_transient($trans_key, $value, $expires);
		} elseif ( self::CACHE_OBJECT === $cache_mode && $object_cache ) {
			wp_cache_set($key, $value, $group, $expires);
		}

		return $value;
	}

	/**
	 * @param string $cache_mode
	 * @return string
	 */
	private function _get_cache_mode( $cache_mode ) {
		if ( empty($cache_mode) || self::CACHE_USE_DEFAULT === $cache_mode ) {
			$cache_mode = $this->cache_mode;
		}

		// Fallback if self::$cache_mode did not get a valid value
		if ( !in_array($cache_mode, self::$cache_modes) ) {
			$cache_mode = self::CACHE_OBJECT;
		}

		return $cache_mode;
	}

}<|MERGE_RESOLUTION|>--- conflicted
+++ resolved
@@ -414,13 +414,9 @@
 
 			$environment_options['cache'] = $twig_cache_loc;
 		}
-<<<<<<< HEAD
 
 		$twig = new \Twig_Environment( $this->get_loader(), $environment_options );
 
-=======
-		$twig = new \Twig\Environment($loader, $params);
->>>>>>> e58da7ec
 		if ( WP_DEBUG ) {
 			$twig->addExtension(new \Twig\Extension\DebugExtension());
 		}
