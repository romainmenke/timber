<?php

/**
 * If TimberPost is the class you're going to spend the most time, TimberImage is the class you're going to have the most fun with.
 * @example
 * ```php
 * $context = Timber::get_context();
 * $post = new TimberPost();
 * $context['post'] = $post;
 *
 * // lets say you have an alternate large 'cover image' for your post stored in a custom field which returns an image ID
 * $cover_image_id = $post->cover_image;
 * $context['cover_image'] = new TimberImage($cover_image_id);
 * Timber::render('single.twig', $context);
 * ```
 *
 * ```twig
 * <article>
 * 	<img src="{{cover_image.src}}" class="cover-image" />
 * 	<h1 class="headline">{{post.title}}</h1>
 * 	<div class="body">
 * 		{{post.content}}
 * 	</div>
 *
 * 	<img src="{{ Image(post.custom_field_with_image_id).src }}" alt="Another way to initialize images as TimberImages, but within Twig" />
 * </article>
 * ```
 *
 * ```html
 * <article>
 * 	<img src="http://example.org/wp-content/uploads/2015/06/nevermind.jpg" class="cover-image" />
 * 	<h1 class="headline">Now you've done it!</h1>
 * 	<div class="body">
 * 		Whatever whatever
 * 	</div>
 * 	<img src="http://example.org/wp-content/uploads/2015/06/kurt.jpg" alt="Another way to initialize images as TimberImages, but within Twig" />
 * </article>
 * ```
 */
class TimberImage extends TimberPost implements TimberCoreInterface {

	protected $_can_edit;
	protected $_dimensions;
	public $abs_url;
	/**
	 * @var string $object_type what does this class represent in WordPress terms?
	 */
	public $object_type = 'image';
	/**
	 * @var string $representation what does this class represent in WordPress terms?
	 */
	public static $representation = 'image';
	/**
	 * @var array of supported relative file types
	 */
	private $file_types = array('jpg', 'jpeg', 'png', 'svg', 'bmp', 'ico', 'gif', 'tiff', 'pdf');
	/**
	 * @api
	 * @var string $file_loc the location of the image file in the filesystem (ex: `/var/www/htdocs/wp-content/uploads/2015/08/my-pic.jpg`)
	 */
	public $file_loc;
	public $file;
	/**
	 * @api
	 * @var integer the ID of the image (which is a WP_Post)
	 */
	public $id;
	public $sizes = array();
	/**
	 * @api
	 * @var string $caption the string stored in the WordPress database
	 */
	public $caption;
	/**
	 * @var $_wp_attached_file the file as stored in the WordPress database
	 */
	protected $_wp_attached_file;

	/**
	 * Creates a new TimberImage object
	 * @example
	 * ```php
	 * // You can pass it an ID number
	 * $myImage = new TimberImage(552);
	 *
	 * //Or send it a URL to an image
	 * $myImage = new TimberImage('http://google.com/logo.jpg');
	 * ```
	 * @param int|string $iid
	 */
	public function __construct($iid) {
		$this->init($iid);
	}

	/**
	 * @return string the src of the file
	 */
	public function __toString() {
		if ( $this->get_src() ) {
			return $this->get_src();
		}
		return '';
	}

	/**
	 * Get a PHP array with pathinfo() info from the file
	 * @return array
	 */
	function get_pathinfo() {
		return pathinfo($this->file);
	}

	/**
	 * @internal
	 * @param string $dim
	 * @return array|int
	 */
	protected function get_dimensions($dim = null) {
		if ( isset($this->_dimensions) ) {
			return $this->get_dimensions_loaded($dim);
		}
		if ( file_exists($this->file_loc) && filesize($this->file_loc) ) {
			list($width, $height) = getimagesize($this->file_loc);
			$this->_dimensions = array();
			$this->_dimensions[0] = $width;
			$this->_dimensions[1] = $height;
			return $this->get_dimensions_loaded($dim);
		}
	}

	/**
	 * @internal
	 * @param string|null $dim
	 * @return array|int
	 */
	protected function get_dimensions_loaded($dim) {
		if ( $dim === null ) {
			return $this->_dimensions;
		}
		if ( $dim == 'w' || $dim == 'width' ) {
			return $this->_dimensions[0];
		}
		if ( $dim == 'h' || $dim == 'height' ) {
			return $this->_dimensions[1];
		}
		return null;
	}

	/**
	 * @internal
	 * @param  int $iid the id number of the image in the WP database
	 */
	protected function get_image_info( $iid ) {
		$image_info = $iid;
		if (is_numeric($iid)) {
			$image_info = wp_get_attachment_metadata($iid);
			if (!is_array($image_info)) {
				$image_info = array();
			}
			$image_custom = get_post_custom($iid);
			$basic = get_post($iid);
			if ($basic) {
				if (isset($basic->post_excerpt)) {
					$this->caption = $basic->post_excerpt;
				}
				$image_custom = array_merge($image_custom, get_object_vars($basic));
			}
			return array_merge($image_info, $image_custom);
		}
		if (is_array($image_info) && isset($image_info['image'])) {
			return $image_info['image'];
		}
		if (is_object($image_info)) {
		   return get_object_vars($image_info);
		}
		return $iid;
	}

	/**
	 * @internal
	 * @param  string $url for evaluation
	 * @return string with http/https corrected depending on what's appropriate for server
	 */
	protected static function _maybe_secure_url($url) {
		if ( is_ssl() && strpos($url, 'https') !== 0 && strpos($url, 'http') === 0 ) {
			$url = 'https' . substr($url, strlen('http'));
		}
		return $url;
	}

	public static function wp_upload_dir() {
		static $wp_upload_dir = false;

		if ( !$wp_upload_dir ) {
			$wp_upload_dir = wp_upload_dir();
		}

		return $wp_upload_dir;
	}

	/**
	 * @internal
	 * @param int $iid
	 */
	function init( $iid = false ) {
		if ( !is_numeric( $iid ) && is_string( $iid ) ) {
			if (strstr($iid, '://')) {
				$this->init_with_url($iid);
				return;
			}
			if ( strstr($iid, ABSPATH) ) {
				$this->init_with_file_path($iid);
				return;
			}
			
			$relative = false;
			$iid_lower = strtolower($iid);
			foreach( $this->file_types as $type ) { if( strstr( $iid_lower, $type ) ) { $relative = true; break; } };
			if ( $relative ) {
				$this->init_with_relative_path( $iid );
				return;
			}
		} else if ( $iid instanceof WP_Post ) {
			$ref = new ReflectionClass($this);
			$post = $ref->getParentClass()->newInstance($iid->ID);
<<<<<<< HEAD
			if (isset($post->_thumbnail_id) && $post->_thumbnail_id) {
				return $this->init((int) $post->_thumbnail_id);
			}
			return $this->init($post->ID);
=======
		
			return $this->init((int) $post->_thumbnail_id);
		} else if ( $iid instanceof TimberPost ) {
			/**
			 * This will catch TimberPost and any post classes that extend TimberPost,
			 * see http://php.net/manual/en/internals2.opcodes.instanceof.php#109108
			 * and https://github.com/jarednova/timber/wiki/Extending-Timber
			 */
			$iid = (int) $iid->_thumbnail_id;
>>>>>>> 70fcdfa6
		}

		$image_info = $this->get_image_info($iid);

		$this->import($image_info);
		$basedir = self::wp_upload_dir();
		$basedir = $basedir['basedir'];
		if ( isset($this->file) ) {
			$this->file_loc = $basedir . DIRECTORY_SEPARATOR . $this->file;
		} else if ( isset($this->_wp_attached_file) ) {
			$this->file = reset($this->_wp_attached_file);
			$this->file_loc = $basedir . DIRECTORY_SEPARATOR . $this->file;
		}
		if ( isset($image_info['id']) ) {
			$this->ID = $image_info['id'];
		} else if ( is_numeric($iid) ) {
			$this->ID = $iid;
		}
		if ( isset($this->ID) ) {
			$custom = get_post_custom($this->ID);
			foreach ($custom as $key => $value) {
				$this->$key = $value[0];
			}
			$this->id = $this->ID;
		} else {
			if ( is_array($iid) || is_object($iid) ) {
				TimberHelper::error_log('Not able to init in TimberImage with iid=');
				TimberHelper::error_log($iid);
			} else {
				TimberHelper::error_log('Not able to init in TimberImage with iid=' . $iid);
			}
		}
	}

	/**
	 * @internal
	 * @param string $relative_path
	 */
	protected function init_with_relative_path( $relative_path ) {
		$this->abs_url = home_url( $relative_path );
		$file_path = TimberURLHelper::get_full_path( $relative_path );
		$this->file_loc = $file_path;
		$this->file = $file_path;
	}

	/**
	 * @internal
	 * @param string $file_path
	 */
	protected function init_with_file_path( $file_path ) {
		$url = TimberURLHelper::file_system_to_url( $file_path );
		$this->abs_url = $url;
		$this->file_loc = $file_path;
		$this->file = $file_path;
	}

	/**
	 * @internal
	 * @param string $url
	 */
	protected function init_with_url($url) {
		$this->abs_url = $url;
		if ( TimberURLHelper::is_local($url) ) {
			$this->file = ABSPATH . TimberURLHelper::get_rel_url($url);
			$this->file_loc = ABSPATH . TimberURLHelper::get_rel_url($url);
		}
	}

	/**
	 * @api
	 * @example
	 * ```twig
	 * <img src="{{ image.src }}" alt="{{ image.alt }}" />
	 * ```
	 * ```html
	 * <img src="http://example.org/wp-content/uploads/2015/08/pic.jpg" alt="W3 Checker told me to add alt text, so I am" />
	 * ```
	 * @return string alt text stored in WordPress
	 */
	public function alt() {
		$alt = trim(strip_tags(get_post_meta($this->ID, '_wp_attachment_image_alt', true)));
		return $alt;
	}

	/**
	 * @api
	 * @example
	 * ```twig
	 * {% if post.thumbnail.aspect < 1 %}
	 *     {# handle vertical image #}
	 *     <img src="{{ post.thumbnail.src|resize(300, 500) }}" alt="A basketball player" />
	 * {% else %}
	 * 	   <img src="{{ post.thumbnail.src|resize(500) }}" alt="A sumo wrestler" />
	 * {% endif %}
	 * ```
	 * @return float
	 */
	public function aspect() {
		$w = intval($this->width());
		$h = intval($this->height());
		return $w / $h;
	}

	/**
	 * @api
	 * @example
	 * ```twig
	 * <img src="{{ image.src }}" height="{{ image.height }}" />
	 * ```
	 * ```html
	 * <img src="http://example.org/wp-content/uploads/2015/08/pic.jpg" height="900" />
	 * ```
	 * @return int
	 */
	public function height() {
		return $this->get_dimensions('height');
	}

	/**
	 * Returns the link to an image attachment's Permalink page (NOT the link for the image itself!!)
	 * @api
	 * @example
	 * ```twig
	 * <a href="{{ image.link }}"><img src="{{ image.src }} "/></a>
	 * ```
	 * ```html
	 * <a href="http://example.org/my-cool-picture"><img src="http://example.org/wp-content/uploads/2015/whatever.jpg"/></a>
	 * ```
	 */
	public function link() {
		if ( strlen($this->abs_url) ) {
			return $this->abs_url;
		}
		return get_permalink($this->ID);
	}

	/**
	 * @api
	 * @return bool|TimberPost
	 */
	public function parent() {
		if ( !$this->post_parent ) {
			return false;
		}
		return new $this->PostClass($this->post_parent);
	}

	/**
	 * @api
	 * @example
	 * ```twig
	 * <img src="{{ image.path }}" />
	 * ```
	 * ```html
	 * <img src="/wp-content/uploads/2015/08/pic.jpg" />
	 * ```
	 * @return  string the /relative/path/to/the/file
	 */
	public function path() {
		return TimberURLHelper::get_rel_path($this->src());
	}

	/**
	 * @param string $size a size known to WordPress (like "medium")
	 * @api
	 * @example
	 * ```twig
	 * <h1>{{post.title}}</h1>
	 * <img src="{{post.thumbnail.src}}" />
	 * ```
	 * ```html
	 * <img src="http://example.org/wp-content/uploads/2015/08/pic.jpg" />
	 * ```
	 * @return bool|string
	 */
	public function src($size = '') {
		if ( isset($this->abs_url) ) {
			return $this->_maybe_secure_url($this->abs_url);
		}

		if ( $size && is_string($size) && isset($this->sizes[$size]) ) {
			$image = image_downsize($this->ID, $size);
			return $this->_maybe_secure_url(reset($image));
		}

		if ( !isset($this->file) && isset($this->_wp_attached_file) ) {
			$this->file = $this->_wp_attached_file;
		}

		if ( !isset($this->file) ) {
			return false;
		}

		$dir = self::wp_upload_dir();
		$base = $dir['baseurl'];

		$src = trailingslashit($this->_maybe_secure_url($base)) . $this->file;
		$src = apply_filters('timber/image/src', $src, $this->ID);
		return apply_filters('timber_image_src', $src, $this->ID);
	}

	/**
	 * @deprecated use src() instead
	 * @return string
	 */
	function url() {
		return $this->get_src();
	}

	/**
	 * @api
	 * @example
	 * ```twig
	 * <img src="{{ image.src }}" width="{{ image.width }}" />
	 * ```
	 * ```html
	 * <img src="http://example.org/wp-content/uploads/2015/08/pic.jpg" width="1600" />
	 * ```
	 * @return int
	 */
	public function width() {
		return $this->get_dimensions('width');
	}


	/**
	 * @deprecated 0.21.9 use TimberImage::width() instead
	 * @internal
	 * @return int
	 */
	function get_width() {
		return $this->width();
	}

	/**
	 * @deprecated 0.21.9 use TimberImage::height() instead
	 * @internal
	 * @return int
	 */
	function get_height() {
		return $this->height();
	}

	/**
	 * @deprecated 0.21.9 use TimberImage::src
	 * @internal
	 * @param string $size
	 * @return bool|string
	 */
	function get_src( $size = '' ) {
		return $this->src( $size );
	}

	/**
	 * @deprecated 0.21.9 use TimberImage::path()
	 * @internal
	 * @return string
	 */
	function get_path() {
		return $this->link();
	}

	/**
	 * @deprecated use src() instead
	 * @return string
	 */
	function get_url() {
		return $this->get_src();
	}

	/**
	 * @internal
	 * @deprecated 0.21.8
	 * @return bool|TimberPost
	 */
	function get_parent() {
		return $this->parent();
	}

	/**
	 * @internal
	 * @deprecated 0.21.9
	 * @see TimberImage::alt
	 * @return string
	 */
	function get_alt() {
		return $this->alt();
	}

}<|MERGE_RESOLUTION|>--- conflicted
+++ resolved
@@ -212,7 +212,7 @@
 				$this->init_with_file_path($iid);
 				return;
 			}
-			
+
 			$relative = false;
 			$iid_lower = strtolower($iid);
 			foreach( $this->file_types as $type ) { if( strstr( $iid_lower, $type ) ) { $relative = true; break; } };
@@ -223,22 +223,17 @@
 		} else if ( $iid instanceof WP_Post ) {
 			$ref = new ReflectionClass($this);
 			$post = $ref->getParentClass()->newInstance($iid->ID);
-<<<<<<< HEAD
 			if (isset($post->_thumbnail_id) && $post->_thumbnail_id) {
 				return $this->init((int) $post->_thumbnail_id);
 			}
-			return $this->init($post->ID);
-=======
-		
-			return $this->init((int) $post->_thumbnail_id);
-		} else if ( $iid instanceof TimberPost ) {
-			/**
-			 * This will catch TimberPost and any post classes that extend TimberPost,
-			 * see http://php.net/manual/en/internals2.opcodes.instanceof.php#109108
-			 * and https://github.com/jarednova/timber/wiki/Extending-Timber
-			 */
-			$iid = (int) $iid->_thumbnail_id;
->>>>>>> 70fcdfa6
+			return $this->init($iid->ID);
+		// } else if ( $iid instanceof TimberPost ) {
+		// 	/**
+		// 	 * This will catch TimberPost and any post classes that extend TimberPost,
+		// 	 * see http://php.net/manual/en/internals2.opcodes.instanceof.php#109108
+		// 	 * and https://github.com/jarednova/timber/wiki/Extending-Timber
+		// 	 */
+		// 	$iid = (int) $iid->_thumbnail_id;
 		}
 
 		$image_info = $this->get_image_info($iid);
