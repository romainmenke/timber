<?php

namespace Timber;

use Timber\Core;
use Timber\CoreInterface;

use Timber\Post;
use Timber\Helper;
use Timber\URLHelper;

/**
 * Class Term
 *
 * Terms: WordPress has got 'em, you want 'em. Categories. Tags. Custom Taxonomies. You don't care,
 * you're a fiend. Well let's get this under control:
 *
 * @api
 * @example
 * ```php
 * //Get a term by its ID
 * $context['term'] = new Timber\Term(6);
 * //Get a term when on a term archive page
 * $context['term_page'] = new Timber\Term();
 * //Get a term with a slug
 * $context['team'] = new Timber\Term('patriots');
 * //Get a team with a slug from a specific taxonomy
 * $context['st_louis'] = new Timber\Term('cardinals', 'baseball');
 * Timber::render('index.twig', $context);
 * ```
 * ```twig
 * <h2>{{ term_page.name }} Archives</h2>
 * <h3>Teams</h3>
 * <ul>
 *     <li>{{ st_louis.name}} - {{ st_louis.description }}</li>
 *     <li>{{ team.name}} - {{ team.description }}</li>
 * </ul>
 * ```
 * ```html
 * <h2>Team Archives</h2>
 * <h3>Teams</h3>
 * <ul>
 *     <li>St. Louis Cardinals - Winner of 11 World Series</li>
 *     <li>New England Patriots - Winner of 6 Super Bowls</li>
 * </ul>
 * ```
 */
class Term extends Core implements CoreInterface, MetaInterface {

	public $PostClass = 'Timber\Post';
	public $TermClass = 'Term';

	public $object_type = 'term';
	public static $representation = 'term';

	public $_children;

	/**
	 * @api
	 * @var string the human-friendly name of the term (ex: French Cuisine)
	 */
	public $name;

	/**
	 * @api
	 * @var string the WordPress taxonomy slug (ex: `post_tag` or `actors`)
	 */
	public $taxonomy;

	/**
<<<<<<< HEAD
=======
	 * Meta data.
	 *
	 * @api
	 * @since 2.0.0
	 * @var array All custom field data for the object.
	 */
	public $custom = array();

	/**
>>>>>>> 23a3f271
	 * @api
	 * @param int $tid
	 * @param string $tax
	 */
	public function __construct( $tid = null, $tax = '' ) {
		if ( null === $tid ) {
			$tid = $this->get_term_from_query();
		}
		if ( strlen($tax) ) {
			$this->taxonomy = $tax;
		}
		$this->init($tid);
	}

	/**
	 * The string the term will render as by default
	 *
	 * @api
	 * @return string
	 */
	public function __toString() {
		return $this->name;
	}

	/**
	 * @api
	 *
	 * @param $tid
	 * @param $taxonomy
	 *
	 * @return static
	 */
	public static function from( $tid, $taxonomy ) {
		if ( is_array($tid) ) {
			return array_map( function($term) use ($taxonomy) {
				return new static($term, $taxonomy);
			}, $tid);
		}
		return new static($tid, $taxonomy);
	}


	/* Setup
	===================== */

	/**
	 * @internal
	 * @return integer
	 */
	protected function get_term_from_query() {
		global $wp_query;
		if ( isset($wp_query->queried_object) ) {
			$qo = $wp_query->queried_object;
			if ( isset($qo->term_id) ) {
				return $qo->term_id;
			}
		}
		if ( isset($wp_query->tax_query->queries[0]['terms'][0]) ) {
			return $wp_query->tax_query->queries[0]['terms'][0];
		}
	}

	/**
	 * @internal
	 * @param int $tid
	 */
	protected function init( $tid ) {
		$term = $this->get_term($tid);
		if ( isset($term->term_id) ) {
			$term->ID = $term->term_id;
		}
		if ( isset($term->ID) ) {
			$term->id = $term->ID;
			$this->import($term);
		}
		if ( isset($term->term_id) ) {
			$this->custom = $this->get_meta_values($term->term_id);
		}
	}

	/**
	 * @internal
	 *
	 * @param int $term_id
	 * @return array
	 */
	protected function get_meta_values( $term_id ) {
		$term_meta = array();

		/**
		 * Filters term meta data before it is fetched from the database.
		 *
		 * Timber loads all meta values into the term object on initialization. With this filter,
		 * you can disable fetching the meta values through the default method, which uses
		 * `get_term_meta()`, by returning `false` or a non-empty array.
		 *
		 * @example
		 * ```php
		 * // Disable fetching meta values.
		 * add_filter( 'timber/term/pre_get_meta_values', '__return_false' );
		 *
		 * // Add your own meta data.
		 * add_filter( 'timber/term/pre_get_meta_values', function( $term_meta, $term_id, $term ) {
    	 *     $term_meta = array(
		 *         'custom_data_1' => 73,
		 *         'custom_data_2' => 274,
		 *     );
		 *
		 *     return $term_meta;
		 * }, 10, 3);
		 * ```
		 *
		 * @since 2.0.0
		 *
		 * @param array        $term_meta An array of custom meta values. Passing `false` or a
		 *                              non-empty array will skip fetching the values from the
		 *                              database and will use the filtered values instead. Default
		 *                              `array()`.
		 * @param int          $term_id The term ID.
		 * @param \Timber\Term $term    The term object.
		 */
		$term_meta = apply_filters( 'timber/term/pre_get_meta_values', $term_meta, $term_id, $this );

		// Load all meta data when it wasn’t filtered before.
		if ( false !== $term_meta && empty( $term_meta ) ) {
			$term_meta = get_term_meta( $term_id );
		}

<<<<<<< HEAD
		foreach ( $term_meta as $key => $value ) {
			if ( is_array( $value ) && 1 === count( $value ) && isset( $value[0] ) ) {
				$value = $value[0];
			}

			$term_meta[ $key ] = maybe_unserialize( $value );
=======
		if ( ! empty( $term_meta ) ) {
			foreach ( $term_meta as $key => $value ) {
				if ( is_array( $value ) && 1 === count( $value ) && isset( $value[0] ) ) {
					$value = $value[0];
				}

				$term_meta[ $key ] = maybe_unserialize( $value );
			}
>>>>>>> 23a3f271
		}

		/**
		 * Filters term meta data fetched from the database.
		 *
		 * Timber loads all meta values into the term object on initialization. With this filter,
		 * you can change meta values after they were fetched from the database.
		 *
		 * This filter is used by the ACF Integration.
		 *
		 * @example
		 * ```php
		 * add_filter( 'timber/term/get_meta_values', function( $term_meta, $term_id, $term ) {
		 *     if ( 123 === $term_id ) {
		 *         // Do something special.
		 *         $term_meta['foo'] = $term_meta['foo'] . ' bar';
		 *     }
		 *
		 *     return $term_meta;
		 * }, 10, 3 );
		 * ```
		 *
		 * @since 2.0.0
		 *
		 * @param array        $term_meta Custom term meta data.
		 * @param int          $term_id   Term ID.
		 * @param \Timber\Term $term      Term object.
		 */
		$term_meta = apply_filters( 'timber/term/get_meta_values', $term_meta, $term_id, $this );

		/**
		 * Filters term meta data fetched from the database.
		 *
		 * @deprecated 2.0.0, use `timber/term/meta`
		 */
		$term_meta = apply_filters_deprecated(
			'timber_term_get_meta',
			array( $term_meta, $term_id, $this ),
			'2.0.0',
			'timber/term/get_meta_values'
		);

<<<<<<< HEAD
=======
		// Ensure proper return value.
		if ( empty( $term_meta ) ) {
			$term_meta = array();
		}

>>>>>>> 23a3f271
		return $term_meta;
	}

	/**
	 * @internal
	 * @param int $tid
	 * @return mixed
	 */
	protected function get_term( $tid ) {
		if ( is_object($tid) || is_array($tid) ) {
			return $tid;
		}
		$tid = self::get_tid($tid);

		if ( isset($this->taxonomy) && strlen($this->taxonomy) ) {
			return get_term($tid, $this->taxonomy);
		} else {
			global $wpdb;
			$query = $wpdb->prepare("SELECT taxonomy FROM $wpdb->term_taxonomy WHERE term_id = %d LIMIT 1", $tid);
			$tax = $wpdb->get_var($query);
			if ( isset($tax) && strlen($tax) ) {
				$this->taxonomy = $tax;
				return get_term($tid, $tax);
			}
		}
		return null;
	}

	/**
	 * @internal
	 * @param mixed $tid
	 * @return int|bool
	 */
	protected function get_tid( $tid ) {
		global $wpdb;
		if ( is_numeric($tid) ) {
			return $tid;
		}
		if ( gettype($tid) === 'object' ) {
			$tid = $tid->term_id;
		}
		$query = $wpdb->prepare("SELECT * FROM $wpdb->terms WHERE slug = %s", $tid);
		$result = $wpdb->get_row($query);
		if ( isset($result->term_id) ) {
			$result->ID = $result->term_id;
			$result->id = $result->term_id;
			return $result->ID;
		}
		return false;
	}


	/* Public methods
	===================== */

	/**
	 * @api
	 * @deprecated 2.0.0, use `{{ term.edit_link }}` instead.
	 * @return string
	 */
	public function get_edit_url() {
		Helper::deprecated('{{ term.get_edit_url }}', '{{ term.edit_link }}', '2.0.0');
		return $this->edit_link();
	}

	/**
	 * Gets a term meta value.
	 * @api
	 * @deprecated 2.0.0, use `{{ term.meta('field_name') }}` instead.
	 *
	 * @param string $field_name The field name for which you want to get the value.
	 * @return string The meta field value.
	 */
	public function get_meta_field( $field_name ) {
		Helper::deprecated(
			"{{ term.get_meta_field('field_name') }}",
			"{{ term.meta('field_name') }}",
			'2.0.0'
		);
		return $this->meta($field_name);
	}

	/**
	 * @internal
	 * @return array
	 */
	public function children() {
		if ( !isset($this->_children) ) {
			$children = get_term_children($this->ID, $this->taxonomy);
			foreach ( $children as &$child ) {
				$child = new Term($child);
			}
			$this->_children = $children;
		}
		return $this->_children;
	}

	/**
	 * Return the description of the term
	 *
	 * @api
	 * @return string
	 */
	public function description() {
		$prefix = '<p>';
		$desc = term_description($this->ID, $this->taxonomy);
		if ( substr($desc, 0, strlen($prefix)) == $prefix ) {
			$desc = substr($desc, strlen($prefix));
		}
		$desc = preg_replace('/'.preg_quote('</p>', '/').'$/', '', $desc);
		return trim($desc);
	}

	/**
	 * @api
	 * @return string
	 */
	public function edit_link() {
		return get_edit_term_link($this->ID, $this->taxonomy);
	}

	/**
	 * Returns a full link to the term archive page like `http://example.com/category/news`
	 *
	 * @api
	 * @example
	 * ```twig
	 * See all posts in: <a href="{{ term.link }}">{{ term.name }}</a>
	 * ```
	 *
	 * @return string
	 */
	public function link() {
		$link = get_term_link($this);

		/**
		 * Filters the link to the term archive page.
		 *
		 * @see   \Timber\Term::link()
		 * @since 0.21.9
		 *
		 * @param string       $link The link.
		 * @param \Timber\Term $term The term object.
		 */
		$link = apply_filters('timber/term/link', $link, $this);

		/**
		 * Filters the link to the term archive page.
		 *
		 * @deprecated 0.21.9, use `timber/term/link`
		 */
		$link = apply_filters_deprecated(
			'timber_term_link',
			array( $link, $this ),
			'2.0.0',
			'timber/term/link'
		);

		return $link;
	}

	/**
	 * Gets a term meta value.
	 *
	 * Returns meta information stored with a term. This will use both data stored under (old) ACF
	 * hacks and new (WP 4.6+) where term meta has its own table. If retrieving a special ACF field
	 * (repeater, etc.) you can use the output immediately in Twig — no further processing is
	 * required.
	 *
	 * @api
	 * @example
	 * ```twig
	 * <div class="location-info">
	 *   <h2>{{ term.name }}</h2>
	 *   <p>{{ term.meta('address') }}</p>
	 * </div>
	 * ```
	 *
	 * @param string $field_name The field name for which you want to get the value.
	 * @param array  $args       An array of arguments for getting the meta value. Third-party
	 *                           integrations can use this argument to make their API arguments
	 *                           available in Timber. Default empty.
	 * @return mixed The meta field value.
	 */
	public function meta( $field_name, $args = array() ) {
		/**
		 * Filters the value for a term meta field before it is fetched from the database.
		 *
		 * @todo  Add description, example
		 *
		 * @see   \Timber\Term::meta()
		 * @since 2.0.0
		 *
		 * @param string       $value      The field value. Passing a non-null value will skip
		 *                                 fetching the value from the database. Default null.
		 * @param int          $post_id    The post ID.
		 * @param string       $field_name The name of the meta field to get the value for.
		 * @param \Timber\Term $term       The term object.
		 * @param array        $args       An array of arguments.
		 */
		$value = apply_filters(
			'timber/term/pre_meta',
			null,
			$this->ID,
			$field_name,
			$this,
			$args
		);

		if ( null === $value ) {
			$value = get_term_meta($this->ID, $field_name, true);
		}

		/**
		 * Filters the value for a term meta field.
		 *
		 * This filter is used by the ACF Integration.
		 *
		 * @todo  Add description, example
		 *
		 * @see   \Timber\Term::meta()
		 * @since 0.21.9
		 *
		 * @param mixed        $value The field value.
		 * @param int          $term_id     The term ID.
		 * @param string       $field_name  The name of the meta field to get the value for.
		 * @param \Timber\Term $term        The term object.
		 * @param array        $args        An array of arguments.
		 */
		$value = apply_filters(
			'timber/term/meta',
			$value,
			$this->ID,
			$field_name,
			$this,
			$args
		);

		/**
		 * Filters the value for a term meta field.
		 *
		 * @deprecated 2.0.0, use `timber/term/meta`
		 */
		$value = apply_filters_deprecated(
			'timber/term/meta/field',
			array( $value, $this->ID, $field_name, $this ),
			'2.0.0',
			'timber/term/meta'
		);

		/**
		 * Filters the value for a term meta field.
		 *
		 * @deprecated 2.0.0, use `timber/term/meta`
		 */
		$value = apply_filters_deprecated(
			'timber_term_get_meta_field',
			array( $value, $this->ID, $field_name, $this ),
			'2.0.0',
			'timber/term/meta'
		);

		return $value;
<<<<<<< HEAD
	}

	/**
	 * Gets a term meta value.
	 *
	 * @api
	 * @deprecated 2.0.0, use `{{ term.meta('field_name') }}` instead.
	 * @see \Timber\Term::meta()
	 *
	 * @param string $field_name The field name for which you want to get the value.
	 * @return mixed The meta field value.
	 */
	public function get_field( $field_name = null ) {
		Helper::deprecated(
			"{{ term.get_field('field_name') }}",
			"{{ term.meta('field_name') }}",
			'2.0.0'
		);

		return $this->meta( $field_name );
	}

	/**
=======
	}

	/**
	 * Gets a term meta value.
	 *
	 * @api
	 * @deprecated 2.0.0, use `{{ term.meta('field_name') }}` instead.
	 * @see \Timber\Term::meta()
	 *
	 * @param string $field_name The field name for which you want to get the value.
	 * @return mixed The meta field value.
	 */
	public function get_field( $field_name = null ) {
		Helper::deprecated(
			"{{ term.get_field('field_name') }}",
			"{{ term.meta('field_name') }}",
			'2.0.0'
		);

		return $this->meta( $field_name );
	}

	/**
>>>>>>> 23a3f271
	 * Returns a relative link (path) to the term archive page like `/category/news`
	 *
	 * @api
	 * @example
	 * ```twig
	 * See all posts in: <a href="{{ term.path }}">{{ term.name }}</a>
	 * ```
	 * @return string
	 */
	public function path() {
		$link = $this->link();
		$rel = URLHelper::get_rel_url($link, true);

		/**
		 * Filters the relative link (path) to a term archive page.
		 *
		 * @todo Add example
		 *
		 * @see   \Timber\Term::path()
		 * @since 0.21.9
		 *
		 * @param string       $rel  The relative link.
		 * @param \Timber\Term $term The term object.
		 */
		$rel = apply_filters('timber/term/path', $rel, $this);

		/**
		 * Filters the relative link (path) to a term archive page.
		 *
		 * @deprecated 2.0.0, use `timber/term/path`
		 */
		$rel = apply_filters_deprecated(
			'timber_term_path',
			array( $rel, $this ),
			'2.0.0',
			'timber/term/path'
		);

		return $rel;
	}

	/**
	 * Gets posts that have the current term assigned.
	 *
	 * @api
	 * @example
	 * ```twig
	 * <h4>Recent posts in {{ term.name }}</h4>
	 *
	 * <ul>
	 * {% for post in term.posts(3, 'post') %}
	 *     <li>
	 *         <a href="{{ post.link }}">{{ post.title }}</a>
	 *     </li>
	 * {% endfor %}
	 * </ul>
	 * ```
	 *
	 * If you need more control over the query that is going to be performed, you can pass your
	 * custom query arguments in the first parameter.
	 *
	 * ```twig
	 * <h4>Our branches in {{ region.name }}</h4>
	 *
	 * <ul>
	 * {% for branch in region.posts({
	 *     posts_per_page: -1,
	 *     orderby: 'menu_order'
	 * }, 'branch', 'Branch') %}
	 *     <li>
	 *         <a href="{{ branch.link }}">{{ branch.title }}</a>
	 *     </li>
	 * {% endfor %}
	 * </ul>
	 * ```
	 *
	 * @param int|array $numberposts_or_args Optional. Either the number of posts or an array of
	 *                                       arguments for the post query that this method is going.
	 *                                       to perform. Default `10`.
	 * @param string $post_type_or_class     Optional. Either the post type to get or the name of
	 *                                       post class to use for the returned posts. Default
	 *                                       `any`.
	 * @param string $post_class             Optional. The name of the post class to use for the
	 *                                       returned posts. Default `Timber\Post`.
	 * @return \Timber\PostQuery
	 */
	public function posts( $numberposts_or_args = 10, $post_type_or_class = 'any', $post_class = '' ) {
		if ( !strlen($post_class) ) {
			$post_class = $this->PostClass;
		}
		$default_tax_query = array(array(
			'field' => 'id',
			'terms' => $this->ID,
			'taxonomy' => $this->taxonomy,
		));
		if ( is_string($numberposts_or_args) && strstr($numberposts_or_args, '=') ) {
			$args = $numberposts_or_args;
			$new_args = array();
			parse_str($args, $new_args);
			$args = $new_args;
			$args['tax_query'] = $default_tax_query;
			if ( !isset($args['post_type']) ) {
				$args['post_type'] = 'any';
			}
			if ( class_exists($post_type_or_class) ) {
				$post_class = $post_type_or_class;
			}
		} else if ( is_array($numberposts_or_args) ) {
			//they sent us an array already baked
			$args = $numberposts_or_args;
			if ( !isset($args['tax_query']) ) {
				$args['tax_query'] = $default_tax_query;
			}
			if ( class_exists($post_type_or_class) ) {
				$post_class = $post_type_or_class;
			}
			if ( !isset($args['post_type']) ) {
				$args['post_type'] = 'any';
			}
		} else {
			$args = array(
				'numberposts_or_args' => $numberposts_or_args,
				'tax_query' => $default_tax_query,
				'post_type' => $post_type_or_class
			);
		}

		return new PostQuery( array(
			'query'      => $args,
			'post_class' => $post_class,
		) );
	}


	/**
	 * @api
	 * @return string
	 */
	public function title() {
		return $this->name;
	}

	/** DEPRECATED DOWN HERE
	 * ======================
	 **/

	/**
	 * Get Posts that have been "tagged" with the particular term
	 *
	 * @api
	 * @deprecated 2.0.0 use `{{ term.posts }}` instead
	 *
	 * @param int $numberposts
	 * @param string $post_type
	 * @param string $PostClass
	 * @return array|bool|null
	 */
	public function get_posts( $numberposts = 10, $post_type = 'any', $PostClass = '' ) {
		Helper::deprecated('{{ term.get_posts }}', '{{ term.posts }}', '2.0.0');
		return $this->posts($numberposts, $post_type, $PostClass);
	}

	/**
	 * @api
	 * @deprecated 2.0.0, use `{{ term.children }}` instead.
	 *
	 * @return array
	 */
	public function get_children() {
		Helper::deprecated('{{ term.get_children }}', '{{ term.children }}', '2.0.0');

		return $this->children();
	}

	/**
	 * Updates term_meta of the current object with the given value.
	 *
	 * @deprecated 2.0.0 Use `update_term_meta()` instead.
	 *
	 * @param string $key   The key of the meta field to update.
	 * @param mixed  $value The new value.
	 */
	public function update( $key, $value ) {
		Helper::deprecated( 'Timber\Term::update()', 'update_term_meta()', '2.0.0' );

		/**
		 * Filters term meta value that is going to be updated.
		 *
		 * @deprecated 2.0.0 with no replacement
		 */
		$value = apply_filters_deprecated(
			'timber_term_set_meta',
			array( $value, $key, $this->ID, $this ),
			'2.0.0',
			false,
			'This filter will be removed in a future version of Timber. There is no replacement.'
		);

		/**
		 * Filters term meta value that is going to be updated.
		 *
		 * This filter is used by the ACF Integration.
		 *
		 * @deprecated 2.0.0, with no replacement
		 */
		$value = apply_filters_deprecated(
			'timber/term/meta/set',
			array( $value, $key, $this->ID, $this ),
			'2.0.0',
			false,
			'This filter will be removed in a future version of Timber. There is no replacement.'
		);

		$this->$key = $value;
	}

}<|MERGE_RESOLUTION|>--- conflicted
+++ resolved
@@ -68,8 +68,6 @@
 	public $taxonomy;
 
 	/**
-<<<<<<< HEAD
-=======
 	 * Meta data.
 	 *
 	 * @api
@@ -79,7 +77,6 @@
 	public $custom = array();
 
 	/**
->>>>>>> 23a3f271
 	 * @api
 	 * @param int $tid
 	 * @param string $tax
@@ -208,14 +205,6 @@
 			$term_meta = get_term_meta( $term_id );
 		}
 
-<<<<<<< HEAD
-		foreach ( $term_meta as $key => $value ) {
-			if ( is_array( $value ) && 1 === count( $value ) && isset( $value[0] ) ) {
-				$value = $value[0];
-			}
-
-			$term_meta[ $key ] = maybe_unserialize( $value );
-=======
 		if ( ! empty( $term_meta ) ) {
 			foreach ( $term_meta as $key => $value ) {
 				if ( is_array( $value ) && 1 === count( $value ) && isset( $value[0] ) ) {
@@ -224,7 +213,6 @@
 
 				$term_meta[ $key ] = maybe_unserialize( $value );
 			}
->>>>>>> 23a3f271
 		}
 
 		/**
@@ -267,14 +255,11 @@
 			'timber/term/get_meta_values'
 		);
 
-<<<<<<< HEAD
-=======
 		// Ensure proper return value.
 		if ( empty( $term_meta ) ) {
 			$term_meta = array();
 		}
 
->>>>>>> 23a3f271
 		return $term_meta;
 	}
 
@@ -538,7 +523,6 @@
 		);
 
 		return $value;
-<<<<<<< HEAD
 	}
 
 	/**
@@ -562,31 +546,6 @@
 	}
 
 	/**
-=======
-	}
-
-	/**
-	 * Gets a term meta value.
-	 *
-	 * @api
-	 * @deprecated 2.0.0, use `{{ term.meta('field_name') }}` instead.
-	 * @see \Timber\Term::meta()
-	 *
-	 * @param string $field_name The field name for which you want to get the value.
-	 * @return mixed The meta field value.
-	 */
-	public function get_field( $field_name = null ) {
-		Helper::deprecated(
-			"{{ term.get_field('field_name') }}",
-			"{{ term.meta('field_name') }}",
-			'2.0.0'
-		);
-
-		return $this->meta( $field_name );
-	}
-
-	/**
->>>>>>> 23a3f271
 	 * Returns a relative link (path) to the term archive page like `/category/news`
 	 *
 	 * @api
