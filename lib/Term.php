--- conflicted
+++ resolved
@@ -199,10 +199,10 @@
 
 	/* Public methods
 	===================== */
-<<<<<<< HEAD
-
-	/**
-	 * @internal
+
+	/**
+	 * @internal
+   * @deprecated since 2.0.0 use Term::edit_link() instead
 	 * @return string
 	 */
 	public function get_edit_url() {
@@ -211,6 +211,7 @@
 
 	/**
 	 * @internal
+   * @deprecated since 2.0.0 use Term::meta() insteaad
 	 * @param string $field_name
 	 * @return string
 	 */
@@ -219,25 +220,8 @@
 	}
 
 	/**
-	 * @internal
-	 * @deprecated since 1.0
-	 * @return string
-	 */
-	public function get_path() {
-		return $this->path();
-	}
-
-	/**
-	 * @internal
-	 * @deprecated since 1.0
-	 * @return string
-	 */
-	public function get_link() {
-		return $this->link();
-	}
-
-	/**
 	 * Get Posts that have been "tagged" with the particular term
+   * @deprecated since 2.0.0 use Term::posts() instead.
 	 * @internal
 	 * @param int $numberposts
 	 * @param string $post_type
@@ -250,58 +234,7 @@
 
 	/**
 	 * @internal
-=======
-
-	/**
-	 * @internal
-	 * @return string
-	 */
-	public function get_edit_url() {
-		return get_edit_term_link($this->ID, $this->taxonomy);
-	}
-
-	/**
-	 * @internal
-	 * @param string $field_name
-	 * @return string
-	 */
-	public function get_meta_field( $field_name ) {
-		return $this->meta($field_name);
-	}
-
-	/**
-	 * @internal
-	 * @deprecated since 1.0
-	 * @return string
-	 */
-	public function get_path() {
-		return $this->path();
-	}
-
-	/**
-	 * @internal
-	 * @deprecated since 1.0
-	 * @return string
-	 */
-	public function get_link() {
-		return $this->link();
-	}
-
-	/**
-	 * Get Posts that have been "tagged" with the particular term
-	 * @internal
-	 * @param int $numberposts
-	 * @param string $post_type
-	 * @param string $PostClass
-	 * @return array|bool|null
-	 */
-	public function get_posts( $numberposts = 10, $post_type = 'any', $PostClass = '' ) {
-		return $this->posts($numberposts, $post_type, $PostClass);
-	}
-
-	/**
-	 * @internal
->>>>>>> 79f05204
+   * @deprecated since 2.0.0 use Term::children() instead
 	 * @return array
 	 */
 	public function get_children() {
@@ -309,8 +242,8 @@
 	}
 
 	/**
-	 *
-	 *
+	 * 
+	 * @deprecated since 2.0.0
 	 * @param string  $key
 	 * @param mixed   $value
 	 */
