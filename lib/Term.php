--- conflicted
+++ resolved
@@ -267,71 +267,19 @@
 	}
 
 	/**
-<<<<<<< HEAD
-	 * @api
-=======
-	 * @internal
-	 * @deprecated since 1.0
-	 * @return string
-	 */
-	public function get_link() {
-		return $this->link();
-	}
-
-	/**
 	 * Get Posts that have been "tagged" with the particular term
-	 * @internal
+	 * @deprecated since 2.0.0
 	 * @param int $numberposts
 	 * @param string $post_type
 	 * @param string $PostClass
 	 * @return array|bool|null
 	 */
 	public function get_posts( $numberposts = 10, $post_type = 'any', $PostClass = '' ) {
-		if ( !strlen($PostClass) ) {
-			$PostClass = $this->PostClass;
-		}
-		$default_tax_query = array(array(
-			'field' => 'term_id',
-			'terms' => $this->ID,
-			'taxonomy' => $this->taxonomy,
-		));
-		if ( is_string($numberposts) && strstr($numberposts, '=') ) {
-			$args = $numberposts;
-			$new_args = array();
-			parse_str($args, $new_args);
-			$args = $new_args;
-			$args['tax_query'] = $default_tax_query;
-			if ( !isset($args['post_type']) ) {
-				$args['post_type'] = 'any';
-			}
-			if ( class_exists($post_type) ) {
-				$PostClass = $post_type;
-			}
-		} else if ( is_array($numberposts) ) {
-			//they sent us an array already baked
-			$args = $numberposts;
-			if ( !isset($args['tax_query']) ) {
-				$args['tax_query'] = $default_tax_query;
-			}
-			if ( class_exists($post_type) ) {
-				$PostClass = $post_type;
-			}
-			if ( !isset($args['post_type']) ) {
-				$args['post_type'] = 'any';
-			}
-		} else {
-			$args = array(
-				'numberposts' => $numberposts,
-				'tax_query' => $default_tax_query,
-				'post_type' => $post_type
-			);
-		}
-		return Timber::get_posts($args, $PostClass);
+		return $this->posts($numberposts, $post_type, $PostClass);
 	}
 
 	/**
 	 * @internal
->>>>>>> 758c6db9
 	 * @return array
 	 */
 	public function children() {
