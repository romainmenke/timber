<?php

namespace Timber;

use Timber\PostsCollection;
use Timber\QueryIterator;

class PostGetter {

	/**
	 * @param mixed $query
	 * @param string $PostClass
	 * @return array|bool|null
	 */
	public static function get_post( $query = false, $PostClass = '\Timber\Post' ) {
		$posts = self::get_posts($query, $PostClass);
		if ( $post = reset($posts) ) {
			return $post;
		}
	}

	public static function get_posts( $query = false, $PostClass = '\Timber\Post', $return_collection = false ) {
		$posts = self::query_posts($query, $PostClass);
		return apply_filters('timber_post_getter_get_posts', $posts->get_posts($return_collection));
	}

	public static function query_post( $query = false, $PostClass = '\Timber\Post' ) {
		$posts = self::query_posts($query, $PostClass);
		if ( method_exists($posts, 'current') && $post = $posts->current() ) {
			return $post;
		}
	}

	/**
	 * @param mixed $query
	 * @param string $PostClass
	 * @return array|bool|null
	 */
	public static function query_posts( $query = false, $PostClass = '\Timber\Post' ) {
		if ( $type = self::get_class_for_use_as_timber_post($query) ) {
			$PostClass = $type;
			if ( self::is_post_class_or_class_map($query) ) {
				$query = false;
			}
		}

		if ( is_object($query) && !is_a($query, 'WP_Query') ) {
			// The only object other than a query is a type of post object
			$query = array($query);
		}

		if ( is_array($query) && count($query) && isset($query[0]) && is_object($query[0]) ) {
			// We have an array of post objects that already have data
			return new PostsCollection($query, $PostClass);
		} else {
			// We have a query (of sorts) to work with
			$tqi = new QueryIterator($query, $PostClass);
			return $tqi;
		}
	}

<<<<<<< HEAD
	public static function get_pids( $query ) {
		$posts = self::get_posts($query);
		$pids = array();
		foreach ( $posts as $post ) {
			if ( isset($post->ID) ) {
				$pids[] = $post->ID;
			}
		}
		return $pids;
	}

	public static function loop_to_id() {
=======
	/**
	 * @return integer the ID of the post in the loop
	 */
	static function loop_to_id() {
>>>>>>> 788919df
		if ( !self::wp_query_has_posts() ) { return false; }

		global $wp_query;
		$post_num = property_exists($wp_query, 'current_post')
				  ? $wp_query->current_post + 1
				  : 0
				  ;

		if ( !isset($wp_query->posts[$post_num]) ) { return false; }

		return $wp_query->posts[$post_num]->ID;
	}

	/**
	 * @return bool
	 */
	public static function wp_query_has_posts() {
		global $wp_query;
		return ($wp_query && property_exists($wp_query, 'posts') && $wp_query->posts);
	}

	/**
	 * @param string|array $arg
	 * @return bool
	 */
	public static function is_post_class_or_class_map( $arg ) {
		$maybe_type = self::get_class_for_use_as_timber_post($arg);
		if ( is_array($arg) && isset($arg['post_type']) ) {
			//the user has passed a true WP_Query-style query array that needs to be used later, so the $arg is not a class map or post class
			return false;
		}
		if ( $maybe_type ) {
			return true;
		}
	}

	/**
	 * @param string|array $arg
	 * @return string|bool if a $type is found; false if not
	 */
	public static function get_class_for_use_as_timber_post( $arg ) {
		$type = false;

		if ( is_string($arg) ) {
			$type = $arg;
		} else if ( is_array($arg) && isset($arg['post_type']) ) {
			$type = $arg['post_type'];
		}

		if ( !$type ) {
			return false;
		}

		if ( !is_array($type) && class_exists($type) && is_subclass_of($type, '\Timber\Post') ) {
			return $type;
		}
	}
}<|MERGE_RESOLUTION|>--- conflicted
+++ resolved
@@ -59,25 +59,10 @@
 		}
 	}
 
-<<<<<<< HEAD
-	public static function get_pids( $query ) {
-		$posts = self::get_posts($query);
-		$pids = array();
-		foreach ( $posts as $post ) {
-			if ( isset($post->ID) ) {
-				$pids[] = $post->ID;
-			}
-		}
-		return $pids;
-	}
-
-	public static function loop_to_id() {
-=======
 	/**
 	 * @return integer the ID of the post in the loop
 	 */
-	static function loop_to_id() {
->>>>>>> 788919df
+	public static function loop_to_id() {
 		if ( !self::wp_query_has_posts() ) { return false; }
 
 		global $wp_query;
