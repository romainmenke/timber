--- conflicted
+++ resolved
@@ -53,13 +53,8 @@
 		return $result->ID;
 	}
 
-<<<<<<< HEAD
 	// TODO is this right?
 	public static function get_posts( $query = false, $PostClass = '', $return_collection = false ) {
-		add_filter('pre_get_posts', array('Timber\PostGetter', 'set_query_defaults'));
-=======
-	public static function get_posts( $query = false, $PostClass = '\Timber\Post', $return_collection = false ) {
-
 		/**
 		 * Filters whether Timber::get_posts() should mirror WordPress’s get_posts() function.
 		 *
@@ -75,16 +70,16 @@
 		 * ```php
 		 * add_filter( 'timber/get_posts/mirror_wp_get_posts', '__return_true' );
 		 * ```
-		 * 
+		 *
 		 * @param bool $mirror Whether to mirror the `get_posts()` function of WordPress with all its
 		 *                     parameters. Default `false`.
 		 */
 		$mirror_wp_get_posts = apply_filters( 'timber/get_posts/mirror_wp_get_posts', false );
+
 		if ( $mirror_wp_get_posts ) {
 			add_filter( 'pre_get_posts', array('Timber\PostGetter', 'set_query_defaults') );
 		}
 
->>>>>>> 7294b84a
 		$posts = self::query_posts($query, $PostClass);
 
 		/**
