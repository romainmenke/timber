<?php

class TimberMenuItem extends TimberCore implements TimberCoreInterface {

	public $children;
	public $has_child_class = false;
	public $classes = array();
	public $class = '';
	public $level = 0;
	public $post_name;
	public $type;
	public $url;

	public $PostClass = 'TimberPost';

	protected $_name;
	protected $_menu_item_object_id;
	protected $_menu_item_url;
	protected $menu_object;
	protected $master_object;

	/**
	 *
	 *
	 * @param array|object $data
	 */
	public function __construct( $data ) {
		$data = (object) $data;
		$this->import( $data );
		$this->import_classes( $data );
		if ( isset( $this->name ) ) {
			$this->_name = $this->name;
		}
		$this->name = $this->name();
		$this->add_class( 'menu-item-' . $this->ID );
		$this->menu_object = $data;
	}

	/**
	 * @return string the label for the menu item
	 */
	public function __toString() {
		return $this->name();
	}

	/**
	 * add a class the menu item should have
	 * @param string  $class_name to be added
	 */
	public function add_class( $class_name ) {
		$this->classes[] = $class_name;
		$this->class .= ' ' . $class_name;
	}

	/**
	 * The label for the menu item
	 * @api
	 * @return string
	 */
<<<<<<< HEAD
	public function name() {
		if ( isset( $this->title ) ) {
			return $this->title;
=======
	function name() {
		if ( $title = $this->title() ) {
			return $title;
>>>>>>> 32d76614
		}
		if ( isset( $this->_name ) ) {
			return $this->_name;
		}
		return '';
	}

	/**
<<<<<<< HEAD
	 *
	 *
	 * @return string the slug of the menu item kinda-like-this
=======
	 * The slug for the menu item
	 * @api
	 * @example
	 * ```twig
	 * <ul>
	 *     {% for item in menu.items %}
	 *         <li class="{{item.slug}}">
	 *             <a href="{{item.link}}">{{item.name}}</a>
	 *          </li>
	 *     {% endfor %}
	 * </ul>
	 * @return string
>>>>>>> 32d76614
	 */
	public function slug() {
		if ( !isset( $this->master_object ) ) {
			$this->master_object = $this->get_master_object();
		}
		if ( isset( $this->master_object->post_name ) && $this->master_object->post_name ) {
			return $this->master_object->post_name;
		}
		return $this->post_name;
	}

	/**
<<<<<<< HEAD
	 * @return mixed whatever object (Post, Term, etc.) the menu item represents
	 */
	protected function get_master_object() {
=======
	 * @internal
	 */
	function get_parent_object() {
>>>>>>> 32d76614
		if ( isset( $this->_menu_item_object_id ) ) {
			return new $this->PostClass( $this->_menu_item_object_id );
		}
	}

	/**
<<<<<<< HEAD
	 * @return string an absolute URL http://example.org/my-page
=======
	 * @internal
	 * @see TimberMenuItem::link
	 * @return string
>>>>>>> 32d76614
	 */
	function get_link() {
		if ( !isset( $this->url ) || !$this->url ) {
			if ( isset( $this->_menu_item_type ) && $this->_menu_item_type == 'custom' ) {
				$this->url = $this->_menu_item_url;
			} else if ( isset( $this->menu_object ) && method_exists( $this->menu_object, 'get_link' ) ) {
					$this->url = $this->menu_object->get_link();
				}
		}
		return $this->url;
	}

	/**
<<<<<<< HEAD
	 * @return string a relative url /my-page
=======
	 * @internal
	 * @see TimberMenuItem::path()
	 * @return string
>>>>>>> 32d76614
	 */
	function get_path() {
		return TimberURLHelper::get_rel_url( $this->get_link() );
	}

	/**
	 *
	 *
	 * @param TimberMenuItem $item
	 */
	function add_child( $item ) {
		if ( !$this->has_child_class ) {
			$this->add_class( 'menu-item-has-children' );
			$this->has_child_class = true;
		}
		if ( !isset( $this->children ) ) {
			$this->children = array();
		}
		$this->children[] = $item;
		$item->level = $this->level + 1;
		if ($item->children) {
			$this->update_child_levels();
		}
	}

	/**
	 *
	 * @internal
	 * @return bool 
	 */
	function update_child_levels() {
		if (is_array($this->children)) {
			foreach( $this->children as $child ) {
				$child->level = $this->level + 1;
				$child->update_child_levels();
			}
			return true;
		}
	}

	/**
	 * Imports the classes to be used in CSS
	 * @internal
	 * @param array|object  $data
	 */
	function import_classes( $data ) {
		if ( is_array($data) ) {
			$data = (object) $data;
		}
		$this->classes = array_merge( $this->classes, $data->classes );
		$this->classes = array_unique( $this->classes );
		$this->classes = apply_filters( 'nav_menu_css_class', $this->classes, $this );
		$this->class = trim( implode( ' ', $this->classes ) );
	}

	/**
	 *
	 * @internal
	 * @return array|bool
	 */
	function get_children() {
		if ( isset( $this->children ) ) {
			return $this->children;
		}
		return false;
	}

	/**
<<<<<<< HEAD
	 * checks to see if the menu item is an external link
	 * so if my site is example.org, google.com/whatever is an external link
=======
	 * Checks to see if a link is external, helpful when creating rules for the target of a link
	 * @api
	 * @example
	 * ```twig
	 * 
	 * ```
>>>>>>> 32d76614
	 * @return bool
	 */
	function is_external() {
		if ( $this->type != 'custom' ) {
			return false;
		}
		return TimberURLHelper::is_external( $this->url );
	}

	/**
	 * @param string $key lookup key
	 * @return mixed whatever value is storied in the database
	 */
	public function meta( $key ) {
		if ( is_object( $this->menu_object ) && method_exists( $this->menu_object, 'meta' ) ) {
			return $this->menu_object->meta( $key );
		}
		if ( isset( $this->$key ) ) {
			return $this->$key;
		}
	}

	/* Aliases */

	/**
	 * Get the child [TimberMenuItems](#TimberMenuItem)s of a [TimberMenuItem](#TimberMenuItem)
	 * @api
	 * @return array|bool
	 */
	public function children() {
		return $this->get_children();
	}

	/**
	 * Checks to see if a link is external, helpful when creating rules for the target of a link
	 * @see TimberMenuItem::is_external
	 * @return bool
	 */
	public function external() {
		return $this->is_external();
	}

	/**
	 * Get the full link to a Menu Item
	 * @api
	 * @example
	 * ```twig
	 * {% for item in menu.items %}
	 *     <li><a href="{{ item.link }}">{{ item.title }}</a></li>
	 * {% endfor %}
	 * ```
	 * @return string a full URL like http://mysite.com/thing/
	 */
	public function link() {
		return $this->get_link();
	}

	/**
	 * Return the relative path of a Menu Item's link
	 * @example
	 * ```twig
	 * {% for item in menu.items %}
	 *     <li><a href="{{ item.path }}">{{ item.title }}</a></li>
	 * {% endfor %}
	 * ```
	 * @see get_path()
	 * @return string the path of a URL like /foo
	 */
	public function path() {
		return $this->get_path();
	}

	/**
	 * Gets the link a menu item points at
	 * @internal
	 * @deprecated since 0.21.7 use link instead
	 * @see link()
	 * @return string a full URL like http://mysite.com/thing/
	 */
	public function permalink() {
		return $this->get_link();
	}

	/**
	 * @internal
	 * @deprecated since 0.21.7, use link instead
	 * @see link()
	 * @return string a full URL like http://mysite.com/thing/
	 */
	public function get_permalink() {
		return $this->get_link();
	}

	/**
	 * Gets the public label for the menu item
	 * @example
	 * ```twig
	 * {% for item in menu.items %}
	 *     <li><a href="{{ item.link }}">{{ item.title }}</a></li>
	 * {% endfor %}
	 * ```
	 * @return string the public label like Foo
	 */
	public function title() {
		if ( isset( $this->__title ) ) {
			return $this->__title;
		}
	}

}<|MERGE_RESOLUTION|>--- conflicted
+++ resolved
@@ -57,15 +57,9 @@
 	 * @api
 	 * @return string
 	 */
-<<<<<<< HEAD
 	public function name() {
-		if ( isset( $this->title ) ) {
-			return $this->title;
-=======
-	function name() {
 		if ( $title = $this->title() ) {
 			return $title;
->>>>>>> 32d76614
 		}
 		if ( isset( $this->_name ) ) {
 			return $this->_name;
@@ -74,11 +68,6 @@
 	}
 
 	/**
-<<<<<<< HEAD
-	 *
-	 *
-	 * @return string the slug of the menu item kinda-like-this
-=======
 	 * The slug for the menu item
 	 * @api
 	 * @example
@@ -90,8 +79,7 @@
 	 *          </li>
 	 *     {% endfor %}
 	 * </ul>
-	 * @return string
->>>>>>> 32d76614
+	 * @return string the slug of the menu item kinda-like-this
 	 */
 	public function slug() {
 		if ( !isset( $this->master_object ) ) {
@@ -104,28 +92,19 @@
 	}
 
 	/**
-<<<<<<< HEAD
+	 * @internal
 	 * @return mixed whatever object (Post, Term, etc.) the menu item represents
 	 */
 	protected function get_master_object() {
-=======
-	 * @internal
-	 */
-	function get_parent_object() {
->>>>>>> 32d76614
 		if ( isset( $this->_menu_item_object_id ) ) {
 			return new $this->PostClass( $this->_menu_item_object_id );
 		}
 	}
 
 	/**
-<<<<<<< HEAD
+	 * @internal
+	 * @see TimberMenuItem::link
 	 * @return string an absolute URL http://example.org/my-page
-=======
-	 * @internal
-	 * @see TimberMenuItem::link
-	 * @return string
->>>>>>> 32d76614
 	 */
 	function get_link() {
 		if ( !isset( $this->url ) || !$this->url ) {
@@ -139,13 +118,9 @@
 	}
 
 	/**
-<<<<<<< HEAD
+	 * @internal
+	 * @see TimberMenuItem::path()
 	 * @return string a relative url /my-page
-=======
-	 * @internal
-	 * @see TimberMenuItem::path()
-	 * @return string
->>>>>>> 32d76614
 	 */
 	function get_path() {
 		return TimberURLHelper::get_rel_url( $this->get_link() );
@@ -214,17 +189,12 @@
 	}
 
 	/**
-<<<<<<< HEAD
-	 * checks to see if the menu item is an external link
-	 * so if my site is example.org, google.com/whatever is an external link
-=======
-	 * Checks to see if a link is external, helpful when creating rules for the target of a link
-	 * @api
-	 * @example
-	 * ```twig
-	 * 
+	 * Checks to see if the menu item is an external link so if my site is `example.org`, `google.com/whatever` is an external link. Helpful when creating rules for the target of a link
+	 * @api
+	 * @example
+	 * ```twig
+	 * <a href="{{ item.link }}" target="{{ item.is_external ? '_blank' : '_self' }}">
 	 * ```
->>>>>>> 32d76614
 	 * @return bool
 	 */
 	function is_external() {
