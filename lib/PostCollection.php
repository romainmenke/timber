--- conflicted
+++ resolved
@@ -2,13 +2,8 @@
 
 namespace Timber;
 
-<<<<<<< HEAD
 use Timber\Factory\PostFactory;
-use Timber\Helper;
-use Timber\Post;
 
-=======
->>>>>>> 7e85dc96
 /**
  * Class PostCollection
  *
