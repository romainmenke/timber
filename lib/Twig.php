--- conflicted
+++ resolved
@@ -34,18 +34,10 @@
 	}
 
 	/**
-<<<<<<< HEAD
-	 * Add Timber-specific functions to Twig.
-	 *
-	 * @param \Twig_Environment $twig
-	 *
-	 * @return \Twig_Environment
-=======
-	 * Adds functions to Twig.
+	 * Adds Timber-specific functions to Twig.
 	 *
 	 * @param \Twig\Environment $twig The Twig Environment.
 	 * @return \Twig\Environment
->>>>>>> b78e929e
 	 */
 	public function add_timber_functions( $twig ) {
 		/* actions and filters */
@@ -175,7 +167,7 @@
 
 		if ( is_array($term_id) && !Helper::is_array_assoc($term_id) ) {
 			foreach ( $term_id as &$p ) {
-				$p = new $TermClass($p, $taxonomy);	
+				$p = new $TermClass($p, $taxonomy);
 			}
 			return $term_id;
 		}
@@ -205,14 +197,8 @@
 	/**
 	 * Adds filters to Twig.
 	 *
-<<<<<<< HEAD
-	 *
-	 * @param \Twig_Environment $twig
-	 * @return \Twig_Environment
-=======
 	 * @param \Twig\Environment $twig The Twig Environment.
 	 * @return \Twig\Environment
->>>>>>> b78e929e
 	 */
 	public function add_timber_filters( $twig ) {
 		/* image filters */
@@ -223,22 +209,14 @@
 		$twig->addFilter(new Twig_Filter('towebp', array('Timber\ImageHelper', 'img_to_webp')));
 
 		/* debugging filters */
-<<<<<<< HEAD
-		$twig->addFilter(new \Twig_SimpleFilter('get_class', function( $obj ) {
+		$twig->addFilter(new \Twig_Filter('get_class', function( $obj ) {
 			Helper::deprecated( '{{ my_object | get_class }}', "{{ function('get_class', my_object) }}", '2.0.0' );
 			return get_class( $obj );
 		} ));
-		$twig->addFilter(new \Twig_SimpleFilter('print_r', function( $arr ) {
+		$twig->addFilter(new \Twig_Filter('print_r', function( $arr ) {
 			Helper::deprecated( '{{ my_object | print_r }}', '{{ dump(my_object) }}', '2.0.0' );
 			return print_r($arr, true);
 		} ));
-=======
-		$twig->addFilter(new Twig_Filter('get_class', 'get_class'));
-		$twig->addFilter(new Twig_Filter('get_type', 'get_type'));
-		$twig->addFilter(new Twig_Filter('print_r', function( $arr ) {
-					return print_r($arr, true);
-				} ));
->>>>>>> b78e929e
 
 		/* other filters */
 		$twig->addFilter(new Twig_Filter('stripshortcodes', 'strip_shortcodes'));
