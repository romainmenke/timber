<?php

namespace Timber;

use Timber\Factory\PostFactory;
use Timber\Factory\TermFactory;
use Timber\URLHelper;
use Timber\Helper;

use Timber\Post;

/**
 * Class Twig
 */
class Twig {

	public static $dir_name;

	/**
	 * @codeCoverageIgnore
	 */
	public static function init() {
		new self();
	}

	/**
	 * @codeCoverageIgnore
	 */
	public function __construct() {
		add_action('timber/twig/filters', array($this, 'add_timber_filters'));
		add_action('timber/twig/functions', array($this, 'add_timber_functions'));
		add_action('timber/twig/escapers', array($this, 'add_timber_escapers'));
	}

	/**
	 * Add Timber-specific functions to Twig.
	 *
	 * @param \Twig_Environment $twig
	 *
	 * @return \Twig_Environment
	 */
	public function add_timber_functions( $twig ) {
		/* actions and filters */
		$twig->addFunction( new Twig_Function( 'action', function() {
			call_user_func_array( 'do_action', func_get_args() );
		} ) );

		$twig->addFunction(new Twig_Function('function', array(&$this, 'exec_function')));
		$twig->addFunction(new Twig_Function('fn', array(&$this, 'exec_function')));

		$twig->addFunction(new Twig_Function('shortcode', 'do_shortcode'));

<<<<<<< HEAD
		$twig->addFunction( new Twig_Function( 'PostQuery', function( $args ) {
			return new PostQuery( $args );
		} ) );

		$twig->addFunction(new Twig_Function('Post', function( $pid, $PostClass = '' ) {
			if ( is_array($pid) && !Helper::is_array_assoc($pid) ) {
				foreach ( $pid as &$p ) {
					$p = ( new PostFactory( $PostClass ) )->get_object( $p );
				}
				return $pid;
			}
			return ( new PostFactory( $PostClass ) )->get_object( $pid );
		} ));

		$twig->addFunction(new Twig_Function('Image', function( $pid, $ImageClass = 'Timber\Image' ) {
			if ( is_array($pid) && !Helper::is_array_assoc($pid) ) {
				foreach ( $pid as &$p ) {
					$p = new $ImageClass($p);
				}
				return $pid;
			}
			return new $ImageClass($pid);
		} ));

		$twig->addFunction(new \Twig_SimpleFunction('Term', function( $pid, $TermClass = '' ) {
			if ( is_array($pid) && !Helper::is_array_assoc($pid) ) {
				foreach ( $pid as &$p ) {
					$p = ( new TermFactory( $TermClass ) )->get_object( $p );
				}
				return $pid;
			}
			return ( new TermFactory( $TermClass ) )->get_object( $pid );
		} ));

		$twig->addFunction(new Twig_Function('User', function( $pid, $UserClass = 'Timber\User' ) {
			if ( is_array($pid) && !Helper::is_array_assoc($pid) ) {
				foreach ( $pid as &$p ) {
					$p = new $UserClass($p);
				}
				return $pid;
			}
			return new $UserClass($pid);
		} ));
=======
		/**
		 * Timber object functions.
		 */

		$twig->addFunction(new Twig_Function('Post', function( $post_id, $PostClass = 'Timber\Post' ) {
			return self::maybe_convert_array( $post_id, $PostClass );
		} ) );

		$twig->addFunction( new Twig_Function( 'PostQuery', function( $args ) {
			return new PostQuery( $args );
		} ) );

		$twig->addFunction(new Twig_Function('Image', function( $post_id, $ImageClass = 'Timber\Image' ) {
			return self::maybe_convert_array( $post_id, $ImageClass );
		} ) );
		$twig->addFunction(new Twig_Function('Term', array($this, 'handle_term_object')));
		$twig->addFunction(new Twig_Function('User', function( $post_id, $UserClass = 'Timber\User' ) {
			return self::maybe_convert_array( $post_id, $UserClass );
		} ) );
		$twig->addFunction( new Twig_Function( 'Attachment', function( $post_id, $AttachmentClass = 'Timber\Attachment' ) {
			return self::maybe_convert_array( $post_id, $AttachmentClass );
		} ) );

>>>>>>> 0a2b610c
		/**
		 * Deprecated Timber object functions.
		 */
		$twig->addFunction( new Twig_Function(
			'TimberPost',
<<<<<<< HEAD
			function( $pid, $PostClass = 'Timber\Post' ) {
				Helper::deprecated( '{{ TimberPost() }}', '{{ Post() }}', '2.0.0' );
			}
		) );
		$twig->addFunction( new Twig_Function(
			'TimberImage',
			function( $pid = false, $ImageClass = 'Timber\Image' ) {
				Helper::deprecated( '{{ TimberImage() }}', '{{ Image() }}', '2.0.0' );
			}
		) );
		$twig->addFunction( new Twig_Function(
			'TimberTerm',
			function( $tid, $taxonomy = '', $TermClass = 'Timber\Term' ) {
				Helper::deprecated( '{{ TimberTerm() }}', '{{ Term() }}', '2.0.0' );
			}
		) );
		$twig->addFunction( new Twig_Function(
			'TimberUser',
			function( $pid, $UserClass = 'Timber\User' ) {
				Helper::deprecated( '{{ TimberUser() }}', '{{ User() }}', '2.0.0' );
=======
			function( $post_id, $PostClass = 'Timber\Post' ) {
				Helper::deprecated( '{{ TimberPost() }}', '{{ Post() }}', '2.0.0' );
				return self::maybe_convert_array( $post_id, $PostClass );
			}
		) );

		$twig->addFunction( new Twig_Function(
			'TimberImage',
			function( $post_id = false, $ImageClass = 'Timber\Image' ) {
				Helper::deprecated( '{{ TimberImage() }}', '{{ Image() }}', '2.0.0' );
				return self::maybe_convert_array( $post_id, $ImageClass );
			}
		) );

		$twig->addFunction( new Twig_Function(
			'TimberTerm',
			function( $term_id, $taxonomy = '', $TermClass = 'Timber\Term' ) {
				Helper::deprecated( '{{ TimberTerm() }}', '{{ Term() }}', '2.0.0' );
				return self::handle_term_object($term_id, $taxonomy, $TermClass);
			}
		) );

		$twig->addFunction( new Twig_Function(
			'TimberUser',
			function( $user_id, $UserClass = 'Timber\User' ) {
				Helper::deprecated( '{{ TimberUser() }}', '{{ User() }}', '2.0.0' );
				return self::maybe_convert_array($user_id, $UserClass);
>>>>>>> 0a2b610c
			}
		) );

		/* bloginfo and translate */
		$twig->addFunction(new Twig_Function('bloginfo', 'bloginfo'));
		$twig->addFunction(new Twig_Function('__', '__'));
		$twig->addFunction(new Twig_Function('translate', 'translate'));
		$twig->addFunction(new Twig_Function('_e', '_e'));
		$twig->addFunction(new Twig_Function('_n', '_n'));
		$twig->addFunction(new Twig_Function('_x', '_x'));
		$twig->addFunction(new Twig_Function('_ex', '_ex'));
		$twig->addFunction(new Twig_Function('_nx', '_nx'));
		$twig->addFunction(new Twig_Function('_n_noop', '_n_noop'));
		$twig->addFunction(new Twig_Function('_nx_noop', '_nx_noop'));
		$twig->addFunction(new Twig_Function('translate_nooped_plural', 'translate_nooped_plural'));

		return $twig;
	}

	/**
<<<<<<< HEAD
=======
	 * Converts input to Timber object(s)
	 *
	 * @internal
	 * @since 2.0.0
	 *
	 * @param mixed  $post_id A post ID, object or something else that the Timber object class
	 *                        constructor an read.
	 * @param string $class   The class to use to convert the input.
	 *
	 * @return mixed An object or array of objects.
	 */
	public static function maybe_convert_array( $post_id, $class ) {
		if ( is_array( $post_id ) && ! Helper::is_array_assoc( $post_id ) ) {
			foreach ( $post_id as &$id ) {
				$id = new $class( $id );
			}

			return $post_id;
		}

		return new $class( $post_id );
	}

	/**
	 * Function for Term or Timber\Term() within Twig
	 * @since 1.5.1
	 * @author @jarednova
	 * @param integer|array $term_id the term ID to search for
	 * @param string        $taxonomy the taxonomy to search inside of. If sent a class name, it will use that class to support backwards compatibility
	 * @param string        $TermClass the class to use for processing the term
	 * @return Term|array
	 */
	static function handle_term_object( $term_id, $taxonomy = '', $TermClass = 'Timber\Term' ) {
		if ( $taxonomy != $TermClass ) {
			// user has sent any additonal parameters, process
			$processed_args = self::process_term_args($taxonomy, $TermClass);
			$taxonomy = $processed_args['taxonomy'];
			$TermClass = $processed_args['TermClass'];
		}

		if ( is_array($term_id) && !Helper::is_array_assoc($term_id) ) {
			foreach ( $term_id as &$p ) {
				$p = new $TermClass($p, $taxonomy);	
			}
			return $term_id;
		}

		return new $TermClass($term_id, $taxonomy);
	}

	/**
>>>>>>> 0a2b610c
	 * Process the arguments for handle_term_object to determine what arguments the user is sending
	 * @since 1.5.1
	 * @author @jarednova
	 * @param string $maybe_taxonomy probably a taxonomy, but it could be a Timber\Term subclass
	 * @param string $TermClass a string for the Timber\Term subclass
	 * @return array of processed arguments
	 */
	protected static function process_term_args( $maybe_taxonomy, $TermClass ) {
		// A user could be sending a TermClass in the first arg, let's test for that ...
		if ( class_exists($maybe_taxonomy) ) {
			$tc = new $maybe_taxonomy;
			if ( is_subclass_of($tc, 'Timber\Term') ) {
				return array('taxonomy' => '', 'TermClass' => $maybe_taxonomy);
			}
		}
		return array('taxonomy' => $maybe_taxonomy, 'TermClass' => $TermClass);
	}

	/**
	 *
	 *
	 * @param \Twig_Environment $twig
	 * @return \Twig_Environment
	 */
	public function add_timber_filters( $twig ) {
		/* image filters */
		$twig->addFilter(new \Twig_SimpleFilter('resize', array('Timber\ImageHelper', 'resize')));
		$twig->addFilter(new \Twig_SimpleFilter('retina', array('Timber\ImageHelper', 'retina_resize')));
		$twig->addFilter(new \Twig_SimpleFilter('letterbox', array('Timber\ImageHelper', 'letterbox')));
		$twig->addFilter(new \Twig_SimpleFilter('tojpg', array('Timber\ImageHelper', 'img_to_jpg')));
		$twig->addFilter(new \Twig_SimpleFilter('towebp', array('Timber\ImageHelper', 'img_to_webp')));

		/* debugging filters */
		$twig->addFilter(new \Twig_SimpleFilter('get_class', function( $obj ) {
			Helper::deprecated( '{{ my_object | get_class }}', "{{ function('get_class', my_object) }}", '2.0.0' );
			return get_class( $obj );
		} ));
		$twig->addFilter(new \Twig_SimpleFilter('print_r', function( $arr ) {
			Helper::deprecated( '{{ my_object | print_r }}', '{{ dump(my_object) }}', '2.0.0' );
			return print_r($arr, true);
		} ));

		/* other filters */
		$twig->addFilter(new \Twig_SimpleFilter('stripshortcodes', 'strip_shortcodes'));
		$twig->addFilter(new \Twig_SimpleFilter('array', array($this, 'to_array')));
		$twig->addFilter(new \Twig_SimpleFilter('excerpt', 'wp_trim_words'));
		$twig->addFilter(new \Twig_SimpleFilter('excerpt_chars', array('Timber\TextHelper', 'trim_characters')));
		$twig->addFilter(new \Twig_SimpleFilter('function', array($this, 'exec_function')));
		$twig->addFilter(new \Twig_SimpleFilter('pretags', array($this, 'twig_pretags')));
		$twig->addFilter(new \Twig_SimpleFilter('sanitize', 'sanitize_title'));
		$twig->addFilter(new \Twig_SimpleFilter('shortcodes', 'do_shortcode'));
		$twig->addFilter(new \Twig_SimpleFilter('time_ago', array($this, 'time_ago')));
		$twig->addFilter(new \Twig_SimpleFilter('wpautop', 'wpautop'));
		$twig->addFilter(new \Twig_SimpleFilter('list', array($this, 'add_list_separators')));

		$twig->addFilter(new \Twig_SimpleFilter('pluck', array('Timber\Helper', 'pluck')));
		$twig->addFilter(new \Twig_SimpleFilter('filter', array('Timber\Helper', 'filter_array')));

		$twig->addFilter(new \Twig_SimpleFilter('relative', function( $link ) {
					return URLHelper::get_rel_url($link, true);
				} ));

		$twig->addFilter(new \Twig_SimpleFilter('date', array($this, 'intl_date')));

		$twig->addFilter(new \Twig_SimpleFilter('truncate', function( $text, $len ) {
					return TextHelper::trim_words($text, $len);
				} ));

		/* actions and filters */
		$twig->addFilter(new \Twig_SimpleFilter('apply_filters', function() {
					$args = func_get_args();
					$tag = current(array_splice($args, 1, 1));

					return apply_filters_ref_array($tag, $args);
				} ));

<<<<<<< HEAD

=======
		/**
		 * Filters the Twig environment used in the global context.
		 *
		 * You can use this filter if you want to add additional functionality to Twig, like global variables, filters or functions.
		 *
		 * @example
		 * ```php
		 * /**
		 *  * @param \Twig_Environment $twig The Twig environment.
		 *  * @return $twig
		 *  *\/
		 * add_filter( 'timber/twig', function( $twig ) {
		 *     // Make get_theme_file_uri() usable as {{ theme_file() }} in Twig.
		 *     $twig->addFunction( new Timber_Twig_Function( 'theme_file', 'get_theme_file_uri' ) );
		 *
		 *     return $twig;
		 * } );
		 * ```
		 * ```twig
		 * <a class="navbar-brand" href="{{ site.url }}">
		 *     <img src="{{ theme_file( 'build/img/logo-example.svg' ) }}" alt="Logo {{ site.title }}">
		 * </a>
		 * ```
		 * @since 0.21.9
		 *
		 * @param \Twig_Environment $twig The Twig Environment to which you can add additional functionality.
		 */
>>>>>>> 0a2b610c
		$twig = apply_filters('timber/twig', $twig);

		/**
		 * Filters the Twig environment used in the global context.
		 *
		 * @deprecated 2.0.0
		 */
		$twig = apply_filters_deprecated( 'get_twig', array( $twig ), '2.0.0', 'timber/twig' );
		return $twig;
	}

	/**
	 *
	 *
	 * @param Twig_Environment $twig
	 * @return Twig_Environment
	 */
	public function add_timber_escapers( $twig ) {

		$twig->getExtension('Twig_Extension_Core')->setEscaper('esc_url', function( \Twig_Environment $env, $string ) {
			return esc_url($string);
		});
		$twig->getExtension('Twig_Extension_Core')->setEscaper('wp_kses_post', function( \Twig_Environment $env, $string ) {
			return wp_kses_post($string);
		});

		$twig->getExtension('Twig_Extension_Core')->setEscaper('esc_html', function( \Twig_Environment $env, $string ) {
			return esc_html($string);
		});

		$twig->getExtension('Twig_Extension_Core')->setEscaper('esc_js', function( \Twig_Environment $env, $string ) {
			return esc_js($string);
		});

		return $twig;

	}

	/**
	 *
	 *
	 * @param mixed   $arr
	 * @return array
	 */
	public function to_array( $arr ) {
		if ( is_array($arr) ) {
			return $arr;
		}
		$arr = array($arr);
		return $arr;
	}

	/**
	 *
	 *
	 * @param string  $function_name
	 * @return mixed
	 */
	public function exec_function( $function_name ) {
		$args = func_get_args();
		array_shift($args);
		if ( is_string($function_name) ) {
			$function_name = trim($function_name);
		}
		return call_user_func_array($function_name, ($args));
	}

	/**
	 *
	 *
	 * @param string  $content
	 * @return string
	 */
	public function twig_pretags( $content ) {
		return preg_replace_callback('|<pre.*>(.*)</pre|isU', array(&$this, 'convert_pre_entities'), $content);
	}

	/**
	 *
	 *
	 * @param array   $matches
	 * @return string
	 */
	public function convert_pre_entities( $matches ) {
		return str_replace($matches[1], htmlentities($matches[1]), $matches[0]);
	}

	/**
	 *
	 *
	 * @param string|\DateTime  $date
	 * @param string            $format (optional)
	 * @return string
	 */
	public function intl_date( $date, $format = null ) {
		if ( $format === null ) {
			$format = get_option('date_format');
		}

		if ( $date instanceof \DateTime ) {
			$timestamp = $date->getTimestamp() + $date->getOffset();
		} else if ( is_numeric($date) && (strtotime($date) === false || strlen($date) !== 8) ) {
			$timestamp = intval($date);
		} else {
			$timestamp = strtotime($date);
		}

		return date_i18n($format, $timestamp);
	}

	/**
	 * @param int|string $from
	 * @param int|string $to
	 * @param string $format_past
	 * @param string $format_future
	 * @return string
	 */
	public static function time_ago( $from, $to = null, $format_past = '%s ago', $format_future = '%s from now' ) {
		$to = $to === null ? time() : $to;
		$to = is_int($to) ? $to : strtotime($to);
		$from = is_int($from) ? $from : strtotime($from);

		if ( $from < $to ) {
			return sprintf($format_past, human_time_diff($from, $to));
		} else {
			return sprintf($format_future, human_time_diff($to, $from));
		}
	}

	/**
	 * @param array $arr
	 * @param string $first_delimiter
	 * @param string $second_delimiter
	 * @return string
	 */
	public function add_list_separators( $arr, $first_delimiter = ',', $second_delimiter = ' and' ) {
		$length = count($arr);
		$list = '';
		foreach ( $arr as $index => $item ) {
			if ( $index < $length - 2 ) {
				$delimiter = $first_delimiter.' ';
			} elseif ( $index == $length - 2 ) {
				$delimiter = $second_delimiter.' ';
			} else {
				$delimiter = '';
			}
			$list = $list.$item.$delimiter;
		}
		return $list;
	}

}<|MERGE_RESOLUTION|>--- conflicted
+++ resolved
@@ -50,7 +50,6 @@
 
 		$twig->addFunction(new Twig_Function('shortcode', 'do_shortcode'));
 
-<<<<<<< HEAD
 		$twig->addFunction( new Twig_Function( 'PostQuery', function( $args ) {
 			return new PostQuery( $args );
 		} ) );
@@ -94,37 +93,12 @@
 			}
 			return new $UserClass($pid);
 		} ));
-=======
-		/**
-		 * Timber object functions.
-		 */
-
-		$twig->addFunction(new Twig_Function('Post', function( $post_id, $PostClass = 'Timber\Post' ) {
-			return self::maybe_convert_array( $post_id, $PostClass );
-		} ) );
-
-		$twig->addFunction( new Twig_Function( 'PostQuery', function( $args ) {
-			return new PostQuery( $args );
-		} ) );
-
-		$twig->addFunction(new Twig_Function('Image', function( $post_id, $ImageClass = 'Timber\Image' ) {
-			return self::maybe_convert_array( $post_id, $ImageClass );
-		} ) );
-		$twig->addFunction(new Twig_Function('Term', array($this, 'handle_term_object')));
-		$twig->addFunction(new Twig_Function('User', function( $post_id, $UserClass = 'Timber\User' ) {
-			return self::maybe_convert_array( $post_id, $UserClass );
-		} ) );
-		$twig->addFunction( new Twig_Function( 'Attachment', function( $post_id, $AttachmentClass = 'Timber\Attachment' ) {
-			return self::maybe_convert_array( $post_id, $AttachmentClass );
-		} ) );
-
->>>>>>> 0a2b610c
+
 		/**
 		 * Deprecated Timber object functions.
 		 */
 		$twig->addFunction( new Twig_Function(
 			'TimberPost',
-<<<<<<< HEAD
 			function( $pid, $PostClass = 'Timber\Post' ) {
 				Helper::deprecated( '{{ TimberPost() }}', '{{ Post() }}', '2.0.0' );
 			}
@@ -145,35 +119,6 @@
 			'TimberUser',
 			function( $pid, $UserClass = 'Timber\User' ) {
 				Helper::deprecated( '{{ TimberUser() }}', '{{ User() }}', '2.0.0' );
-=======
-			function( $post_id, $PostClass = 'Timber\Post' ) {
-				Helper::deprecated( '{{ TimberPost() }}', '{{ Post() }}', '2.0.0' );
-				return self::maybe_convert_array( $post_id, $PostClass );
-			}
-		) );
-
-		$twig->addFunction( new Twig_Function(
-			'TimberImage',
-			function( $post_id = false, $ImageClass = 'Timber\Image' ) {
-				Helper::deprecated( '{{ TimberImage() }}', '{{ Image() }}', '2.0.0' );
-				return self::maybe_convert_array( $post_id, $ImageClass );
-			}
-		) );
-
-		$twig->addFunction( new Twig_Function(
-			'TimberTerm',
-			function( $term_id, $taxonomy = '', $TermClass = 'Timber\Term' ) {
-				Helper::deprecated( '{{ TimberTerm() }}', '{{ Term() }}', '2.0.0' );
-				return self::handle_term_object($term_id, $taxonomy, $TermClass);
-			}
-		) );
-
-		$twig->addFunction( new Twig_Function(
-			'TimberUser',
-			function( $user_id, $UserClass = 'Timber\User' ) {
-				Helper::deprecated( '{{ TimberUser() }}', '{{ User() }}', '2.0.0' );
-				return self::maybe_convert_array($user_id, $UserClass);
->>>>>>> 0a2b610c
 			}
 		) );
 
@@ -194,79 +139,6 @@
 	}
 
 	/**
-<<<<<<< HEAD
-=======
-	 * Converts input to Timber object(s)
-	 *
-	 * @internal
-	 * @since 2.0.0
-	 *
-	 * @param mixed  $post_id A post ID, object or something else that the Timber object class
-	 *                        constructor an read.
-	 * @param string $class   The class to use to convert the input.
-	 *
-	 * @return mixed An object or array of objects.
-	 */
-	public static function maybe_convert_array( $post_id, $class ) {
-		if ( is_array( $post_id ) && ! Helper::is_array_assoc( $post_id ) ) {
-			foreach ( $post_id as &$id ) {
-				$id = new $class( $id );
-			}
-
-			return $post_id;
-		}
-
-		return new $class( $post_id );
-	}
-
-	/**
-	 * Function for Term or Timber\Term() within Twig
-	 * @since 1.5.1
-	 * @author @jarednova
-	 * @param integer|array $term_id the term ID to search for
-	 * @param string        $taxonomy the taxonomy to search inside of. If sent a class name, it will use that class to support backwards compatibility
-	 * @param string        $TermClass the class to use for processing the term
-	 * @return Term|array
-	 */
-	static function handle_term_object( $term_id, $taxonomy = '', $TermClass = 'Timber\Term' ) {
-		if ( $taxonomy != $TermClass ) {
-			// user has sent any additonal parameters, process
-			$processed_args = self::process_term_args($taxonomy, $TermClass);
-			$taxonomy = $processed_args['taxonomy'];
-			$TermClass = $processed_args['TermClass'];
-		}
-
-		if ( is_array($term_id) && !Helper::is_array_assoc($term_id) ) {
-			foreach ( $term_id as &$p ) {
-				$p = new $TermClass($p, $taxonomy);	
-			}
-			return $term_id;
-		}
-
-		return new $TermClass($term_id, $taxonomy);
-	}
-
-	/**
->>>>>>> 0a2b610c
-	 * Process the arguments for handle_term_object to determine what arguments the user is sending
-	 * @since 1.5.1
-	 * @author @jarednova
-	 * @param string $maybe_taxonomy probably a taxonomy, but it could be a Timber\Term subclass
-	 * @param string $TermClass a string for the Timber\Term subclass
-	 * @return array of processed arguments
-	 */
-	protected static function process_term_args( $maybe_taxonomy, $TermClass ) {
-		// A user could be sending a TermClass in the first arg, let's test for that ...
-		if ( class_exists($maybe_taxonomy) ) {
-			$tc = new $maybe_taxonomy;
-			if ( is_subclass_of($tc, 'Timber\Term') ) {
-				return array('taxonomy' => '', 'TermClass' => $maybe_taxonomy);
-			}
-		}
-		return array('taxonomy' => $maybe_taxonomy, 'TermClass' => $TermClass);
-	}
-
-	/**
 	 *
 	 *
 	 * @param \Twig_Environment $twig
@@ -324,9 +196,6 @@
 					return apply_filters_ref_array($tag, $args);
 				} ));
 
-<<<<<<< HEAD
-
-=======
 		/**
 		 * Filters the Twig environment used in the global context.
 		 *
@@ -354,7 +223,6 @@
 		 *
 		 * @param \Twig_Environment $twig The Twig Environment to which you can add additional functionality.
 		 */
->>>>>>> 0a2b610c
 		$twig = apply_filters('timber/twig', $twig);
 
 		/**
