--- conflicted
+++ resolved
@@ -1,21 +1,10 @@
 <?php
 
 namespace Timber;
-
-<<<<<<< HEAD
-use Timber\URLHelper;
-use Timber\Helper;
-
-use Timber\Post;
-use Timber\Term;
-use Timber\Image;
-use Timber\User;
 
 use Twig\TwigFunction;
 use Twig\TwigFilter;
 
-=======
->>>>>>> 35347178
 /**
  * Class Twig
  */
