--- conflicted
+++ resolved
@@ -95,9 +95,6 @@
 	public $user_nicename;
 
 	/**
-<<<<<<< HEAD
-	 * @api
-=======
 	 * The roles the user is part of.
 	 *
 	 * @api
@@ -108,7 +105,6 @@
 	protected $roles;
 
 	/**
->>>>>>> 3beeae4c
 	 * @param object|int|bool $uid
 	 */
 	public function __construct( $uid = false ) {
@@ -464,11 +460,6 @@
 	}
 
 	/**
-<<<<<<< HEAD
-	 * DEPRECATION ZONE
-	 */
-
-	/**
 	 * Gets a user meta value.
 	 *
 	 * @api
@@ -502,9 +493,10 @@
 			"{{ user.meta('field_name') }}",
 			'2.0.0'
 		);
-
 		return $this->meta( $field_name );
-=======
+  }
+  
+  /**
 	 * Creates an associative array with user role slugs and their translated names.
 	 *
 	 * @internal
@@ -596,6 +588,5 @@
 	 */
 	public function can( $capability ) {
 		return user_can($this->ID, $capability);
->>>>>>> 3beeae4c
 	}
 }