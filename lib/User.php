--- conflicted
+++ resolved
@@ -56,23 +56,18 @@
 	 * @api
 	 * @var string A URL to an avatar that overrides anything from Gravatar, etc.
 	 */
-<<<<<<< HEAD
+	public $avatar_override;
+
+	/**
+	 * @api
+	 * @var string The description from WordPress
+	 */
 	public $description;
 
 	/**
 	 * @api
 	 * @var string
 	 */
-	public $display_name;
-=======
-	public $avatar_override;
->>>>>>> 7385f934
-
-	/**
-	 * @api
-	 * @var string The description from WordPress
-	 */
-	public $description;
 	public $display_name;
 
 	/**
@@ -130,18 +125,6 @@
 	 */
 	public function __toString() {
 		return $this->name();
-<<<<<<< HEAD
-=======
-	}
-
-	/**
-	 * @internal
-	 * @param string $field_name
-	 * @return null
-	 */
-	public function get_meta( $field_name ) {
-		return $this->get_meta_field($field_name);
->>>>>>> 7385f934
 	}
 
 
@@ -178,14 +161,8 @@
 		}
 		unset($this->user_pass);
 		$this->id = $this->ID;
-<<<<<<< HEAD
 		$this->custom = $this->get_meta_values();
 		$this->import($this->custom, false, true);
-=======
-		$this->name = $this->name();
-		$custom = $this->get_custom();
-		$this->import($custom);
->>>>>>> 7385f934
 	}
 
 
