<?php

namespace Timber;

use Timber\Comment;

/**
<<<<<<< HEAD
 * Class CommentThread
=======
 * This object is a special type of array that hold WordPress comments as `Timber\Comment` objects. 
 * You probably won't use this directly. This object is returned when calling `{{ post.comments }}` 
 * in Twig.
 *
 * @example 
 * ```twig
 * {# single.twig #}
 * <div id="post-comments">
 *   <h4>Comments on {{ post.title }}</h4>
 *   <ul>
 *     {% for comment in post.comments %}
 *       {% include 'comment.twig' %}
 *     {% endfor %}
 *   </ul>
 *   <div class="comment-form">
 *     {{ function('comment_form') }}
 *   </div>
 * </div>
 * ```
 *
 * ```twig
 * {# comment.twig #}
 * <li>
 *   <div>{{ comment.content }}</div>
 *   <p class="comment-author">{{ comment.author.name }}</p>
 *   {{ function('comment_form') }}
 *   <!-- nested comments here -->
 *   {% if comment.children %}
 *     <div class="replies"> 
 *	     {% for child_comment in comment.children %}
 *         {% include 'comment.twig' with { comment:child_comment } %}
 *       {% endfor %}
 *     </div> 
 *   {% endif %}    
 * </li>
 * ```
>>>>>>> 6f3ccaf8
 */
class CommentThread extends \ArrayObject {

	var $CommentClass = 'Timber\Comment';
	var $post_id;
	var $_orderby = '';
	var $_order = 'ASC';

	/**
	 * Creates a new `Timber\CommentThread` object.
	 *
	 * @param int           $post_id The post ID.
	 * @param array|boolean $args    Optional. An array of arguments or false if initialization
	 *                               should be skipped.
	 */
	public function __construct( $post_id, $args = array() ) {
		parent::__construct();
		$this->post_id = $post_id;
		if ( $args || is_array($args) ) {
			$this->init($args);
		}
	}

	/**
	 * @internal
	 */
	protected function fetch_comments( $args = array() ) {
		$args['post_id'] = $this->post_id;
		$comments = get_comments($args);
		return $comments;
	}

	/**
	 * @internal
	 */
<<<<<<< HEAD
	public function orderby( $orderby = 'wp' ) {
		$this->_orderby = $orderby;
		$this->init();
		return $this;
	}

	/**
	 * Gets the number of comments on a post.
	 *
	 * @return int The number of comments on a post.
	 */
	public function mecount() {
		return get_comments_number($this->post_id);
	}

=======
>>>>>>> 6f3ccaf8
	protected function merge_args( $args ) {
		$base = array('status' => 'approve');
		$overrides = array('order' => $this->_order);
		return array_merge($base, $args, $overrides);
	}

	/**
	 * @internal
	 * @experimental
	 */
	public function order( $order = 'ASC' ) {
		$this->_order = $order;
		$this->init();
		return $this;
	}

	/**
<<<<<<< HEAD
	 * Inits the object.
	 *
	 * @param array $args Optional.
=======
	 * @internal
	 * @experimental
	 */
	public function orderby( $orderby = 'wp' ) {
		$this->_orderby = $orderby;
		$this->init();
		return $this;
	}

	/**
	 * @internal
>>>>>>> 6f3ccaf8
	 */
	public function init( $args = array() ) {
		global $overridden_cpage;
		$args = self::merge_args($args);
		$comments = $this->fetch_comments($args);
		$tcs = array();
		if ( '' == get_query_var('cpage') && get_option('page_comments') ) {
			set_query_var('cpage', 'newest' == get_option('default_comments_page') ? get_comment_pages_count() : 1);
			$overridden_cpage = true;
		}
		foreach ( $comments as $key => &$comment ) {
			$timber_comment = new $this->CommentClass($comment);
			$tcs[$timber_comment->id] = $timber_comment;
		}

		$parents = array();
		$children = array();

		foreach( $tcs as $comment ) {
			if ( $comment->is_child() ) {
				$children[$comment->ID] = $comment;
			} else {
				$parents[$comment->ID] = $comment;
			}
		}

		foreach ( $children as &$comment ) {
			$parent_id = $comment->comment_parent;
			if ( isset($parents[$parent_id]) ) {
				$parents[$parent_id]->add_child($comment);
			}
			if ( isset($children[$parent_id]) ) {
				$children[$parent_id]->add_child($comment);
			}
		}
		//there's something in update_depth that breaks order?

		foreach ( $parents as $comment ) {
			$comment->update_depth();
		}
		$this->import_comments($parents);
	}

	/**
	 * @internal
	 */
	protected function clear() {
		$this->exchangeArray(array());
	}

	/**
	 * @internal
	 */
	protected function import_comments( $arr ) {
		$this->clear();
		$i = 0;
		foreach ( $arr as $comment ) {
			$this[$i] = $comment;
			$i++;
		}
	}

}<|MERGE_RESOLUTION|>--- conflicted
+++ resolved
@@ -5,9 +5,8 @@
 use Timber\Comment;
 
 /**
-<<<<<<< HEAD
  * Class CommentThread
-=======
+ *
  * This object is a special type of array that hold WordPress comments as `Timber\Comment` objects. 
  * You probably won't use this directly. This object is returned when calling `{{ post.comments }}` 
  * in Twig.
@@ -44,7 +43,6 @@
  *   {% endif %}    
  * </li>
  * ```
->>>>>>> 6f3ccaf8
  */
 class CommentThread extends \ArrayObject {
 
@@ -78,16 +76,6 @@
 	}
 
 	/**
-	 * @internal
-	 */
-<<<<<<< HEAD
-	public function orderby( $orderby = 'wp' ) {
-		$this->_orderby = $orderby;
-		$this->init();
-		return $this;
-	}
-
-	/**
 	 * Gets the number of comments on a post.
 	 *
 	 * @return int The number of comments on a post.
@@ -96,8 +84,6 @@
 		return get_comments_number($this->post_id);
 	}
 
-=======
->>>>>>> 6f3ccaf8
 	protected function merge_args( $args ) {
 		$base = array('status' => 'approve');
 		$overrides = array('order' => $this->_order);
@@ -106,22 +92,15 @@
 
 	/**
 	 * @internal
-	 * @experimental
 	 */
 	public function order( $order = 'ASC' ) {
 		$this->_order = $order;
 		$this->init();
 		return $this;
 	}
-
-	/**
-<<<<<<< HEAD
-	 * Inits the object.
-	 *
-	 * @param array $args Optional.
-=======
+  
+  /**
 	 * @internal
-	 * @experimental
 	 */
 	public function orderby( $orderby = 'wp' ) {
 		$this->_orderby = $orderby;
@@ -130,8 +109,10 @@
 	}
 
 	/**
-	 * @internal
->>>>>>> 6f3ccaf8
+	 * Inits the object.
+	 * 
+   * @internal
+	 * @param array $args Optional.
 	 */
 	public function init( $args = array() ) {
 		global $overridden_cpage;
