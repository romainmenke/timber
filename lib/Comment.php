--- conflicted
+++ resolved
@@ -90,15 +90,6 @@
 
 	public $_depth = 0;
 
-	/**
-	 * Meta data.
-	 *
-	 * @api
-	 * @since 2.0.0
-	 * @var array All custom field data for the object.
-	 */
-	public $custom = array();
-
 	protected $children = array();
 
 	/**
@@ -109,9 +100,10 @@
 	 * `{{ comment.raw_meta('field_name') }}` to get the values for a custom field.
 	 *
 	 * @api
+	 * @since 2.0.0
 	 * @see Comment::meta()
 	 * @see Comment::raw_meta()
-	 * @var array Storage for a user’s meta data.
+	 * @var array All custom field data for the object.
 	 */
 	protected $custom = array();
 
@@ -147,13 +139,9 @@
 		$this->import($comment_data);
 		$this->ID = $this->comment_ID;
 		$this->id = $this->comment_ID;
-<<<<<<< HEAD
 		$this->custom = $this->get_meta_values( $this->ID );
-=======
-		$this->custom = $this->get_meta_values($this->ID);
 
 		$this->import( $this->custom );
->>>>>>> dfa90271
 	}
 
 	/**
@@ -404,16 +392,7 @@
 	 * @return array
 	 */
 	protected function get_meta_values( $comment_id ) {
-
-<<<<<<< HEAD
-		if ( ! $comment_id ) {
-			return null;
-		}
-
-		$comment_metas = array();
-=======
 		$comment_meta = array();
->>>>>>> dfa90271
 
 		/**
 		 * Filters comment meta data before it is fetched from the database.
