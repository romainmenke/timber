<?php

namespace Timber;

use Timber\Twig;
use Timber\ImageHelper;
use Timber\Admin;
use Timber\Integrations;
use Timber\PostGetter;
use Timber\TermGetter;
use Timber\Site;
use Timber\URLHelper;
use Timber\Helper;
use Timber\Pagination;
use Timber\Request;
use Timber\User;
use Timber\Loader;

/**
 * Class Timber
 *
 * Main class called Timber for this plugin.
 *
 * @api
 * @example
 * ```php
 * $posts = new Timber\PostQuery();
 * $posts = new Timber\PostQuery( 'post_type = article' );
 * $posts = new Timber\PostQuery( array(
 *     'post_type' => 'article',
 *     'category_name' => 'sports',
 * ) );
 * $posts = new Timber\PostQuery( array( 23, 24, 35, 67 ), 'InkwellArticle' );
 *
 * $context = Timber::context();
 * $context['posts'] = $posts;
 *
 * Timber::render( 'index.twig', $context );
 * ```
 */
class Timber {

	public static $version = '2.0.0';
	public static $locations;
	public static $dirname = 'views';
	public static $twig_cache = false;
	public static $cache = false;
	public static $auto_meta = true;
	public static $autoescape = false;

	/**
	 * Global context cache.
	 *
	 * @var array An array containing global context variables.
	 */
	public static $context_cache = array();

	/**
	 * @codeCoverageIgnore
	 */
	public function __construct() {
		if ( !defined('ABSPATH') ) {
			return;
		}
		if ( class_exists('\WP') && !defined('TIMBER_LOADED') ) {
			$this->test_compatibility();
			$this->init_constants();
			self::init();
		}
	}

	/**
	 * Tests whether we can use Timber
	 * @codeCoverageIgnore
	 */
	protected function test_compatibility() {
		if ( is_admin() || $_SERVER['PHP_SELF'] == '/wp-login.php' ) {
			return;
		}
		if ( version_compare(phpversion(), '5.3.0', '<') && !is_admin() ) {
			trigger_error('Timber requires PHP 5.3.0 or greater. You have '.phpversion(), E_USER_ERROR);
		}
		if ( !class_exists('Twig_Token') ) {
			trigger_error('You have not run "composer install" to download required dependencies for Timber, you can read more on https://github.com/timber/timber#installation', E_USER_ERROR);
		}
	}

	public function init_constants() {
		defined("TIMBER_LOC") or define("TIMBER_LOC", realpath(dirname(__DIR__)));
	}

	/**
	 * @codeCoverageIgnore
	 */
	protected static function init() {
		if ( class_exists('\WP') && !defined('TIMBER_LOADED') ) {
			Twig::init();
			ImageHelper::init();
			Admin::init();
			new Integrations();

			/**
			 * Make an alias for the Timber class.
			 *
			 * This way, developers can use Timber::render() instead of Timber\Timber::render, which
			 * is more user-friendly.
			 */
			class_alias( 'Timber\Timber', 'Timber' );

			define('TIMBER_LOADED', true);
		}
	}

	/* Post Retrieval Routine
	================================ */

	/**
	 * Get a post by post ID or query (as a query string or an array of arguments).
	 *
	 * @api
	 * @deprecated since 2.0.0 Use `new Timber\Post()` instead.
	 *
	 * @param mixed        $query     Optional. Post ID or query (as query string or an array of
	 *                                arguments for WP_Query). If a query is provided, only the
	 *                                first post of the result will be returned. Default false.
	 * @param string|array $PostClass Optional. Class to use to wrap the returned post object.
	 *                                Default 'Timber\Post'.
	 *
	 * @return \Timber\Post|bool Timber\Post object if a post was found, false if no post was
	 *                           found.
	 */
	public static function get_post( $query = false, $PostClass = 'Timber\Post' ) {
		return PostGetter::get_post($query, $PostClass);
	}

	/**
	 * Get posts.
	 *
	 * @api
	 * @deprecated since 2.0.0 Use `new Timber\PostQuery()` instead.
	 *
	 * @param mixed        $query
	 * @param string|array $PostClass
	 *
	 * @return array|bool|null
	 */
	public static function get_posts( $query = false, $PostClass = 'Timber\Post', $return_collection = false ) {
		return PostGetter::get_posts($query, $PostClass, $return_collection);
	}

	/**
	 * Query post.
	 *
	 * @api
	 * @deprecated since 2.0.0 Use `new Timber\Post()` instead.
	 *
	 * @param mixed  $query
	 * @param string $PostClass
	 *
	 * @return array|bool|null
	 */
	public static function query_post( $query = false, $PostClass = 'Timber\Post' ) {
		return PostGetter::query_post($query, $PostClass);
	}

	/**
	 * Query posts.
	 *
	 * @api
	 * @deprecated since 2.0.0 Use `new Timber\PostQuery()` instead.
	 *
	 * @param mixed  $query
	 * @param string $PostClass
	 *
	 * @return PostCollection
	 */
	public static function query_posts( $query = false, $PostClass = 'Timber\Post' ) {
		return PostGetter::query_posts($query, $PostClass);
	}

	/* Term Retrieval
	================================ */

	/**
	 * Get terms.
	 * @api
	 * @param string|array $args
	 * @param array   $maybe_args
	 * @param string  $TermClass
	 * @return mixed
	 */
	public static function get_terms( $args = null, $maybe_args = array(), $TermClass = 'Timber\Term' ) {
		return TermGetter::get_terms($args, $maybe_args, $TermClass);
	}

	/**
	 * Get term.
	 * @api
	 * @param int|WP_Term|object $term
	 * @param string     $taxonomy
	 * @return Timber\Term|WP_Error|null
	 */
	public static function get_term( $term, $taxonomy = 'post_tag', $TermClass = 'Timber\Term' ) {
		return TermGetter::get_term($term, $taxonomy, $TermClass);
	}

	/* Site Retrieval
	================================ */

	/**
	 * Get sites.
	 * @api
	 * @param array|bool $blog_ids
	 * @return array
	 */
	public static function get_sites( $blog_ids = false ) {
		if ( !is_array($blog_ids) ) {
			global $wpdb;
			$blog_ids = $wpdb->get_col("SELECT blog_id FROM $wpdb->blogs ORDER BY blog_id ASC");
		}
		$return = array();
		foreach ( $blog_ids as $blog_id ) {
			$return[] = new Site($blog_id);
		}
		return $return;
	}


	/*  Template Setup and Display
	================================ */

	/**
<<<<<<< HEAD
	 * Gets the context.
	 *
=======
	 * Alias for Timber::get_context() which is deprecated in 2.0.
	 *
	 * This will allow us to update the starter theme to use the ::context() method and better
	 * prepare users for the upgrade (even if the details of what the method returns differs
	 * slightly).
	 *
	 * @see \Timber\Timber::get_context()
	 * @api
	 * @return array
	 */
	public static function context() {
		return self::get_context();
	}

	/**
	 * Get context.
>>>>>>> dd57f2b7
	 * @api
	 * @deprecated 2.0.0, use `Timber::context()` instead.
	 *
	 * @return array
	 */
	public static function get_context() {
		Helper::deprecated( 'get_context', 'context', '2.0.0' );

		return self::context();
	}

	/**
	 * Gets the global context.
	 *
	 * The context always contains the global context with the following variables:
	 *
	 * - `site` – An instance of `Timber\Site`.
	 * - `request` - An instance of `Timber\Request`.
	 * - `theme` - An instance of `Timber\Theme`.
	 * - `user` - An instance of `Timber\User`.
	 * - `http_host` - The HTTP host.
	 * - `wp_title` - Title retrieved for the currently displayed page, retrieved through
	 * `wp_title()`.
	 * - `body_class` - The body class retrieved through `get_body_class()`.
	 *
	 * The global context will be cached, which means that you can call this function again without
	 * losing performance.
	 *
	 * Additionally to that, the context will contain template contexts depending on which template
	 * is being displayed. For archive templates, a `posts` variable will be present that will
	 * contain a collection of `Timber\Post` objects for the default query. For singular templates,
	 * a `post` variable will be present that that contains a `Timber\Post` object of the `$post`
	 * global.
	 *
	 * @api
	 * @since 2.0.0
	 *
	 * @return array An array of context variables that is used to pass into Twig templates through
	 *               a render or compile function.
	 */
	public static function context() {
		$context = self::context_global();

		if ( is_singular() ) {
			$post = ( new Post() )->setup();
			$context['post'] = $post;
		} elseif ( is_archive() || is_home() ) {
			$context['posts'] = new PostQuery();
		}

 		return $context;
	}

	/**
	 * Gets the global context.
	 *
	 * This function is used by `Timber::context()` to get the global context. Usually, you don’t
	 * call this function directly, except when you need the global context in a partial view.
	 *
	 * The global context will be cached, which means that you can call this function again without
	 * losing performance.
	 *
	 * @api
	 * @since 2.0.0
	 * @example
	 * ```php
	 * add_shortcode( 'global_address', function() {
	 *     return Timber::compile(
	 *         'global_address.twig',
	 *         Timber::context_global()
	 *     );
	 * } );
	 * ```
	 *
	 * @return array An array of global context variables.
	 */
	public static function context_global() {
		if ( empty( self::$context_cache ) ) {
			self::$context_cache['site']       = new Site();
			self::$context_cache['request']    = new Request();
			self::$context_cache['theme']      = self::$context_cache['site']->theme;
			self::$context_cache['user']       = is_user_logged_in() ? new User() : false;

			self::$context_cache['http_host']  = URLHelper::get_scheme() . '://' . URLHelper::get_host();
			self::$context_cache['wp_title']   = Helper::get_wp_title();
			self::$context_cache['body_class'] = implode( ' ', get_body_class() );

			/**
			 * Filters the global Timber context.
			 *
			 * By using this filter, you can add custom data to the global Timber context, which
			 * means that this data will be available on every page that is initialized with
			 * `Timber::context()`.
			 *
			 * Be aware that data will be cached as soon as you call `Timber::context()` for the
			 * first time. That’s why you should add this filter before you call
			 * `Timber::context()`.
			 *
			 * @see \Timber\Timber::context()
			 * @since 0.21.7
			 * @example
			 * ```php
			 * add_filter( 'timber/context', function( $context ) {
			 *     // Example: A custom value
			 *     $context['custom_site_value'] = 'Hooray!';
			 *
			 *     // Example: Add a menu to the global context.
			 *     $context['menu'] = new \Timber\Menu( 'primary-menu' );
			 *
			 *     // Example: Add all ACF options to global context.
			 *     $context['options'] = get_fields( 'options' );
			 *
			 *     return $context;
			 * } );
			 * ```
			 * ```twig
			 * <h1>{{ custom_site_value|e }}</h1>
			 *
			 * {% for item in menu.items %}
			 *     {# Display menu item #}
			 * {% endfor %}
			 *
			 * <footer>
			 *     {% if options.footer_text is not empty %}
			 *         {{ options.footer_text|e }}
			 *     {% endif %}
			 * </footer>
			 * ```
			 *
			 * @param array $context The global context.
			 */
			self::$context_cache = apply_filters( 'timber/context', self::$context_cache );

			/**
			 * Filters the global Timber context.
			 *
			 * @deprecated 2.0.0, use `timber/context`
			 */
			self::$context_cache = apply_filters_deprecated(
				'timber_context',
				array( self::$context_cache ),
				'2.0.0',
				'timber/context'
			);

		}

		return self::$context_cache;
	}

	/**
	 * Compile a Twig file.
	 *
	 * Passes data to a Twig file and returns the output.
	 *
	 * @api
	 * @example
	 * ```php
	 * $data = array(
	 *     'firstname' => 'Jane',
	 *     'lastname' => 'Doe',
	 *     'email' => 'jane.doe@example.org',
	 * );
	 *
	 * $team_member = Timber::compile( 'team-member.twig', $data );
	 * ```
	 * @param array|string $filenames  Name of the Twig file to render. If this is an array of files, Timber will
	 *                                 render the first file that exists.
	 * @param array        $data       Optional. An array of data to use in Twig template.
	 * @param bool|int     $expires    Optional. In seconds. Use false to disable cache altogether. When passed an
	 *                                 array, the first value is used for non-logged in visitors, the second for users.
	 *                                 Default false.
	 * @param string       $cache_mode Optional. Any of the cache mode constants defined in Timber\Loader.
	 * @param bool         $via_render Optional. Whether to apply optional render or compile filters. Default false.
	 * @return bool|string The returned output.
	 */
	public static function compile( $filenames, $data = array(), $expires = false, $cache_mode = Loader::CACHE_USE_DEFAULT, $via_render = false ) {
		if ( !defined('TIMBER_LOADED') ) {
			self::init();
		}
		$caller = LocationManager::get_calling_script_dir(1);
		$loader = new Loader($caller);
		$file = $loader->choose_template($filenames);

		$caller_file = LocationManager::get_calling_script_file(1);

		/**
		 * Fires after the calling PHP file was determined in Timber’s compile
		 * function.
		 *
		 * This action is used by the Timber Debug Bar extension.
		 *
		 * @since 1.1.2
		 * @since 2.0.0 Switched from filter to action.
		 *
		 * @param string|null $caller_file The calling script file.
		 */
		do_action( 'timber/calling_php_file', $caller_file );

		if ( $via_render ) {
			/**
			 * Filters the Twig template that should be rendered.
			 *
			 * @since 2.0.0
			 *
			 * @param string $file The chosen Twig template name to render.
			 */
			$file = apply_filters( 'timber/render/file', $file );

			/**
			 * Filters the Twig file that should be rendered.
			 *
			 * @deprecated 2.0.0, use `timber/render/file`
			 */
			$file = apply_filters_deprecated(
				'timber_render_file',
				array( $file ),
				'2.0.0',
				'timber/render/file'
			);
		} else {
			/**
			 * Filters the Twig template that should be compiled.
			 *
			 * @since 2.0.0
			 *
			 * @param string $file The chosen Twig template name to compile.
			 */
			$file = apply_filters( 'timber/compile/file', $file );

			/**
			 * Filters the Twig template that should be compiled.
			 *
			 * @deprecated 2.0.0
			 */
			$file = apply_filters_deprecated(
				'timber_compile_file',
				array( $file ),
				'2.0.0',
				'timber/compile/file'
			);
		}

		$output = false;

		if ($file !== false) {
			if ( is_null($data) ) {
				$data = array();
			}

			if ( $via_render ) {
				/**
				 * Filters the data that should be passed for rendering a Twig template.
				 *
				 * @since 2.0.0
				 *
				 * @param array  $data The data that is used to render the Twig template.
				 * @param string $file The name of the Twig template to render.
				 */
				$data = apply_filters( 'timber/render/data', $data, $file );

				/**
				 * Filters the data that should be passed for rendering a Twig template.
				 *
				 * @deprecated 2.0.0
				 */
				$data = apply_filters_deprecated(
					'timber_render_data',
					array( $data ),
					'2.0.0',
					'timber/render/data'
				);
			} else {
				/**
				 * Filters the data that should be passed for compiling a Twig template.
				 *
				 * @since 2.0.0
				 *
				 * @param array  $data The data that is used to compile the Twig template.
				 * @param string $file The name of the Twig template to compile.
				 */
				$data = apply_filters( 'timber/compile/data', $data, $file );

				/**
				 * Filters the data that should be passed for compiling a Twig template.
				 *
				 * @deprecated 2.0.0, use `timber/compile/data`
				 */
				$data = apply_filters_deprecated(
					'timber_compile_data',
					array( $data ),
					'2.0.0',
					'timber/compile/data'
				);
			}

			$output = $loader->render($file, $data, $expires, $cache_mode);
		}

		/**
		 * Fires after a Twig template was compiled and before the compiled data
		 * is returned.
		 *
		 * This action can be helpful if you need to debug Twig template
		 * compilation.
		 *
		 * @todo Add parameter descriptions
		 *
		 * @since 2.0.0
		 *
		 * @param string $output
		 * @param string $file
		 * @param array  $data
		 * @param bool   $expires
		 * @param string $cache_mode
		 */
		do_action( 'timber/compile/done', $output, $file, $data, $expires, $cache_mode );

		/**
		 * Fires after a Twig template was compiled and before the compiled data
		 * is returned.
		 *
		 * @deprecated 2.0.0, use `timber/compile/done`
		 */
		do_action_deprecated( 'timber_compile_done', array(), '2.0.0', 'timber/compile/done' );

		return $output;
	}

	/**
	 * Compile a string.
	 *
	 * @api
	 * @example
	 * ```php
	 * $data = array(
	 *     'username' => 'Jane Doe',
	 * );
	 *
	 * $welcome = Timber::compile_string( 'Hi {{ username }}, I’m a string with a custom Twig variable', $data );
	 * ```
	 * @param string $string A string with Twig variables.
	 * @param array  $data   Optional. An array of data to use in Twig template.
	 * @return bool|string
	 */
	public static function compile_string( $string, $data = array() ) {
		$dummy_loader = new Loader();
		$twig = $dummy_loader->get_twig();
		$template = $twig->createTemplate($string);
		return $template->render($data);
	}

	/**
	 * Fetch function.
	 *
	 * @todo In case this isn’t deprecated for 2.0.0, update filter hook name.
	 *
	 * @api
	 * @param array|string $filenames  Name of the Twig file to render. If this is an array of files, Timber will
	 *                                 render the first file that exists.
	 * @param array        $data       Optional. An array of data to use in Twig template.
	 * @param bool|int     $expires    Optional. In seconds. Use false to disable cache altogether. When passed an
	 *                                 array, the first value is used for non-logged in visitors, the second for users.
	 *                                 Default false.
	 * @param string       $cache_mode Optional. Any of the cache mode constants defined in Timber\Loader.
	 * @return bool|string The returned output.
	 */
	public static function fetch( $filenames, $data = array(), $expires = false, $cache_mode = Loader::CACHE_USE_DEFAULT ) {
		$output = self::compile($filenames, $data, $expires, $cache_mode, true);

		/**
		 * Filters the compiled result before it is returned.
		 *
		 * @todo Maybe deprecate in 2.0?
		 * @see \Timber\Timber::fetch()
		 * @since 0.16.7
		 *
		 * @param string $output The compiled output.
		 */
		$output = apply_filters('timber_compile_result', $output);

		return $output;
	}

	/**
	 * Render function.
	 *
	 * Passes data to a Twig file and echoes the output.
	 *
	 * @api
	 * @example
	 * ```php
	 * $context = Timber::context();
	 *
	 * Timber::render( 'index.twig', $context );
	 * ```
	 * @param array|string $filenames  Name of the Twig file to render. If this is an array of files, Timber will
	 *                                 render the first file that exists.
	 * @param array        $data       Optional. An array of data to use in Twig template.
	 * @param bool|int     $expires    Optional. In seconds. Use false to disable cache altogether. When passed an
	 *                                 array, the first value is used for non-logged in visitors, the second for users.
	 *                                 Default false.
	 * @param string       $cache_mode Optional. Any of the cache mode constants defined in Timber\Loader.
	 * @return bool|string The echoed output.
	 */
	public static function render( $filenames, $data = array(), $expires = false, $cache_mode = Loader::CACHE_USE_DEFAULT ) {
		$output = self::fetch($filenames, $data, $expires, $cache_mode);
		echo $output;
		return $output;
	}

	/**
	 * Render a string with Twig variables.
	 *
	 * @api
	 * @example
	 * ```php
	 * $data = array(
	 *     'username' => 'Jane Doe',
	 * );
	 *
	 * Timber::render_string( 'Hi {{ username }}, I’m a string with a custom Twig variable', $data );
	 * ```
	 * @param string $string A string with Twig variables.
	 * @param array  $data   An array of data to use in Twig template.
	 * @return bool|string
	 */
	public static function render_string( $string, $data = array() ) {
		$compiled = self::compile_string($string, $data);
		echo $compiled;
		return $compiled;
	}


	/*  Sidebar
	================================ */

	/**
	 * Get sidebar.
	 * @api
	 * @param string  $sidebar
	 * @param array   $data
	 * @return bool|string
	 */
	public static function get_sidebar( $sidebar = 'sidebar.php', $data = array() ) {
		if ( strstr(strtolower($sidebar), '.php') ) {
			return self::get_sidebar_from_php($sidebar, $data);
		}
		return self::compile($sidebar, $data);
	}

	/**
	 * Get sidebar from PHP
	 * @api
	 * @param string  $sidebar
	 * @param array   $data
	 * @return string
	 */
	public static function get_sidebar_from_php( $sidebar = '', $data ) {
		$caller = LocationManager::get_calling_script_dir( 1 );
		$uris   = LocationManager::get_locations( $caller );
		ob_start();
		$found = false;
		foreach ( $uris as $namespace => $uri_locations ) {
			if ( is_array( $uri_locations ) ) {
				foreach ( $uri_locations as $uri ) {
					if ( file_exists( trailingslashit( $uri ) . $sidebar ) ) {
						include trailingslashit( $uri ) . $sidebar;
						$found = true;
					}
				}
			}
		}
		if ( ! $found ) {
			Helper::error_log( 'error loading your sidebar, check to make sure the file exists' );
		}
		$ret = ob_get_contents();
		ob_end_clean();

		return $ret;
	}

	/**
	 * Get widgets.
	 *
	 * @api
	 * @param int|string $widget_id Optional. Index, name or ID of dynamic sidebar. Default 1.
	 * @return string
	 */
	public static function get_widgets( $widget_id ) {
		return trim( Helper::ob_function( 'dynamic_sidebar', array( $widget_id ) ) );
	}

	/**
	 * Get pagination.
	 *
	 * @api
	 * @deprecated 2.0.0
	 * @link https://timber.github.io/docs/guides/pagination/
	 * @param array $prefs an array of preference data.
	 * @return array|mixed
	 */
	public static function get_pagination( $prefs = array() ) {
		Helper::deprecated(
			'get_pagination',
			'{{ posts.pagination }} (see https://timber.github.io/docs/guides/pagination/ for more information)',
			'2.0.0'
		);

		return Pagination::get_pagination($prefs);
	}
}<|MERGE_RESOLUTION|>--- conflicted
+++ resolved
@@ -230,27 +230,7 @@
 	================================ */
 
 	/**
-<<<<<<< HEAD
-	 * Gets the context.
-	 *
-=======
-	 * Alias for Timber::get_context() which is deprecated in 2.0.
-	 *
-	 * This will allow us to update the starter theme to use the ::context() method and better
-	 * prepare users for the upgrade (even if the details of what the method returns differs
-	 * slightly).
-	 *
-	 * @see \Timber\Timber::get_context()
-	 * @api
-	 * @return array
-	 */
-	public static function context() {
-		return self::get_context();
-	}
-
-	/**
 	 * Get context.
->>>>>>> dd57f2b7
 	 * @api
 	 * @deprecated 2.0.0, use `Timber::context()` instead.
 	 *
