--- conflicted
+++ resolved
@@ -39,12 +39,8 @@
  * ```
  */
 class Timber {
-<<<<<<< HEAD
+
 	public static $version = '2.0.0';
-=======
-
-	public static $version = '1.10.1';
->>>>>>> 0eea8b38
 	public static $locations;
 	public static $dirname = 'views';
 	public static $twig_cache = false;
