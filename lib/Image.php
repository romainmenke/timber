--- conflicted
+++ resolved
@@ -221,12 +221,8 @@
 	 * @internal
 	 * @param int $iid
 	 */
-<<<<<<< HEAD
 	public function init( $iid = false ) {
-=======
-	function init( $iid = false ) {
 		//Make sure we actually have something to work with
->>>>>>> 788919df
 		if ( !$iid ) { Helper::error_log('Initalized TimberImage without providing first parameter.'); return; }
 		
 		//If passed TimberImage, grab the ID and continue
