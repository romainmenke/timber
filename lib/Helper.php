--- conflicted
+++ resolved
@@ -342,15 +342,9 @@
 
 	/**
 	 * Sorts object arrays by properties.
-<<<<<<< HEAD
-	 *
-	 * @api
-	 *
-=======
-	 *
-	 * @api
-	 *
->>>>>>> 5d7f04ef
+	 *
+	 * @api
+	 *
 	 * @param array  $array The array of objects to sort.
 	 * @param string $prop  The property to sort by.
 	 *
