--- conflicted
+++ resolved
@@ -4,15 +4,9 @@
 
 /**
  * Class Archive
-<<<<<<< HEAD
  *
  * The `Timber\Archives` class is used to generate a menu based on the date archives of your posts.
  *
-=======
- *
- * The `Timber\Archives` class is used to generate a menu based on the date archives of your posts.
- *
->>>>>>> 5d7f04ef
  * The [Nieman Foundation News site](http://nieman.harvard.edu/news/) has an example of how the
  * output can be used in a real site ([screenshot](https://cloud.githubusercontent.com/assets/1298086/9610076/3cdca596-50a5-11e5-82fd-acb74c09c482.png)).
  *
@@ -49,11 +43,7 @@
 class Archives extends Core {
 
 	/**
-<<<<<<< HEAD
-	 * @var array Preserves arguments sent with the constructor for possible later use when 
-=======
 	 * @var array Preserves arguments sent with the constructor for possible later use when
->>>>>>> 5d7f04ef
 	 * displaying items.
 	 */
 	protected $args;
