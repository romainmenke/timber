--- conflicted
+++ resolved
@@ -122,15 +122,9 @@
 	 * Get pagination for a post collection.
 	 *
 	 * Refer to the [Pagination Guide]({{< relref "../guides/pagination.md" >}}) for a detailed usage example.
-<<<<<<< HEAD
 	 *
 	 * Optionally could be used to get pagination with custom preferences.
 	 *
-=======
-	 *
-	 * Optionally could be used to get pagination with custom preferences.
-	 *
->>>>>>> 5d7f04ef
 	 * @api
 	 * @example
 	 * ```twig
