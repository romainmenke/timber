--- conflicted
+++ resolved
@@ -19,15 +19,11 @@
 	protected $queryIterator;
 	protected $pagination = null;
 
-<<<<<<< HEAD
-	public function __construct( $query = false, $post_class = '' ) {
-=======
 	/**
 	 * @param mixed   	$query
 	 * @param string 	$post_class
 	 */
-	public function __construct( $query = false, $post_class = '\Timber\Post' ) {
->>>>>>> 70e02ac6
+	public function __construct( $query = false, $post_class = '' ) {
 		$this->userQuery = $query;
 		$this->queryIterator = PostGetter::query_posts($query, $post_class);
 
