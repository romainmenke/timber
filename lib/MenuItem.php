<?php

namespace Timber;

<<<<<<< HEAD
use Timber\Core;
use Timber\CoreInterface;

use Timber\URLHelper;

=======
>>>>>>> 5d7f04ef
/**
 * Class MenuItem
 *
 * @api
 */
class MenuItem extends Core implements CoreInterface, MetaInterface {
	/**
	 * @api
	 * @var array Array of children of a menu item. Empty if there are no child menu items.
	 */
	public $children = array();

	/**
	 * @api
	 * @var bool Whether the menu item has a `menu-item-has-children` CSS class.
	 */
	public $has_child_class = false;

	/**
	 * @api
	 * @var array Array of class names.
	 */
	public $classes = array();
	public $class = '';
	public $level = 0;
	public $post_name;
	public $url;

	public $PostClass = 'Timber\Post';

	/**
	 * Inherited property. Listed here to make it available in the documentation.
	 *
	 * @api
	 * @see _wp_menu_item_classes_by_context()
	 * @var bool Whether the menu item links to the currently displayed page.
	 */
	public $current;

	/**
	 * Inherited property. Listed here to make it available in the documentation.
	 *
	 * @api
	 * @see _wp_menu_item_classes_by_context()
	 * @var bool Whether the menu item refers to the parent item of the currently displayed page.
	 */
	public $current_item_parent;

	/**
	 * Inherited property. Listed here to make it available in the documentation.
	 *
	 * @api
	 * @see _wp_menu_item_classes_by_context()
	 * @var bool Whether the menu item refers to an ancestor (including direct parent) of the
	 *      currently displayed page.
	 */
	public $current_item_ancestor;

	/**
	 * Timber Menu.
	 *
	 * @api
	 * @since 1.9.6
	 * @var \Timber\Menu The `Timber\Menu` object the menu item is associated with.
	 */
	public $menu;

	protected $_name;
	protected $_menu_item_object_id;
	protected $_menu_item_url;
	protected $menu_object;

	/**
	 * @internal
	 * @param array|object $data
	 * @param \Timber\Menu $menu The `Timber\Menu` object the menu item is associated with.
	 */
	public function __construct( $data, $menu = null ) {
		$this->menu = $menu;
		$data       = (object) $data;
		$this->import($data);
		$this->import_classes($data);
		$this->menu_object = $data;
		$this->_name       = $this->name;
		$this->name        = $this->name();
		$this->add_class('menu-item-'.$this->ID);
	}

	/**
	 * Add a CSS class the menu item should have.
	 *
	 * @param string $class_name CSS class name to be added.
	 */
	public function add_class( $class_name ) {
		$this->classes[] = $class_name;
		$this->class    .= ' ' . $class_name;
	}

	/**
	 * Get the label for the menu item.
	 *
	 * @api
	 * @return string The label for the menu item.
	 */
	public function name() {
		return $this->title();
	}

	/**
	 * Magic method to get the label for the menu item.
	 *
	 * @api
	 * @example
	 * ```twig
	 * <a href="{{ item.link }}">{{ item }}</a>
	 * ```
	 * @see \Timber\MenuItem::name()
	 * @return string The label for the menu item.
	 */
	public function __toString() {
		return $this->name();
	}

	/**
	 * Get the slug for the menu item.
	 *
	 * @api
	 * @example
	 * ```twig
	 * <ul>
	 *     {% for item in menu.items %}
	 *         <li class="{{ item.slug }}">
	 *             <a href="{{ item.link }}">{{ item.name }}</a>
	 *          </li>
	 *     {% endfor %}
	 * </ul>
	 * ```
	 * @return string The URL-safe slug of the menu item.
	 */
	public function slug() {
		$mo = $this->master_object();
		if ( $mo && $mo->post_name ) {
			return $mo->post_name;
		}
		return $this->post_name;
	}

	/**
	 * Allows dev to access the "master object" (ex: post or page) the menu item represents
	 *
	 * @api
	 * @example
	 * ```twig
	 * <div>
	 *     {% for item in menu.items %}
	 *         <a href="{{ item.link }}"><img src="{{ item.master_object.thumbnail }}" /></a>
	 *     {% endfor %}
	 * </div>
	 * ```
	 * @return mixed Whatever object (Timber\Post, Timber\Term, etc.) the menu item represents.
	 */
	public function master_object() {
		if ( isset($this->custom['_menu_item_object_id']) &&
				$this->custom['_menu_item_object_id'] ) {
			return new $this->PostClass($this->custom['_menu_item_object_id']);
		}
		if ( $this->menu_object ) {
			return new $this->PostClass($this->menu_object);
		}
	}

	/**
	 * Add a new `Timber\MenuItem` object as a child of this menu item.
	 *
	 * @api
	 *
	 * @param \Timber\MenuItem $item The menu item to add.
	 */
	public function add_child( $item ) {
		if ( ! $this->has_child_class ) {
			$this->add_class('menu-item-has-children');
			$this->has_child_class = true;
		}
		$this->children[] = $item;
		$item->level      = $this->level + 1;
		if ( count($this->children) ) {
			$this->update_child_levels();
		}
	}

	/**
	 * Update the level data associated with $this.
	 *
	 * @internal
	 * @return bool|null
	 */
	public function update_child_levels() {
		if ( is_array($this->children) ) {
			foreach ( $this->children as $child ) {
				$child->level = $this->level + 1;
				$child->update_child_levels();
			}
			return true;
		}
	}

	/**
	 * Imports the classes to be used in CSS.
	 *
	 * @internal
	 *
	 * @param array|object $data to import.
	 */
	public function import_classes( $data ) {
		if ( is_array($data) ) {
			$data = (object) $data;
		}
		$this->classes = array_merge($this->classes, $data->classes);
		$this->classes = array_unique($this->classes);

		$options = new \stdClass();
		if ( isset( $this->menu->options ) ) {
			// The options need to be an object.
			$options = (object) $this->menu->options;
		}

		/**
		 * Filters the CSS classes applied to a menu item’s list item.
		 *
		 * @param string[]         $classes An array of the CSS classes that can be applied to the
		 *                                  menu item’s `<li>` element.
		 * @param \Timber\MenuItem $item    The current menu item.
		 * @param \stdClass $args           An object of wp_nav_menu() arguments. In Timber, we
		 *                                  don’t have these arguments because we don’t use a menu
		 *                                  walker. Instead, you get the options that were used to
		 *                                  create the `Timber\Menu` object.
		 * @param int              $depth   Depth of menu item.
		 */
		$this->classes = apply_filters(
			'nav_menu_css_class',
			$this->classes,
			$this,
			$options,
			0
		);

		$this->class = trim(implode(' ', $this->classes));
	}

	/**
	 * Get children of a menu item.
	 *
	 * You can also directly access the children through the `$children` property (`item.children`
	 * in Twig).
	 *
	 * @internal
	 * @deprecated 2.0.0, use `item.children` instead.
	 * @example
	 * ```twig
	 * {% for child in item.get_children %}
	 *     <li class="nav-drop-item">
	 *         <a href="{{ child.link }}">{{ child.title }}</a>
	 *     </li>
	 * {% endfor %}
	 * ```
	 * @return array|bool Array of children of a menu item. Empty if there are no child menu items.
	 */
	public function get_children() {
		Helper::deprecated(
			"{{ item.get_children }}",
			"{{ item.children }}",
			'2.0.0'
		);
		return $this->children();
	}

	/**
	 * Checks to see if the menu item is an external link.
	 *
	 * If your site is `example.org`, then `google.com/whatever` is an external link. This is
	 * helpful when you want to style external links differently or create rules for the target of a
	 * link.
	 *
	 * @api
	 * @example
	 * ```twig
	 * <a href="{{ item.link }}" target="{{ item.is_external ? '_blank' : '_self' }}">
	 * ```
	 *
	 * Or when you only want to add a target attribute if it is really needed:
	 *
	 * ```twig
	 * <a href="{{ item.link }}" {{ item.is_external ? 'target="_blank"' }}">
	 * ```
	 *
	 * In combination with `is_target_blank()`:
	 *
	 * ```twig
	 * <a href="{{ item.link }}" {{ item.is_external or item.is_target_blank ? 'target="_blank"' }}">
	 * ```
	 *
	 * @return bool Whether the link is external or not.
	 */
	public function is_external() {
		if ( $this->type() !== 'custom' ) {
			return false;
		}
		return URLHelper::is_external( $this->link() );
	}

	/**
	 * Checks whether the «Open in new tab» option checked in the menu item options.
	 *
	 * @example
	 * ```twig
	 * <a href="{{ item.link }}" {{ item.is_target_blank ? 'target="_blank"' }}>
	 * ```
	 *
	 * In combination with `is_external()`
	 *
	 * ```twig
	 * <a href="{{ item.link }}" {{ item.is_target_blank or item.is_external ? 'target="_blank"' }}>
	 * ```
	 *
	 * @return bool Whether the menu item has the «Open in new tab» option checked in the menu item
	 *              options.
	 */
	public function is_target_blank() {
		return '_blank' === $this->meta( '_menu_item_target' );
	}

	/**
	 * Gets the target of a menu item according to the «Open in new tab» option in the menu item
	 * options.
	 *
	 * This function return `_blank` when the option to open a menu item in a new tab is checked in
	 * the WordPress backend, and `_self` if the option is not checked. Beware `_self` is the
	 * default value for the target attribute, which means you could leave it out. You can use
	 * `item.is_target_blank` if you want to use a conditional.
	 *
	 * @example
	 * ```twig
	 * <a href="{{ item.link }}" target="{{ item.target }}">
	 * ```
	 *
	 * @return string
	 */
	public function target() {
		$target = $this->meta( '_menu_item_target' );
		if ( !$target ) {
			return '_self';
		}
		return $target;
	}

	/**
	 * Get the type of the menu item.
	 *
	 * Depending on what is the menu item links to. Can be `post_type` for posts, pages and custom
	 * posts, `post_type_archive` for post type archive pages, `taxonomy` for terms or `custom` for
	 * custom links.
	 *
	 * @api
	 * @since 1.0.4
	 * @return string The type of the menu item.
	 */
	public function type() {
		return $this->meta('_menu_item_type');
	}

	/**
	 * Get a meta value of the menu item.
	 *
	 * Plugins like Advanced Custom Fields allow you to set custom fields for menu items.
	 * With this method you can retrieve the value of these.
	 *
	 * @api
	 * @example
	 * ```twig
	 * <a class="icon-{{ item.meta('icon') }}" href="{{ item.link }}">{{ item.title }}</a>
	 * ```
	 * @param string $field_name The meta key to get the value for.
	 * @param array  $args       An array of arguments for getting the meta value. Third-party
	 *                           integrations can use this argument to make their API arguments
	 *                           available in Timber. Default empty.
	 * @return mixed Whatever value is stored in the database. Null if no value could be found.
	 */
	public function meta( $field_name, $args = array() ) {
		if ( isset($this->$field_name) ) {
			return $this->$field_name;
		}
		if ( is_object($this->menu_object) && method_exists($this->menu_object, 'meta') ) {
			return $this->menu_object->meta($field_name, $args);
		}
	}

	/**
	 * Gets a menu item meta value.
	 *
	 * @api
	 * @deprecated 2.0.0, use `{{ item.meta('field_name') }}` instead.
	 * @see \Timber\MenuItem::meta()
	 *
	 * @param string $field_name The field name for which you want to get the value.
	 * @return mixed The meta field value.
	 */
	public function get_field( $field_name = null ) {
		Helper::deprecated(
			"{{ item.get_field('field_name') }}",
			"{{ item.meta('field_name') }}",
			'2.0.0'
		);
		return $this->meta( $field_name );
	}

	/**
	 * Get the child menu items of a `Timber\MenuItem`.
	 *
	 * @api
	 * @example
	 * ```twig
	 * {% for child in item.children %}
	 *     <li class="nav-drop-item">
	 *         <a href="{{ child.link }}">{{ child.title }}</a>
	 *     </li>
	 * {% endfor %}
	 * ```
	 * @return array|bool Array of children of a menu item. Empty if there are no child menu items.
	 */
	public function children() {
		return $this->children;
	}

	/**
	 * Checks to see if the menu item is an external link.
	 *
	 * @api
	 * @deprecated 2.0.0, use `{{ item.is_external }}`
	 * @see \Timber\MenuItem::is_external()
	 *
	 * @return bool Whether the link is external or not.
	 */
	public function external() {
		Helper::warn( '{{ item.external }} is deprecated. Use {{ item.is_external }} instead.' );
		return $this->is_external();
	}

	/**
	 * Get the full link to a menu item.
	 *
	 * @api
	 * @example
	 * ```twig
	 * {% for item in menu.items %}
	 *     <li><a href="{{ item.link }}">{{ item.title }}</a></li>
	 * {% endfor %}
	 * ```
	 * @return string A full URL, like `http://mysite.com/thing/`.
	 */
	public function link() {
		return $this->url;
	}

	/**
	 * Get the relative path of the menu item’s link.
	 *
	 * @api
	 * @example
	 * ```twig
	 * {% for item in menu.items %}
	 *     <li><a href="{{ item.path }}">{{ item.title }}</a></li>
	 * {% endfor %}
	 * ```
	 * @return string The path of a URL, like `/foo`.
	 */
	public function path() {
		return URLHelper::get_rel_url($this->link());
	}

	/**
	 * Get the public label for the menu item.
	 *
	 * @api
	 * @example
	 * ```twig
	 * {% for item in menu.items %}
	 *     <li><a href="{{ item.link }}">{{ item.title }}</a></li>
	 * {% endfor %}
	 * ```
	 * @return string The public label, like "Foo".
	 */
	public function title() {
		if ( isset($this->__title) ) {
			return $this->__title;
		}
	}

}<|MERGE_RESOLUTION|>--- conflicted
+++ resolved
@@ -2,14 +2,6 @@
 
 namespace Timber;
 
-<<<<<<< HEAD
-use Timber\Core;
-use Timber\CoreInterface;
-
-use Timber\URLHelper;
-
-=======
->>>>>>> 5d7f04ef
 /**
  * Class MenuItem
  *
