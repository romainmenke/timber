--- conflicted
+++ resolved
@@ -227,13 +227,12 @@
 		return self::_operate($src, $op, $force);
 	}
 
-<<<<<<< HEAD
 	/**
 	 * Generates a new image by converting the source into WEBP if supported by the server.
 	 *
 	 * @param string $src     A URL or path to the image
-	 *                        (http://example.org/wp-content/uploads/2014/image.jpg) or
-	 *                        (/wp-content/uploads/2014/image.jpg).
+	 *                        (http://example.org/wp-content/uploads/2014/image.webp) or
+	 *                        (/wp-content/uploads/2014/image.webp).
 	 * @param int    $quality Range from `0` (worst quality, smaller file) to `100` (best quality,
 	 *                        biggest file).
 	 * @param bool   $force   Optional. Whether to remove any already existing result file and
@@ -245,21 +244,6 @@
 		$op = new Image\Operation\ToWebp($quality);
 		return self::_operate($src, $op, $force);
 	}
-=======
-    /**
-     * Generates a new image by converting the source into WEBP if supported by the server
-     *
-     * @param string  $src      a url or path to the image (http://example.org/wp-content/uploads/2014/image.webp)
-     *							or (/wp-content/uploads/2014/image.jpg)
-     *							If webp is not supported, a jpeg image will be generated
-	 * @param int     $quality  ranges from 0 (worst quality, smaller file) to 100 (best quality, biggest file)
-     * @param bool    $force
-     */
-    public static function img_to_webp( $src, $quality = 80, $force = false ) {
-        $op = new Image\Operation\ToWebp($quality);
-        return self::_operate($src, $op, $force);
-    }
->>>>>>> 7385f934
 
 	//-- end of public methods --//
 
