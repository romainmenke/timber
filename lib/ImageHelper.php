<?php

namespace Timber;

use Timber\Image\Operation;

/**
 * Class ImageHelper
 *
 * Implements the Twig image filters:
 * https://timber.github.io/docs/guides/cookbook-images/#arbitrary-resizing-of-images
 * - resize
 * - retina
 * - letterbox
 * - tojpg
 *
 * Implementation:
 * - public static functions provide the methods that are called by the filter
 * - most of the work is common to all filters (URL analysis, directory gymnastics, file caching, error management) and done by private static functions
 * - the specific part (actual image processing) is delegated to dedicated subclasses of TimberImageOperation
 *
 * @api
 */
class ImageHelper {

	const BASE_UPLOADS = 1;
	const BASE_CONTENT = 2;

	static $home_url;

	/**
	 * Inits the object.
	 */
	public static function init() {
		self::$home_url = get_home_url();
		add_action('delete_attachment', array(__CLASS__, 'delete_attachment'));
		add_filter('wp_generate_attachment_metadata', array(__CLASS__, 'generate_attachment_metadata'), 10, 2);
		add_filter('upload_dir', array(__CLASS__, 'add_relative_upload_dir_key'), 10, 2);
		return true;
	}

	/**
	 * Generates a new image with the specified dimensions.
	 *
	 * New dimensions are achieved by cropping to maintain ratio.
	 *
	 * @api
	 * @example
	 * ```twig
	 * <img src="{{ image.src | resize(300, 200, 'top') }}" />
	 * ```
	 * ```html
	 * <img src="http://example.org/wp-content/uploads/pic-300x200-c-top.jpg" />
	 * ```
	 *
	 * @param string     $src   A URL (absolute or relative) to the original image.
	 * @param int|string $w     Target width (int) or WordPress image size (WP-set or
	 *                          user-defined).
	 * @param int        $h     Optional. Target height (ignored if `$w` is WP image size). If not
	 *                          set, will ignore and resize based on `$w` only. Default `0`.
	 * @param string     $crop  Optional. Your choices are `default`, `center`, `top`, `bottom`,
	 *                          `left`, `right`. Default `default`.
	 * @param bool       $force Optional. Whether to remove any already existing result file and
	 *                          force file generation. Default `false`.
	 * @return string The URL of the resized image.
	 */
	public static function resize( $src, $w, $h = 0, $crop = 'default', $force = false ) {
		if ( !is_numeric($w) && is_string($w) ) {
			if ( $sizes = self::find_wp_dimensions($w) ) {
				$w = $sizes['w'];
				$h = $sizes['h'];
			} else {
				return $src;
			}
		}
		$op = new Operation\Resize($w, $h, $crop);
		return self::_operate($src, $op, $force);
	}

	/**
	 * Finds the sizes of an image based on a defined image size.
	 *
	 * @internal
	 * @param  string $size The image size to search for can be WordPress-defined ('medium') or
	 *                      user-defined ('my-awesome-size').
	 * @return false|array An array with `w` and `h` height key, corresponding to the width and the
	 *                     height of the image.
	 */
	private static function find_wp_dimensions( $size ) {
		global $_wp_additional_image_sizes;
		if ( isset($_wp_additional_image_sizes[ $size ]) ) {
			$w = $_wp_additional_image_sizes[ $size ]['width'];
			$h = $_wp_additional_image_sizes[ $size ]['height'];
		} elseif ( in_array($size, array('thumbnail', 'medium', 'large')) ) {
			$w = get_option($size . '_size_w');
			$h = get_option($size . '_size_h');
		}
		if ( isset($w) && isset($h) && ($w || $h) ) {
			return array('w' => $w, 'h' => $h);
		}
		return false;
	}

	/**
	 * Generates a new image with increased size, for display on Retina screens.
	 *
	 * @api
	 *
	 * @param string  $src        URL of the file to read from.
	 * @param float   $multiplier Optional. Factor the original dimensions should be multiplied
	 *                            with. Default `2`.
	 * @param boolean $force      Optional. Whether to remove any already existing result file and
	 *                            force file generation. Default `false`.
	 * @return string URL to the new image.
	 */
	public static function retina_resize( $src, $multiplier = 2, $force = false ) {
		$op = new Operation\Retina($multiplier);
		return self::_operate($src, $op, $force);
	}

	/**
	 * Checks to see if the given file is an animated GIF.
	 *
	 * @api
	 *
	 * @param string $file Local filepath to a file, not a URL.
	 * @return boolean True if it’s an animated GIF, false if not.
	 */
	public static function is_animated_gif( $file ) {
		if ( strpos(strtolower($file), '.gif') === false ) {
			//doesn't have .gif, bail
			return false;
		}
		// Its a gif so test
		if ( ! ($fh = @fopen($file, 'rb')) ) {
			return false;
		}
		$count = 0;
		// An animated gif contains multiple "frames", with each frame having a
		// header made up of:
		// * a static 4-byte sequence (\x00\x21\xF9\x04).
		// * 4 variable bytes.
		// * a static 2-byte sequence (\x00\x2C).
		// We read through the file til we reach the end of the file, or we've found.
		// at least 2 frame headers.
		while ( ! feof($fh) && $count < 2 ) {
			$chunk = fread($fh, 1024 * 100); //read 100kb at a time
			$count += preg_match_all('#\x00\x21\xF9\x04.{4}\x00[\x2C\x21]#s', $chunk, $matches);
		}

		fclose($fh);
		return $count > 1;
	}

	/**
	 * Checks if file is an SVG.
	 *
	 * @param string $file_path File path to check.
	 * @return bool True if SVG, false if not SVG or file doesn't exist.
	 */
	public static function is_svg( $file_path ) {
		if ( ! isset( $file_path ) || '' === $file_path || ! file_exists( $file_path ) ) {
			return false;
		}

		if ( TextHelper::ends_with( strtolower($file_path), '.svg' ) ) {
			return true;
		}

		/**
		 * Try reading mime type.
		 *
		 * SVG images are not allowed by default in WordPress, so we have to pass a default mime
		 * type for SVG images.
		 */
		$mime = wp_check_filetype_and_ext( $file_path, basename( $file_path ), array(
			'svg' => 'image/svg+xml',
		) );

		return in_array( $mime['type'], array(
			'image/svg+xml',
			'text/html',
			'text/plain',
			'image/svg',
		) );
	}

	/**
	 * Generate a new image with the specified dimensions.
	 *
	 * New dimensions are achieved by adding colored bands to maintain ratio.
	 *
	 * @api
	 *
	 * @param string  $src
	 * @param int     $w
	 * @param int     $h
	 * @param string  $color
	 * @param bool    $force
	 * @return string
	 */
	public static function letterbox( $src, $w, $h, $color = false, $force = false ) {
		$op = new Operation\Letterbox($w, $h, $color);
		return self::_operate($src, $op, $force);
	}

	/**
	 * Generates a new image by converting the source GIF or PNG into JPG.
	 *
	 * @api
	 *
	 * @param string $src   A URL or path to the image
	 *                      (http://example.org/wp-content/uploads/2014/image.jpg) or
	 *                      (/wp-content/uploads/2014/image.jpg).
	 * @param string $bghex The hex color to use for transparent zones.
	 * @return string The URL of the processed image.
	 */
	public static function img_to_jpg( $src, $bghex = '#FFFFFF', $force = false ) {
		$op = new Operation\ToJpg($bghex);
		return self::_operate($src, $op, $force);
	}

	/**
	 * Generates a new image by converting the source into WEBP if supported by the server.
	 *
	 * @param string $src     A URL or path to the image
	 *                        (http://example.org/wp-content/uploads/2014/image.webp) or
	 *                        (/wp-content/uploads/2014/image.webp).
	 * @param int    $quality Range from `0` (worst quality, smaller file) to `100` (best quality,
	 *                        biggest file).
	 * @param bool   $force   Optional. Whether to remove any already existing result file and
	 *                        force file generation. Default `false`.
	 * @return string The URL of the processed image. If webp is not supported, a jpeg image will be
	 *                        generated.
	 */
	public static function img_to_webp( $src, $quality = 80, $force = false ) {
<<<<<<< HEAD
		$op = new Image\Operation\ToWebp($quality);
=======
		$op = new Operation\ToWebp($quality);
>>>>>>> 5d7f04ef
		return self::_operate($src, $op, $force);
	}

	//-- end of public methods --//

	/**
	 * Deletes all resized versions of an image when the source is deleted.
	 *
	 * @since 1.5.0
	 * @param int   $post_id An attachment ID.
	 */
	public static function delete_attachment( $post_id ) {
		self::_delete_generated_if_image($post_id);
	}

	/**
	 * Delete all resized version of an image when its meta data is regenerated.
	 *
	 * @since 1.5.0
	 * @param array $metadata Existing metadata.
	 * @param int   $post_id  An attachment ID.
	 * @return array
	 */
	public static function generate_attachment_metadata( $metadata, $post_id ) {
		self::_delete_generated_if_image($post_id);
		return $metadata;
	}

	/**
	 * Adds a 'relative' key to wp_upload_dir() result.
	 *
	 * It will contain the relative url to upload dir.
	 *
	 * @since 1.5.0
	 * @param array $arr
	 * @return array
	 */
	public static function add_relative_upload_dir_key( $arr ) {
		$arr['relative'] = str_replace(self::$home_url, '', $arr['baseurl']);
		return $arr;
	}

	/**
	 * Checks if attachment is an image before deleting generated files.
	 *
	 * @param int $post_id An attachment ID.
	 */
	public static function _delete_generated_if_image( $post_id ) {
		if ( wp_attachment_is_image($post_id) ) {
			$attachment = new Image($post_id);
			if ( $attachment->file_loc ) {
				ImageHelper::delete_generated_files($attachment->file_loc);
			}
		}
	}

	/**
	 * Deletes the auto-generated files for resize and letterboxing created by Timber.
	 *
	 * @param string $local_file ex: /var/www/wp-content/uploads/2015/my-pic.jpg
	 *                           or: http://example.org/wp-content/uploads/2015/my-pic.jpg
	 */
	static function delete_generated_files( $local_file ) {
		if ( URLHelper::is_absolute($local_file) ) {
			$local_file = URLHelper::url_to_file_system($local_file);
		}
		$info = pathinfo($local_file);
		$dir = $info['dirname'];
		$ext = $info['extension'];
		$filename = $info['filename'];
		self::process_delete_generated_files($filename, $ext, $dir, '-[0-9999999]*', '-[0-9]*x[0-9]*-c-[a-z]*.');
		self::process_delete_generated_files($filename, $ext, $dir, '-lbox-[0-9999999]*', '-lbox-[0-9]*x[0-9]*-[a-zA-Z0-9]*.');
		self::process_delete_generated_files($filename, 'jpg', $dir, '-tojpg.*');
		self::process_delete_generated_files($filename, 'jpg', $dir, '-tojpg-[0-9999999]*');
	}

	/**
	 * Deletes resized versions of the supplied file name.
	 *
	 * If passed a value like my-pic.jpg, this function will delete my-pic-500x200-c-left.jpg, my-pic-400x400-c-default.jpg, etc.
	 *
	 * Keeping these here so I know what the hell we’re matching
	 * $match = preg_match("/\/srv\/www\/wordpress-develop\/src\/wp-content\/uploads\/2014\/05\/$filename-[0-9]*x[0-9]*-c-[a-z]*.jpg/", $found_file);
	 * $match = preg_match("/\/srv\/www\/wordpress-develop\/src\/wp-content\/uploads\/2014\/05\/arch-[0-9]*x[0-9]*-c-[a-z]*.jpg/", $filename);
	 *
	 * @param string  $filename       ex: my-pic.
	 * @param string  $ext            ex: jpg.
	 * @param string  $dir            var/www/wp-content/uploads/2015/.
	 * @param string  $search_pattern Pattern of files to pluck from.
	 * @param string  $match_pattern  Pattern of files to go forth and delete.
	 */
	protected static function process_delete_generated_files( $filename, $ext, $dir, $search_pattern, $match_pattern = null ) {
		$searcher = '/'.$filename.$search_pattern;
		$files = glob($dir.$searcher);
		if ( $files === false || empty($files) ) {
			return;
		}
		foreach ( $files as $found_file ) {
			$pattern = '/'.preg_quote($dir, '/').'\/'.preg_quote($filename, '/').$match_pattern.preg_quote($ext, '/').'/';
			$match = preg_match($pattern, $found_file);
			if ( !$match_pattern || $match ) {
				unlink($found_file);
			}
		}
	}

	/**
	 * Determines the filepath corresponding to a given URL.
	 *
	 * @param string $url
	 * @return string
	 */
	public static function get_server_location( $url ) {
		// if we're already an absolute dir, just return.
		if ( 0 === strpos($url, ABSPATH) ) {
			return $url;
		}
		// otherwise, analyze URL then build mapping path
		$au = self::analyze_url($url);
		$result = self::_get_file_path($au['base'], $au['subdir'], $au['basename']);
		return $result;
	}

	/**
	 * Determines the filepath where a given external file will be stored.
	 *
	 * @param string  $file
	 * @return string
	 */
	public static function get_sideloaded_file_loc( $file ) {
		$upload = wp_upload_dir();
		$dir = $upload['path'];
		$filename = $file;
		$file = parse_url($file);
		$path_parts = pathinfo($file['path']);
		$basename = md5($filename);
		$ext = 'jpg';
		if ( isset($path_parts['extension']) ) {
			$ext = $path_parts['extension'];
		}
		return $dir.'/'.$basename.'.'.$ext;
	}

	/**
	 * Downloads an external image to the server and stores it on the server.
	 *
	 * @param string  $file The URL to the original file.
	 * @return string The URL to the downloaded file.
	 */
	public static function sideload_image( $file ) {
		$loc = self::get_sideloaded_file_loc($file);
		if ( file_exists($loc) ) {
			return URLHelper::file_system_to_url($loc);
		}
		// Download file to temp location
		if ( !function_exists('download_url') ) {
			require_once ABSPATH.'/wp-admin/includes/file.php';
		}
		$tmp = download_url($file);
		preg_match('/[^\?]+\.(jpe?g|jpe|gif|png)\b/i', $file, $matches);
		$file_array = array();
		$file_array['name'] = basename($matches[0]);
		$file_array['tmp_name'] = $tmp;
		// If error storing temporarily, unlink
		if ( is_wp_error($tmp) ) {
			@unlink($file_array['tmp_name']);
			$file_array['tmp_name'] = '';
		}
		// do the validation and storage stuff
		$locinfo = pathinfo($loc);
		$file = wp_upload_bits($locinfo['basename'], null, file_get_contents($file_array['tmp_name']));
		return $file['url'];
	}

	/**
	 * Takes a URL and breaks it into components.
	 *
	 * The components can then be used in the different steps of image processing.
	 * The image is expected to be either part of a theme, plugin, or an upload.
	 *
	 * @param  string $url A URL (absolute or relative) pointing to an image.
	 * @return array       An array (see keys in code below).
	 */
	public static function analyze_url( $url ) {
		$result = array(
			'url' => $url, // the initial url
			'absolute' => URLHelper::is_absolute($url), // is the url absolute or relative (to home_url)
			'base' => 0, // is the image in uploads dir, or in content dir (theme or plugin)
			'subdir' => '', // the path between base (uploads or content) and file
			'filename' => '', // the filename, without extension
			'extension' => '', // the file extension
			'basename' => '', // full file name
		);
		$upload_dir = wp_upload_dir();
		$tmp = $url;
		if ( TextHelper::starts_with($tmp, ABSPATH) || TextHelper::starts_with($tmp, '/srv/www/') ) {
			// we've been given a dir, not an url
			$result['absolute'] = true;
			if ( TextHelper::starts_with($tmp, $upload_dir['basedir']) ) {
				$result['base'] = self::BASE_UPLOADS; // upload based
				$tmp = URLHelper::remove_url_component($tmp, $upload_dir['basedir']);
			}
			if ( TextHelper::starts_with($tmp, WP_CONTENT_DIR) ) {
				$result['base'] = self::BASE_CONTENT; // content based
				$tmp = URLHelper::remove_url_component($tmp, WP_CONTENT_DIR);
			}
		} else {
			if ( !$result['absolute'] ) {
				$tmp = untrailingslashit(network_home_url()).$tmp;
			}
			if ( URLHelper::starts_with($tmp, $upload_dir['baseurl']) ) {
				$result['base'] = self::BASE_UPLOADS; // upload based
				$tmp = URLHelper::remove_url_component($tmp, $upload_dir['baseurl']);
			} else if ( URLHelper::starts_with($tmp, content_url()) ) {
				$result['base'] = self::BASE_CONTENT; // content-based
				$tmp = self::theme_url_to_dir($tmp);
				$tmp = URLHelper::remove_url_component($tmp, WP_CONTENT_DIR);
			}
		}
		$parts = pathinfo($tmp);
		$result['subdir'] = ($parts['dirname'] === '/') ? '' : $parts['dirname'];
		$result['filename'] = $parts['filename'];
		$result['extension'] = strtolower($parts['extension']);
		$result['basename'] = $parts['basename'];
		return $result;
	}

	/**
	 * Converts a URL located in a theme directory into the raw file path.
	 *
	 * @param string  $src A URL (http://example.org/wp-content/themes/twentysixteen/images/home.jpg).
	 * @return string Full path to the file in question.
	 */
	static function theme_url_to_dir( $src ) {
		$site_root = trailingslashit(get_theme_root_uri()).get_stylesheet();
		$tmp = str_replace($site_root, '', $src);
		//$tmp = trailingslashit(get_theme_root()).get_stylesheet().$tmp;
		$tmp = get_stylesheet_directory().$tmp;
		if ( realpath($tmp) ) {
			return realpath($tmp);
		}
		return $tmp;
	}

	/**
	 * Checks if uploaded image is located in theme.
	 *
	 * @param string $path image path.
	 * @return bool     If the image is located in the theme directory it returns true.
	 *                  If not or $path doesn't exits it returns false.
	 */
	protected static function is_in_theme_dir( $path ) {
		$root = realpath(get_stylesheet_directory());

		if ( false === $root ) {
			return false;
		}

		if ( 0 === strpos($path, (string) $root) ) {
			return true;
		} else {
			return false;
		}
	}

	/**
	 * Builds the public URL of a file based on its different components.
	 *
	 * @param  int    $base     One of `self::BASE_UPLOADS`, `self::BASE_CONTENT` to indicate if
	 *                          file is an upload or a content (theme or plugin).
	 * @param  string $subdir   Subdirectory in which file is stored, relative to $base root
	 *                          folder.
	 * @param  string $filename File name, including extension (but no path).
	 * @param  bool   $absolute Should the returned URL be absolute (include protocol+host), or
	 *                          relative.
	 * @return string           The URL.
	 */
	private static function _get_file_url( $base, $subdir, $filename, $absolute ) {
		$url = '';
		if ( self::BASE_UPLOADS == $base ) {
			$upload_dir = wp_upload_dir();
			$url = $upload_dir['baseurl'];
		}
		if ( self::BASE_CONTENT == $base ) {
			$url = content_url();
		}
		if ( !empty($subdir) ) {
			$url .= $subdir;
		}
		$url .= '/'.$filename;
		if ( !$absolute ) {
			$url = str_replace(site_url(), '', $url);
		}
		// $url = Timber\URLHelper::remove_double_slashes( $url);
		return $url;
	}

	/**
	 * Runs realpath to resolve symbolic links (../, etc). But only if it’s a path and not a URL.
	 *
	 * @param  string $path
	 * @return string The resolved path.
	 */
	protected static function maybe_realpath( $path ) {
		if ( strstr($path, '../') !== false ) {
			return realpath($path);
		}
		return $path;
	}

	/**
	 * Builds the absolute file system location of a file based on its different components.
	 *
	 * @param  int    $base     One of `self::BASE_UPLOADS`, `self::BASE_CONTENT` to indicate if
	 *                          file is an upload or a content (theme or plugin).
	 * @param  string $subdir   Subdirectory in which file is stored, relative to $base root
	 *                          folder.
	 * @param  string $filename File name, including extension (but no path).
	 * @return string           The file location.
	 */
	private static function _get_file_path( $base, $subdir, $filename ) {
		if ( URLHelper::is_url($subdir) ) {
			$subdir = URLHelper::url_to_file_system($subdir);
		}
		$subdir = self::maybe_realpath($subdir);

		$path = '';
		if ( self::BASE_UPLOADS == $base ) {
			//it is in the Uploads directory
			$upload_dir = wp_upload_dir();
			$path = $upload_dir['basedir'];
		} else if ( self::BASE_CONTENT == $base ) {
			//it is in the content directory, somewhere else ...
			$path = WP_CONTENT_DIR;
		}
		if ( self::is_in_theme_dir(trailingslashit($subdir).$filename) ) {
			//this is for weird installs when the theme folder is outside of /wp-content
			return trailingslashit($subdir).$filename;
		}
		if ( !empty($subdir) ) {
			$path = trailingslashit($path).$subdir;
		}
		$path = trailingslashit($path).$filename;

		return URLHelper::remove_double_slashes($path);
	}

	/**
	 * Main method that applies operation to src image:
	 * 1. break down supplied URL into components
	 * 2. use components to determine result file and URL
	 * 3. check if a result file already exists
	 * 4. otherwise, delegate to supplied TimberImageOperation
	 *
	 * @param  string  $src   A URL (absolute or relative) to an image.
	 * @param  object  $op    Object of class TimberImageOperation.
	 * @param  boolean $force Optional. Whether to remove any already existing result file and
	 *                        force file generation. Default `false`.
	 * @return string URL to the new image - or the source one if error.
	 */
	private static function _operate( $src, $op, $force = false ) {
		if ( empty($src) ) {
			return '';
		}
		$external = false;
		// if external image, load it first
		if ( URLHelper::is_external_content($src) ) {
			$src = self::sideload_image($src);
			$external = true;
		}

		// break down URL into components
		$au = self::analyze_url($src);

		// build URL and filenames
		$new_url = self::_get_file_url(
			$au['base'],
			$au['subdir'],
			$op->filename($au['filename'], $au['extension']),
			$au['absolute']
		);
		$destination_path = self::_get_file_path(
			$au['base'],
			$au['subdir'],
			$op->filename($au['filename'], $au['extension'])
		);
		$source_path = self::_get_file_path(
			$au['base'],
			$au['subdir'],
			$au['basename']
		);

		/**
		 * Filters the URL for the resized version of a `Timber\Image`.
		 *
		 * You’ll probably need to use this in combination with `timber/image/new_path`.
		 *
		 * @since 1.0.0
		 *
		 * @param string $new_url The URL to the resized version of an image.
		 */
		$new_url = apply_filters('timber/image/new_url', $new_url);

		/**
		 * Filters the destination path for the resized version of a `Timber\Image`.
		 *
		 * A possible use case for this would be to store all images generated by Timber in a
		 * separate directory. You’ll probably need to use this in combination with
		 * `timber/image/new_url`.
		 *
		 * @since 1.0.0
		 *
		 * @param string $destination_path Full path to the destination of a resized image.
		 */
		$destination_path = apply_filters('timber/image/new_path', $destination_path);

		// if already exists...
		if ( file_exists($source_path) && file_exists($destination_path) ) {
			if ( $force || filemtime($source_path) > filemtime($destination_path) ) {
				// Force operation - warning: will regenerate the image on every pageload, use for testing purposes only!
				unlink($destination_path);
			} else {
				// return existing file (caching)
				return $new_url;
			}
		}
		// otherwise generate result file
		if ( $op->run($source_path, $destination_path) ) {
			if ( get_class($op) === 'Timber\Image\Operation\Resize' && $external ) {
				$new_url = strtolower($new_url);
			}
			return $new_url;
		} else {
			// in case of error, we return source file itself
			return $src;
		}
	}


// -- the below methods are just used for unit testing the URL generation code
//
	/**
	 * @internal
	 */
	public static function get_letterbox_file_url( $url, $w, $h, $color ) {
		$au = self::analyze_url($url);
		$op = new Operation\Letterbox($w, $h, $color);
		$new_url = self::_get_file_url(
			$au['base'],
			$au['subdir'],
			$op->filename($au['filename'], $au['extension']),
			$au['absolute']
		);
		return $new_url;
	}

	/**
	 * @internal
	 */
	public static function get_letterbox_file_path( $url, $w, $h, $color ) {
		$au = self::analyze_url($url);
		$op = new Operation\Letterbox($w, $h, $color);
		$new_path = self::_get_file_path(
			$au['base'],
			$au['subdir'],
			$op->filename($au['filename'], $au['extension'])
		);
		return $new_path;
	}

	/**
	 * @internal
	 */
	public static function get_resize_file_url( $url, $w, $h, $crop ) {
		$au = self::analyze_url($url);
		$op = new Operation\Resize($w, $h, $crop);
		$new_url = self::_get_file_url(
			$au['base'],
			$au['subdir'],
			$op->filename($au['filename'], $au['extension']),
			$au['absolute']
		);
		return $new_url;
	}

	/**
	 * @internal
	 */
	public static function get_resize_file_path( $url, $w, $h, $crop ) {
		$au = self::analyze_url($url);
		$op = new Operation\Resize($w, $h, $crop);
		$new_path = self::_get_file_path(
			$au['base'],
			$au['subdir'],
			$op->filename($au['filename'], $au['extension'])
		);
		return $new_path;
	}
}<|MERGE_RESOLUTION|>--- conflicted
+++ resolved
@@ -234,11 +234,7 @@
 	 *                        generated.
 	 */
 	public static function img_to_webp( $src, $quality = 80, $force = false ) {
-<<<<<<< HEAD
-		$op = new Image\Operation\ToWebp($quality);
-=======
 		$op = new Operation\ToWebp($quality);
->>>>>>> 5d7f04ef
 		return self::_operate($src, $op, $force);
 	}
 
