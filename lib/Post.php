--- conflicted
+++ resolved
@@ -636,8 +636,7 @@
 		return get_comments_number($this->ID);
 	}
 
-<<<<<<< HEAD
-=======
+
 	/**
 	 * @param string $field_name
 	 * @return boolean
@@ -645,8 +644,8 @@
 	public function has_field( $field_name ) {
 		return (!$this->get_field( $field_name )) ? false : true;
 	}
-
->>>>>>> 788919df
+	
+
 	/**
 	 * @param string $field_name
 	 * @return mixed
