--- conflicted
+++ resolved
@@ -571,13 +571,8 @@
 	 *
 	 * @return array
 	 */
-<<<<<<< HEAD
 	protected function get_meta_values( $post_id ) {
-=======
-	protected function get_post_custom( $pid ) {
->>>>>>> 52465daf
 		$post_meta = array();
-
 		/**
 		 * Filters post meta data before it is fetched from the database.
 		 *
@@ -588,19 +583,11 @@
 		 * @example
 		 * ```php
 		 * // Disable fetching meta values.
-<<<<<<< HEAD
 		 * add_filter( 'timber/post/pre_get_meta_values', '__return_false' );
 		 *
 		 * // Add your own meta data.
 		 * add_filter( 'timber/post/pre_get_meta_values', function( $post_meta, $post_id, $post ) {
     	 *     $post_meta = array(
-=======
-		 * add_filter( 'timber_post_get_meta_pre', '__return_false' );
-		 *
-		 * // Add your own meta data.
-		 * add_filter( 'timber_post_get_meta_pre', function( $post_meta, $post_id, $post ) {
-		 *     $post_meta = array(
->>>>>>> 52465daf
 		 *         'custom_data_1' => 73,
 		 *         'custom_data_2' => 274,
 		 *     );
@@ -608,7 +595,6 @@
 		 *     return $post_meta;
 		 * }, 10, 3 );
 		 * ```
-<<<<<<< HEAD
 		 * @since 2.0.0
 		 *
 		 * @param array        $post_meta An array of custom meta values. Passing false or a non-empty
@@ -618,7 +604,6 @@
 		 * @param \Timber\Post $post      The post object.
 		 */
 		$post_meta = apply_filters( 'timber/post/pre_get_meta_values', $post_meta, $post_id, $this );
-
 		/**
 		 * Filters post meta data before it is fetched from the database.
 		 *
@@ -630,39 +615,18 @@
 			'2.0.0',
 			'timber/post/pre_get_meta_values'
 		);
-
 		// Load all meta data when it wasn’t filtered before.
 		if ( false !== $post_meta && empty( $post_meta ) ) {
 			$post_meta = get_post_meta( $post_id );
-=======
-		 *
-		 * @param array $post_meta        An array of custom meta values. Passing false or a
-		 *                                non-empty array will skip fetching the values from the
-		 *                                database and will use the filtered values instead. Default
-		 *                                `array()`.
-		 * @param int          $post_id   The post ID.
-		 * @param \Timber\Post $post      The post object.
-		 */
-		$post_meta = apply_filters('timber_post_get_meta_pre', $post_meta, $pid, $this);
-
-		// Load all meta data when it wasn’t filtered before.
-		if ( false !== $post_meta && empty( $post_meta ) ) {
-			$post_meta = get_post_meta( $pid );
-		}
-
-		if ( !is_array($post_meta) ) {
-			return array();
->>>>>>> 52465daf
-		}
-
-		foreach ( $post_meta as $key => $value ) {
-			if ( is_array($value) && count($value) == 1 && isset($value[0]) ) {
-				$value = $value[0];
-			}
-			$post_meta[$key] = maybe_unserialize($value);
-		}
-<<<<<<< HEAD
-
+		}
+		if ( ! empty( $post_meta ) ) {
+			foreach ( $post_meta as $key => $value ) {
+				if ( is_array($value) && count($value) == 1 && isset($value[0]) ) {
+					$value = $value[0];
+				}
+				$post_meta[$key] = maybe_unserialize($value);
+			}
+		}
 		/**
 		 * Filters post meta data fetched from the database.
 		 *
@@ -688,7 +652,6 @@
 		 * @param \Timber\Post $post      The post object.
 		 */
 		$post_meta = apply_filters( 'timber/post/get_meta_values', $post_meta, $post_id, $this );
-
 		/**
 		 * Filters post meta data fetched from the database.
 		 *
@@ -700,10 +663,10 @@
 			'2.0.0',
 			'timber/post/get_meta_values'
 		);
-
-=======
-		$post_meta = apply_filters('timber_post_get_meta', $post_meta, $pid, $this);
->>>>>>> 52465daf
+		// Ensure proper return value.
+		if ( empty( $post_meta ) ) {
+			$post_meta = array();
+		}
 		return $post_meta;
 	}
 
