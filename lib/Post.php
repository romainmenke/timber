--- conflicted
+++ resolved
@@ -633,18 +633,15 @@
 	}
 
 	/**
-<<<<<<< HEAD
 	 * Import field data onto this object
 	 *
+   * @deprecated since 2.0.0
 	 * @param string $field_name
 	 */
 	public function import_field( $field_name ) {
 		$this->$field_name = $this->get_field($field_name);
 	}
 
-	/**
-=======
->>>>>>> 79f05204
 	 * Get the CSS classes for a post without cache. For usage you should use `{{post.class}}`
 	 *
 	 * @internal
