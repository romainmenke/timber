<?php

namespace Timber;

use Timber\Core;
use Timber\CoreInterface;
use Timber\CommentThread;
use Timber\Term;
use Timber\User;
use Timber\Image;
use Timber\Helper;
use Timber\URLHelper;
use Timber\PostGetter;
use Timber\PostType;

use WP_Post;

/**
 * Class Post
 *
 * This is the object you use to access or extend WordPress posts. Think of it as Timber's (more
 * accessible) version of `WP_Post`. This is used throughout Timber to represent posts retrieved
 * from WordPress making them available to Twig templates. See the PHP and Twig examples for an
 * example of what it’s like to work with this object in your code.
 *
 * @api
 * @example
 *
 * **single.php**
 *
 * ```php
 * $context = Timber::context();
 *
 * Timber::render( 'single.twig', $context );
 * ```
 *
 * **single.twig**
 *
 * ```twig
 * <article>
 *     <h1 class="headline">{{ post.title }}</h1>
 *     <div class="body">
 *         {{ post.content }}
 *     </div>
 * </article>
 * ```
 *
 * ```html
 * <article>
 *     <h1 class="headline">The Empire Strikes Back</h1>
 *     <div class="body">
 *         It is a dark time for the Rebellion. Although the Death Star has been
 *         destroyed, Imperial troops have driven the Rebel forces from their
 *         hidden base and pursued them across the galaxy.
 *     </div>
 * </article>
 * ```
 */
class Post extends Core implements CoreInterface, MetaInterface, Setupable {

	/**
	 * @var string The name of the class to handle images by default
	 */
	public $ImageClass = 'Timber\Image';

	/**
	 * @var string The name of the class to handle posts by default
	 */
	public $PostClass = 'Timber\Post';

	/**
	 * @var string The name of the class to handle terms by default
	 */
	public $TermClass = 'Timber\Term';

	/**
	 * @var string What does this class represent in WordPress terms?
	 */
	public $object_type = 'post';

	/**
<<<<<<< HEAD
	 * @api
	 * @var array Stores custom meta data
=======
	 * Meta data.
	 *
	 * @api
	 * @var array All custom field data for the object.
>>>>>>> 23a3f271
	 */
	public $custom = array();

	/**
	 * @var string What does this class represent in WordPress terms?
	 */
	public static $representation = 'post';

	/**
	 * @internal
	 * @var string Stores the processed content internally
	 */
	protected $_content;

	/**
	 * @var string|boolean The returned permalink from WP's get_permalink function
	 */
	protected $_permalink;

	/**
	 * @var array Stores the results of the next Timber\Post in a set inside an array (in order to manage by-taxonomy)
	 */
	protected $_next = array();

	/**
	 * @var array Stores the results of the previous Timber\Post in a set inside an array (in order to manage by-taxonomy)
	 */
	protected $_prev = array();

	/**
	 * @var string Stores the CSS classes for the post (ex: "post post-type-book post-123")
	 */
	protected $_css_class;

	/**
	 * @api
	 * @var int The numeric WordPress id of a post.
	 */
	public $id;

	/**
	 * @api
	 * @var int The numeric WordPress id of a post, capitalized to match WordPress usage.
	 */
	public $ID;

	/**
	 * @api
	 * @var int The numeric ID of the a post's author corresponding to the wp_user database table
	 */
	public $post_author;

	/**
	 * @api
	 * @var string The raw text of a WP post as stored in the database
	 */
	public $post_content;

	/**
	 * @api
	 * @var string The raw date string as stored in the WP database, ex: 2014-07-05 18:01:39
	 */
	public $post_date;

	/**
	 * @api
	 * @var string The raw text of a manual post excerpt as stored in the database
	 */
	public $post_excerpt;

	/**
	 * @api
	 * @var int The numeric ID of a post's parent post
	 */
	public $post_parent;

	/**
	 * @api
	 * @var string The status of a post ("draft", "publish", etc.)
	 */
	public $post_status;

	/**
	 * @api
	 * @var string The raw text of a post's title as stored in the database
	 */
	public $post_title;

	/**
	 * @api
	 * @var string The name of the post type, this is the machine name (so "my_custom_post_type" as
	 *      opposed to "My Custom Post Type")
	 */
	public $post_type;

	/**
	 * @api
	 * @var string The URL-safe slug, this corresponds to the poorly-named "post_name" in the WP
	 *      database, ex: "hello-world"
	 */
	public $slug;

	public $_thumbnail_id;

	/**
	 * @var string Stores the PostType object for the Post
	 */
	protected $__type;

	/**
	 * If you send the constructor nothing it will try to figure out the current post id based on
	 * being inside The_Loop.
	 *
	 * @api
	 * @example
	 * ```php
	 * $post = new Timber\Post();
	 * $other_post = new Timber\Post($random_post_id);
	 * ```
	 *
	 * @param mixed $pid
	 */
	public function __construct( $pid = null ) {
		$pid = $this->determine_id($pid);
		$this->init($pid);
	}

	/**
	 * This is helpful for twig to return properties and methods see:
	 * https://github.com/fabpot/Twig/issues/2
	 *
	 * This is also here to ensure that {{ post.class }} remains usable.
	 *
	 * @api
	 *
	 * @return mixed
	 */
	public function __get( $field ) {
		if ( 'class' === $field ) {
			return $this->css_class();
		}
		return parent::__get($field);
	}

	/**
	 * This is helpful for twig to return properties and methods see:
	 * https://github.com/fabpot/Twig/issues/2
	 *
	 * This is also here to ensure that {{ post.class }} remains usable
	 *
	 * @api
	 *
	 * @return mixed
	 */
	public function __call( $field, $args ) {
		if ( 'class' === $field ) {
			$class = isset($args[0]) ? $args[0] : '';
			return $this->css_class($class);
		}

		return parent::__call($field, $args);
	}

	/**
	 * Sets up a post.
	 *
	 * Sets up the `$post` global, and other global variables as well as variables in the
	 * `$wp_query` global that makes Timber more compatible with WordPress.
	 *
	 * This function will be called automatically when you loop over Timber posts as well as in
	 * `Timber::context()`.
	 *
	 * @api
	 * @since 2.0.0
	 *
	 * @return \Timber\Post The post instance.
	 */
	public function setup() {
		global $post;
		global $wp_query;

		// Overwrite post global.
		// phpcs:ignore WordPress.WP.GlobalVariablesOverride.OverrideProhibited
		$post = $this;

		// Mimick WordPress behavior to improve compatibility with third party plugins.
		$wp_query->in_the_loop = true;

		// The setup_postdata() function will call the 'the_post' action.
		$wp_query->setup_postdata( $post->ID );

		return $this;
	}

	/**
	 * Resets variables after post has been used.
	 *
	 * This function will be called automatically when you loop over Timber posts.
	 *
	 * @api
	 * @since 2.0.0
	 *
	 * @return \Timber\Post The post instance.
	 */
	public function teardown() {
		global $wp_query;

		$wp_query->in_the_loop = false;

		return $this;
	}

	/**
	 * Determine whether or not an admin/editor is looking at the post in "preview mode" via the
	 * WordPress admin
	 * @internal
	 * @return bool
	 */
	protected static function is_previewing() {
		global $wp_query;
		if ( isset($_GET['preview']) && isset($_GET['preview_nonce']) && wp_verify_nonce($_GET['preview_nonce'], 'post_preview_'.$wp_query->queried_object_id) ) {
			return true;
		}
	}

	/**
	 * tries to figure out what post you want to get if not explictly defined (or if it is, allows it to be passed through)
	 * @internal
	 * @param mixed a value to test against
	 * @return int the numberic id we should be using for this post object
	 */
	protected function determine_id( $pid ) {
		global $wp_query;
		if ( $pid === null &&
			isset($wp_query->queried_object_id)
			&& $wp_query->queried_object_id
			&& isset($wp_query->queried_object)
			&& is_object($wp_query->queried_object)
			&& get_class($wp_query->queried_object) == 'WP_Post'
		) {
			$pid = $wp_query->queried_object_id;
		} else if ( $pid === null && $wp_query->is_home && isset($wp_query->queried_object_id) && $wp_query->queried_object_id ) {
			//hack for static page as home page
			$pid = $wp_query->queried_object_id;
		} else if ( $pid === null ) {
			$gtid = false;
			$maybe_post = get_post();
			if ( isset($maybe_post->ID) ) {
				$gtid = true;
			}
			if ( $gtid ) {
				$pid = get_the_ID();
			}
			if ( !$pid ) {
				global $wp_query;
				if ( isset($wp_query->query['p']) ) {
					$pid = $wp_query->query['p'];
				}
			}
		}
		if ( $pid === null && ($pid_from_loop = PostGetter::loop_to_id()) ) {
			$pid = $pid_from_loop;
		}
		return $pid;
	}

	/**
	 * Outputs the title of the post if you do something like `<h1>{{post}}</h1>`
	 *
	 * @api
	 * @return string
	 */
	public function __toString() {
		return $this->title();
	}

	protected function get_post_preview_object() {
		global $wp_query;
		if ( $this->is_previewing() ) {
			$revision_id = $this->get_post_preview_id( $wp_query );
			return new $this->PostClass( $revision_id );
		}
	}

	protected function get_post_preview_id( $query ) {
		$can = array(
			get_post_type_object($query->queried_object->post_type)->cap->edit_post,
		);

		if ( $query->queried_object->author_id !== get_current_user_id() ) {
			$can[] = get_post_type_object($query->queried_object->post_type)->cap->edit_others_posts;
		}

		$can_preview = array();

		foreach ( $can as $type ) {
			if ( current_user_can($type, $query->queried_object_id) ) {
				$can_preview[] = true;
			}
		}

		if ( count($can_preview) !== count($can) ) {
			return;
		}

		$revisions = wp_get_post_revisions($query->queried_object_id);

		if ( !empty($revisions) ) {
			$revision = reset($revisions);
			return $revision->ID;
		}

		return false;
	}

	/**
	 * Initializes a Post
	 * @internal
	 * @param integer $pid
	 */
	protected function init( $pid = null ) {
		if ( $pid === null ) {
			$pid = get_the_ID();
		}
		if ( is_numeric($pid) ) {
			$this->ID = $pid;
		}
		$post_info = $this->get_info($pid);
		$this->import($post_info);
	}

	/**
	 * Updates post_meta of the current object with the given value.
	 *
	 * @deprecated 2.0.0 Use `update_post_meta()` instead.
	 *
	 * @param string $field The key of the meta field to update.
	 * @param mixed  $value The new value.
	 */
	public function update( $field, $value ) {
		Helper::deprecated( 'Timber\Post::update()', 'update_post_meta()', '2.0.0' );

		if ( isset($this->ID) ) {
			update_post_meta($this->ID, $field, $value);
			$this->$field = $value;
		}
	}


	/**
	 * takes a mix of integer (post ID), string (post slug),
	 * or object to return a WordPress post object from WP's built-in get_post() function
	 * @internal
	 * @param integer $pid
	 * @return WP_Post on success
	 */
	protected function prepare_post_info( $pid = 0 ) {
		if ( is_string($pid) || is_numeric($pid) || (is_object($pid) && !isset($pid->post_title)) || $pid === 0 ) {
			$pid  = self::check_post_id($pid);
			$post = get_post($pid);
			if ( $post ) {
				return $post;
			}
		}
		// we can skip if already is WP_Post.
		return $pid;
	}


	/**
	 * Helps you find the post id regardless of whether you send a string or whatever.
	 *
	 * @internal
	 * @param integer $pid number to check against.
	 * @return integer ID number of a post
	 */
	protected static function check_post_id( $pid ) {
		if ( is_numeric($pid) && 0 === $pid ) {
			$pid = get_the_ID();
			return $pid;
		}
		if ( ! is_numeric($pid) && is_string($pid) ) {
			$pid = PostGetter::get_post_id_by_name($pid);
		}
		return $pid;
	}

	/**
	 * Gets a preview/excerpt of your post.
	 *
	 * If you have text defined in the excerpt textarea of your post, it will use that. Otherwise it
	 * will pull from the post_content. If there's a `<!-- more -->` tag, it will use that to mark
	 * where to pull through.
	 *
	 * This method returns a `Timber\PostPreview` object, which is a **chainable object**. This
	 * means that you can change the output of the preview by **adding more methods**. Refer to the
	 * [documentation of the `Timber\PostPreview` class](https://timber.github.io/docs/reference/timber-postpreview/)
	 * to get an overview of all the available methods.
	 *
	 * @example
	 * ```twig
     * {# Use default preview #}
	 * <p>{{ post.preview }}</p>
	 *
	 * {# Change the post preview text #}
	 * <p>{{ post.preview.read_more('Continue Reading') }}</p>
	 *
	 * {# Additionally restrict the length to 50 words #}
	 * <p>{{ post.preview.length(50).read_more('Continue Reading') }}</p>
	 * ```
	 * @see \Timber\PostPreview
	 * @return \Timber\PostPreview
	 */
	public function preview() {
		return new PostPreview($this);
	}

	/**
	 * Get a preview (excerpt) of your post.
	 *
	 * @api
	 * @deprecated 1.3.1, use `{{ post.preview }}` instead.
	 * @see        \Timber\Post::preview()
	 *
	 * @param int         $len      The number of words that WordPress should use to make the
	 *                              preview.
	 *                              (Isn’t this better than [this
	 *                              mess](http://wordpress.org/support/topic/changing-the-default-length-of-the_excerpt-1?replies=14)?).
	 *                              If you’ve set a post excerpt on a post, we’ll use that for the
	 *                              preview text; otherwise the first X words of `post_content`.
	 * @param bool        $force    What happens if your custom post excerpt is longer then the
	 *                              length requested? By default (`$force = false`) it will use the
	 *                              full `post_excerpt`. However, you can set this to `true` to
	 *                              *force* your excerpt to be of the desired length.
	 * @param string      $readmore The text you want to use for the 'readmore' link.
	 * @param bool|string $strip    `true` for default, `false` for none, a string for a list of
	 *                              custom attributes.
	 * @param string      $end      The text to end the preview with. Default `...`.
	 *
	 * @return string The post preview.
	 */
	public function get_preview( $len = 50, $force = false, $readmore = 'Read More', $strip = true, $end = '&hellip;' ) {
		Helper::deprecated('{{ post.get_preview }}', '{{ post.preview }}', '1.3.1');
		$pp = new PostPreview($this);

		/** This filter is documented in PostPreview.php */
		add_filter('timber/post/preview/read_more_class', function(){
			/**
			 * Filters the CSS class used for the preview link for a post.
			 *
			 * This filter only applies when you use `{{ post.get_preview() }}`. When you want to
			 * change the CSS class for all preview links in general, you can use the
			 * `timber/post/preview/read_more_class` filter.
			 *
			 * @since 0.22.3
			 * @example
			 * ```php
			 * // Change the CSS class for preview links
			 * add_filter( 'timber/post/get_preview/read_more_class', function( $class ) {
			 *     return 'post__read-more__link';
			 * } );
			 * ```
			 *
			 * @param string $class The CSS class to use for the preview link. Default `read-more`.
			 */
			return apply_filters('timber/post/get_preview/read_more_class', "read-more");
		});

		return $pp->length($len)->force($force)->read_more($readmore)->strip($strip)->end($end);
	}

	/**
	 * Gets the post meta data values and attaches it to the current object.
	 *
	 * @param int $pid A post ID.
	 */
	public function import_custom( $pid ) {
		$customs = $this->get_meta_values($pid);
		$this->import($customs);
	}

	/**
	 * Used internally to fetch the metadata fields (wp_postmeta table)
<<<<<<< HEAD
	 * and attach them to our Timber\Post object
	 * @internal
	 *
	 * @param int|boolean $post_id
	 *
=======
	 * @internal
	 *
	 * @param int $post_id
>>>>>>> 23a3f271
	 * @return array
	 */
	protected function get_meta_values( $post_id ) {
		$post_meta = array();
		/**
		 * Filters post meta data before it is fetched from the database.
		 *
		 * Timber loads all meta values into the post object on initialization. With this filter,
		 * you can disable fetching the meta values through the default method, which uses
		 * `get_post_meta()`, by returning `false` or an non-empty array.
		 *
		 * @example
		 * ```php
		 * // Disable fetching meta values.
		 * add_filter( 'timber/post/pre_get_meta_values', '__return_false' );
		 *
		 * // Add your own meta data.
		 * add_filter( 'timber/post/pre_get_meta_values', function( $post_meta, $post_id, $post ) {
    	 *     $post_meta = array(
		 *         'custom_data_1' => 73,
		 *         'custom_data_2' => 274,
		 *     );
		 *
		 *     return $post_meta;
		 * }, 10, 3 );
		 * ```
		 * @since 2.0.0
		 *
		 * @param array        $post_meta An array of custom meta values. Passing false or a non-empty
		 *                                array will skip fetching the values from the database and
		 *                                will use the filtered values instead. Default `array()`.
		 * @param int          $post_id   The post ID.
		 * @param \Timber\Post $post      The post object.
		 */
		$post_meta = apply_filters( 'timber/post/pre_get_meta_values', $post_meta, $post_id, $this );
<<<<<<< HEAD
=======

>>>>>>> 23a3f271
		/**
		 * Filters post meta data before it is fetched from the database.
		 *
		 * @deprecated 2.0.0, use `timber/post/pre_get_meta_values`
		 */
		do_action_deprecated(
			'timber_post_get_meta_pre',
			array( $post_meta, $post_id, $this ),
			'2.0.0',
			'timber/post/pre_get_meta_values'
		);
<<<<<<< HEAD
		// Load all meta data when it wasn’t filtered before.
		if ( false !== $post_meta && empty( $post_meta ) ) {
			$post_meta = get_post_meta( $post_id );
		}
		if ( ! empty( $post_meta ) ) {
			foreach ( $post_meta as $key => $value ) {
				if ( is_array($value) && count($value) == 1 && isset($value[0]) ) {
					$value = $value[0];
				}
				$post_meta[$key] = maybe_unserialize($value);
			}
		}
		/**
		 * Filters post meta data fetched from the database.
		 *
		 * Timber loads all meta values into the post object on initialization. With this filter,
		 * you can change meta values after they were fetched from the database.
		 *
		 * @example
		 * ```php
		 * add_filter( 'timber/post/get_meta_values', function( $post_meta, $post_id, $post ) {
		 *     if ( 'event' === $post->post_type ) {
		 *         // Do something special.
		 *         $post_meta['foo'] = $post_meta['foo'] . ' bar';
		 *     }
		 *
		 *     return $post_meta;
		 * }, 10, 3 );
		 * ```
		 *
		 * @since 2.0.0
		 *
		 * @param array        $post_meta Post meta data.
		 * @param int          $post_id   The post ID.
		 * @param \Timber\Post $post      The post object.
		 */
		$post_meta = apply_filters( 'timber/post/get_meta_values', $post_meta, $post_id, $this );
		/**
		 * Filters post meta data fetched from the database.
		 *
		 * @deprecated 2.0.0, use `timber/post/get_meta_values`
		 */
		$post_meta = apply_filters_deprecated(
			'timber_post_get_meta',
			array( $post_meta, $post_id, $this ),
			'2.0.0',
			'timber/post/get_meta_values'
		);
		// Ensure proper return value.
		if ( empty( $post_meta ) ) {
			$post_meta = array();
		}
=======

		// Load all meta data when it wasn’t filtered before.
		if ( false !== $post_meta && empty( $post_meta ) ) {
			$post_meta = get_post_meta( $post_id );
		}

		if ( ! empty( $post_meta ) ) {
			foreach ( $post_meta as $key => $value ) {
				if ( is_array($value) && count($value) == 1 && isset($value[0]) ) {
					$value = $value[0];
				}
				$post_meta[$key] = maybe_unserialize($value);
			}
		}

		/**
		 * Filters post meta data fetched from the database.
		 *
		 * Timber loads all meta values into the post object on initialization. With this filter,
		 * you can change meta values after they were fetched from the database.
		 *
		 * @example
		 * ```php
		 * add_filter( 'timber/post/get_meta_values', function( $post_meta, $post_id, $post ) {
		 *     if ( 'event' === $post->post_type ) {
		 *         // Do something special.
		 *         $post_meta['foo'] = $post_meta['foo'] . ' bar';
		 *     }
		 *
		 *     return $post_meta;
		 * }, 10, 3 );
		 * ```
		 *
		 * @since 2.0.0
		 *
		 * @param array        $post_meta Post meta data.
		 * @param int          $post_id   The post ID.
		 * @param \Timber\Post $post      The post object.
		 */
		$post_meta = apply_filters( 'timber/post/get_meta_values', $post_meta, $post_id, $this );

		/**
		 * Filters post meta data fetched from the database.
		 *
		 * @deprecated 2.0.0, use `timber/post/get_meta_values`
		 */
		$post_meta = apply_filters_deprecated(
			'timber_post_get_meta',
			array( $post_meta, $post_id, $this ),
			'2.0.0',
			'timber/post/get_meta_values'
		);

		// Ensure proper return value.
		if ( empty( $post_meta ) ) {
			$post_meta = array();
		}

>>>>>>> 23a3f271
		return $post_meta;
	}

	/**
	 * @internal
	 * @param int $i
	 * @return string
	 */
	protected static function get_wp_link_page( $i ) {
		$link = _wp_link_page($i);
		$link = new \SimpleXMLElement($link.'</a>');
		if ( isset($link['href']) ) {
			return $link['href'];
		}
	}

	/**
	 * Used internally by init, etc. to build Timber\Post object.
	 *
	 * @internal
	 * @param  int|null|boolean $pid The ID to generate info from.
	 * @return null|object|WP_Post|boolean
	 */
	protected function get_info( $pid = null ) {
		$post = $this->prepare_post_info($pid);
		if ( !isset($post->post_status) ) {
			return null;
		}

		$post->status = $post->post_status;
		$post->id = $post->ID;
		$post->slug = $post->post_name;

		$customs = $this->get_meta_values($post->ID);

		if ( $this->is_previewing() ) {
			global $wp_query;
			$rev_id = $this->get_post_preview_id($wp_query);
			$customs = $this->get_meta_values($rev_id);
		}

		$post->custom = $customs;
		return $post;
	}

	/**
	 * Gets the comment form for use on a single article page
	 *
	 * @api
	 * @param array $args see [WordPress docs on comment_form](http://codex.wordpress.org/Function_Reference/comment_form)
	 *                    for reference on acceptable parameters
	 * @return string of HTML for the form
	 */
	public function comment_form( $args = array() ) {
		return trim(Helper::ob_function( 'comment_form', array( $args, $this->ID ) ));
	}

	/**
	 * Gets the terms associated with the post.
	 *
	 * @api
	 * @example
	 * ```twig
	 * <section id="job-feed">
	 * {% for post in job %}
	 *     <div class="job">
	 *         <h2>{{ post.title }}</h2>
	 *         <p>{{ post.terms('category')|join(', ') }}</p>
	 *     </div>
	 * {% endfor %}
	 * </section>
	 * ```
	 * ```html
	 * <section id="job-feed">
	 *     <div class="job">
	 *         <h2>Cheese Maker</h2>
	 *         <p>Food, Cheese, Fromage</p>
	 *     </div>
	 *     <div class="job">
	 *         <h2>Mime</h2>
	 *         <p>Performance, Silence</p>
	 *     </div>
	 * </section>
	 * ```
	 * ```php
	 * // Get all terms of a taxonomy.
	 * $terms = $post->terms( 'category' );
	 *
	 * // Get terms of multiple taxonomies.
	 * $terms = $post->terms( array( 'books', 'movies' ) );
	 *
	 * // Use custom arguments for taxonomy query and options.
	 * $terms = $post->terms( array(
     *     'query' => [
     *         'taxonomy' => 'custom_tax',
     *         'orderby'  => 'count',
     *     ],
     *     'merge'      => false,
     *     'term_class' => 'My_Term_Class'
     * ) );
	 * ```
	 *
	 * @param string|array $args {
	 *     Optional. Name of the taxonomy or array of arguments.
	 *
	 *     @type array $query       Any array of term query parameters for getting the terms. See
	 *                              `WP_Term_Query::__construct()` for supported arguments. Use the
	 *                              `taxonomy` argument to choose which taxonomies to get. Defaults
	 *                              to querying all registered taxonomies for the post type. You can
	 *                              use custom or built-in WordPress taxonomies (category, tag).
	 *                              Timber plays nice and figures out that `tag`, `tags` or
	 *                              `post_tag` are all the same (also for `categories` or
	 *                              `category`). For custom taxonomies you need to define the
	 *                              proper name.
	 *     @type bool $merge        Whether the resulting array should be one big one (`true`) or
	 *                              whether it should be an array of sub-arrays for each taxonomy
	 *                              (`false`). Default `true`.
	 *     @type string $term_class The Timber term class to use for the term objects.
	 * }
	 * @return array An array of taxonomies.
	 */
	public function terms( $args = array() ) {
		// Make it possible to use a category or an array of categories as a shorthand.
		if ( ! is_array( $args ) || isset( $args[0] ) ) {
			$args = array(
				'query' => array(
					'taxonomy' => $args,
				),
			);
		}

		// Defaults.
		$args = wp_parse_args( $args, array(
			'query' => array(
				'taxonomy' => 'all',
			),
			'merge' => true,
			'term_class' => $this->TermClass,
		) );

		$tax        = $args['query']['taxonomy'];
		$merge      = $args['merge'];
		$term_class = $args['term_class'];
		$taxonomies = array();

		// Build an array of taxonomies.
		if ( is_array( $tax ) ) {
			$taxonomies = $tax;
		} elseif ( is_string( $tax ) ) {
			if ( in_array( $tax, array( 'all', 'any', '' ) ) ) {
				$taxonomies = get_object_taxonomies($this->post_type);
			} else {
				$taxonomies = array($tax);
			}
		}

		$terms = wp_get_post_terms( $this->ID, $taxonomies, $args['query'] );

		if ( is_wp_error( $terms ) ) {
			/**
			 * @var $terms \WP_Error
			 */
			Helper::error_log( 'Error retrieving terms for taxonomies on a post in lib/Post.php' );
			Helper::error_log( 'tax = ' . print_r( $tax, true ) );
			Helper::error_log( 'WP_Error: ' . $terms->get_error_message() );

			return $terms;
		}

		// Map over array of WordPress terms and transform them into instances of chosen term class.
		$terms = array_map( function( $term ) use ( $term_class ) {
			return call_user_func( array( $term_class, 'from' ), $term->term_id, $term->taxonomy );
		}, $terms );

		if ( ! $merge ) {
			$terms_sorted = array();

			// Initialize sub-arrays.
			foreach ( $taxonomies as $taxonomy ) {
				$terms_sorted[ $taxonomy ] = array();
			}

			// Fill terms into arrays.
			foreach ( $terms as $term ) {
				$terms_sorted[ $term->taxonomy ][] = $term;
			}

			return $terms_sorted;
		}

		return $terms;
	}

	/**
	 * @api
	 * @param string|int $term_name_or_id
	 * @param string $taxonomy
	 * @return bool
	 */
	public function has_term( $term_name_or_id, $taxonomy = 'all' ) {
		if ( $taxonomy == 'all' || $taxonomy == 'any' ) {
			$taxes = get_object_taxonomies($this->post_type, 'names');
			$ret = false;
			foreach ( $taxes as $tax ) {
				if ( has_term($term_name_or_id, $tax, $this->ID) ) {
					$ret = true;
					break;
				}
			}
			return $ret;
		}
		return has_term($term_name_or_id, $taxonomy, $this->ID);
	}

	/**
	 * @api
	 * @return int the number of comments on a post
	 */
	public function comment_count() {
		return get_comments_number($this->ID);
	}


	/**
	 * @api
	 * @param string $field_name
	 * @return boolean
	 */
	public function has_field( $field_name ) {
		return (!$this->meta($field_name)) ? false : true;
	}

	/**
	 * Gets the field object data from Advanced Custom Fields.
	 * This includes metadata on the field like whether it's conditional or not.
	 *
	 * @api
	 * @since 1.6.0
	 * @param string $field_name of the field you want to lookup.
	 * @return mixed
	 */
	public function field_object( $field_name ) {
		/**
		 * Filters field object data from Advanced Custom Fields.
		 *
		 * This filter is used by the ACF Integration.
		 *
		 * @todo Add example
		 *
		 * @see   \Timber\Post::field_object()
		 * @since 1.6.0
		 *
		 * @param array        $value      The field object array.
		 * @param int          $post_id    The post ID.
		 * @param string       $field_name The ACF field name.
		 * @param \Timber\Post $post       The post object.
		 */
		$value = apply_filters('timber/post/meta_object_field', null, $this->ID, $field_name, $this);
		$value = $this->convert($value);
		return $value;
	}

	/**
	 * Gets a post meta value.
	 *
	 * Returns a meta value for a post that’s saved in the post meta database table.
	 *
	 * @api
	 *
	 * @param string $field_name The field name for which you want to get the value.
	 * @param array  $args       An array of arguments for getting the meta value. Third-party
	 *                           integrations can use this argument to make their API arguments
	 *                           available in Timber. Default empty.
	 * @return mixed The meta field value.
	 */
	public function meta( $field_name = null, $args = array() ) {
		if ( $rd = $this->get_revised_data_from_method('meta', $field_name) ) {
			return $rd;
		}

		/**
		 * Filters the value for a post meta field before it is fetched from the database.
		 *
		 * @todo  Add description, example
		 *
		 * @see   \Timber\Post::meta()
		 * @since 2.0.0
		 *
		 * @param string       $value      The field value. Default null. Passing a non-null value
		 *                                 will skip fetching the value from the database.
		 * @param int          $post_id    The post ID.
		 * @param string       $field_name The name of the meta field to get the value for.
		 * @param \Timber\Post $post       The post object.
		 * @param array        $args       An array of arguments.
		 */
		$value = apply_filters(
			'timber/post/pre_meta',
			null,
			$this->ID,
			$field_name,
			$this,
			$args
		);

		/**
		 * Filters the value for a post meta field before it is fetched from the database.
		 *
		 * @deprecated 2.0.0, use `timber/post/pre_meta`
		 */
		$value = apply_filters_deprecated(
			'timber_post_get_meta_field_pre',
			array( $value, $this->ID, $field_name, $this ),
			'2.0.0',
			'timber/post/pre_meta'
		);

		if ( null === $value ) {
			$value = get_post_meta( $this->ID, $field_name );
			if ( is_array($value) && count($value) == 1 ) {
				$value = $value[0];
			}
			if ( is_array($value) && count($value) == 0 ) {
				$value = null;
			}
		}

		/**
		 * Filters the value for a post meta field.
		 *
		 * This filter is used by the ACF Integration.
		 *
		 * @todo  Add description, example
		 *
		 * @see   \Timber\Post::meta()
		 * @since 2.0.0
		 *
		 * @param string       $value      The field value.
		 * @param int          $post_id    The post ID.
		 * @param string       $field_name The name of the meta field to get the value for.
		 * @param \Timber\Post $post       The post object.
		 * @param array        $args       An array of arguments.
		 */
		$value = apply_filters(
			'timber/post/meta',
			$value,
			$this->ID,
			$field_name,
			$this,
			$args
		);

		/**
		 * Filters the value for a post meta field.
		 *
		 * @deprecated 2.0.0, use `timber/post/meta`
		 */
		$value = apply_filters_deprecated(
			'timber_post_get_meta_field',
			array( $value, $this->ID, $field_name, $this ),
			'2.0.0',
			'timber/post/meta'
		);


		$value = $this->convert($value);
		return $value;
	}

	/**
	 * Gets a post meta value.
	 *
	 * @api
	 * @deprecated 2.0.0, use `{{ post.meta('field_name') }}` instead.
	 * @see \Timber\Post::meta()
	 *
	 * @param string $field_name The field name for which you want to get the value.
	 * @return mixed The meta field value.
	 */
	public function get_field( $field_name = null ) {
		Helper::deprecated(
			"{{ post.get_field('field_name') }}",
			"{{ post.meta('field_name') }}",
			'2.0.0'
		);

		if ( $field_name === null ) {
			// On the off-chance the field is actually named meta.
			$field_name = 'meta';
		}

		return $this->meta( $field_name );
	}

	/**
	 * Import field data onto this object
	 *
	 * @api
	 * @deprecated since 2.0.0
	 * @param string $field_name
	 */
	public function import_field( $field_name ) {
		$this->$field_name = $this->meta($field_name);
	}

	/**
	 * Get the CSS classes for a post without cache.
	 * For usage you should use `{{post.class}}`
	 *
	 * @internal
	 * @param string $class additional classes you want to add.
	 * @example
	 * ```twig
	 * <article class="{{ post.post_class }}">
	 *    {# Some stuff here #}
	 * </article>
	 * ```
	 *
	 * ```html
	 * <article class="post-2612 post type-post status-publish format-standard has-post-thumbnail hentry category-data tag-charleston-church-shooting tag-dylann-roof tag-gun-violence tag-hate-crimes tag-national-incident-based-reporting-system">
	 *    {# Some stuff here #}
	 * </article>
	 * ```
	 * @return string a space-seperated list of classes
	 */
	public function post_class( $class = '' ) {
		global $post;
		$old_global_post = $post;
        $post = $this;

		$class_array = get_post_class($class, $this->ID);
		if ( $this->is_previewing() ) {
			$class_array = get_post_class($class, $this->post_parent);
		}
		$class_array = implode(' ', $class_array);

        $post = $old_global_post;
		return $class_array;
	}

	/**
	 * Get the CSS classes for a post, but with caching css post classes. For usage you should use `{{ post.class }}` instead of `{{post.css_class}}` or `{{post.post_class}}`
	 *
	 * @internal
	 * @param string $class additional classes you want to add.
	 * @see \Timber\Post::$_css_class
	 * @example
	 * ```twig
	 * <article class="{{ post.class }}">
	 *    {# Some stuff here #}
	 * </article>
	 * ```
	 *
	 * @return string a space-seperated list of classes
	 */
	public function css_class( $class = '' ) {
		if ( ! $this->_css_class ) {
			$this->_css_class = $this->post_class();
		}

		return trim(sprintf('%s %s', $this->_css_class, $class));
	}

	/**
	 * @return array
	 * @codeCoverageIgnore
	 */
	public function get_method_values() {
		$ret = parent::get_method_values();
		$ret['author'] = $this->author();
		$ret['categories'] = $this->categories();
		$ret['category'] = $this->category();
		$ret['children'] = $this->children();
		$ret['comments'] = $this->comments();
		$ret['content'] = $this->content();
		$ret['edit_link'] = $this->edit_link();
		$ret['format'] = $this->format();
		$ret['link'] = $this->link();
		$ret['next'] = $this->next();
		$ret['pagination'] = $this->pagination();
		$ret['parent'] = $this->parent();
		$ret['path'] = $this->path();
		$ret['prev'] = $this->prev();
		$ret['terms'] = $this->terms();
		$ret['tags'] = $this->tags();
		$ret['thumbnail'] = $this->thumbnail();
		$ret['title'] = $this->title();
		return $ret;
	}

	/**
	 * Return the author of a post
	 *
	 * @api
	 * @example
	 * ```twig
	 * <h1>{{post.title}}</h1>
	 * <p class="byline">
	 *     <a href="{{post.author.link}}">{{post.author.name}}</a>
	 * </p>
	 * ```
	 * @return User|null A User object if found, false if not
	 */
	public function author() {
		if ( isset($this->post_author) ) {
			return new User($this->post_author);
		}
	}

	/**
	 * Got more than one author? That's cool, but you'll need Co-Authors plus or another plugin to access any data
	 *
	 * @api
	 * @return array
	 */
	public function authors() {
		/**
		 * Filters authors for a post.
		 *
		 * This filter is used by the CoAuthorsPlus integration.
		 *
		 * @todo  Add example
		 *
		 * @see   \Timber\Post::authors()
		 * @since 1.1.4
		 *
		 * @param array        $authors An array of User objects. Default: User object for `post_author`.
		 * @param \Timber\Post $post    The post object.
		 */
		return apply_filters('timber/post/authors', array($this->author()), $this);
	}

	/**
	 * Get the author (WordPress user) who last modified the post
	 *
	 * @api
	 * @example
	 * ```twig
	 * Last updated by {{ post.modified_author.name }}
	 * ```
	 * ```html
	 * Last updated by Harper Lee
	 * ```
	 * @return User|null A User object if found, false if not
	 */
	public function modified_author() {
		$user_id = get_post_meta($this->ID, '_edit_last', true);
		return ($user_id ? new User($user_id) : $this->author());
	}

	/**
	 * Get the categories on a particular post
	 *
	 * @api
	 * @return array of Timber\Term objects
	 */
	public function categories() {
		return $this->terms('category');
	}

	/**
	 * Returns a category attached to a post
	 *
	 * @api
	 * If mulitpuile categories are set, it will return just the first one
	 * @return Timber\Term|null
	 */
	public function category() {
		$cats = $this->categories();
		if ( count($cats) && isset($cats[0]) ) {
			return $cats[0];
		}
	}

	/**
	 * Returns an array of children on the post as Timber\Posts
	 * (or other claass as you define).
	 *
	 * @api
	 * @example
	 * ```twig
	 * {% if post.children %}
	 *     Here are the child pages:
	 *     {% for child in post.children %}
	 *         <a href="{{ child.link }}">{{ child.title }}</a>
	 *     {% endfor %}
	 * {% endif %}
	 * ```
	 * @param string|array $post_type _optional_ use to find children of a particular post type (attachment vs. page for example). You might want to restrict to certain types of children in case other stuff gets all mucked in there. You can use 'parent' to use the parent's post type or you can pass an array of post types.
	 * @param string|bool  $child_post_class _optional_ a custom post class (ex: 'MyTimber\Post') to return the objects as. By default (false) it will use Timber\Post::$post_class value.
	 * @return array
	 */
	public function children( $post_type = 'any', $child_post_class = false ) {
		if ( $child_post_class === false ) {
			$child_post_class = $this->PostClass;
		}
		if ( $post_type === 'parent' ) {
			$post_type = $this->post_type;
		}
		if ( is_array($post_type) ) {
			$post_type = implode('&post_type[]=', $post_type);
		}
		$query = 'post_parent=' . $this->ID . '&post_type[]=' . $post_type . '&numberposts=-1&orderby=menu_order title&order=ASC&post_status[]=publish';
		if ( $this->post_status === 'publish' ) {
			$query .= '&post_status[]=inherit';
		}
		$children = get_children($query);
		foreach ( $children as &$child ) {
			$child = new $child_post_class($child->ID);
		}
		$children = array_values($children);
		return $children;
	}

	/**
	 * Gets the comments on a Timber\Post and returns them as an array of `Timber\Comment` objects (or whatever comment class you set).
	 *
	 * @api
	 * Gets the comments on a `Timber\Post` and returns them as a `Timber\CommentThread`: a PHP
	 * ArrayObject of [`Timber\Comment`](https://timber.github.io/docs/reference/timber-comment/)
	 * (or whatever comment class you set).
	 * @api
	 *
	 * @param int    $count        Set the number of comments you want to get. `0` is analogous to
	 *                             "all".
	 * @param string $order        Use ordering set in WordPress admin, or a different scheme.
	 * @param string $type         For when other plugins use the comments table for their own
	 *                             special purposes. Might be set to 'liveblog' or other, depending
	 *                             on what’s stored in your comments table.
	 * @param string $status       Could be 'pending', etc.
	 * @param string $CommentClass What class to use when returning Comment objects. As you become a
	 *                             Timber Pro, you might find yourself extending `Timber\Comment`
	 *                             for your site or app (obviously, totally optional).
	 * @see \Timber\CommentThread for an example with nested comments
	 * @return bool|\Timber\CommentThread
	 *
	 * @example
	 *
	 * **single.twig**
	 *
	 * ```twig
	 * <div id="post-comments">
	 *   <h4>Comments on {{ post.title }}</h4>
	 *   <ul>
	 *     {% for comment in post.comments() %}
	 *       {% include 'comment.twig' %}
	 *     {% endfor %}
	 *   </ul>
	 *   <div class="comment-form">
	 *     {{ function('comment_form') }}
	 *   </div>
	 * </div>
	 * ```
	 *
	 * **comment.twig**
	 *
	 * ```twig
	 * {# comment.twig #}
	 * <li>
	 *   <p class="comment-author">{{ comment.author.name }} says:</p>
	 *   <div>{{ comment.content }}</div>
	 * </li>
	 * ```
	 */
	public function comments( $count = null, $order = 'wp', $type = 'comment', $status = 'approve', $CommentClass = 'Timber\Comment' ) {
		global $overridden_cpage, $user_ID;
		$overridden_cpage = false;

		$commenter = wp_get_current_commenter();
		$comment_author_email = $commenter['comment_author_email'];

		$args = array('status' => $status, 'order' => $order, 'type' => $type);
		if ( $count > 0 ) {
			$args['number'] = $count;
		}
		if ( strtolower($order) == 'wp' || strtolower($order) == 'wordpress' ) {
			$args['order'] = get_option('comment_order');
		}
		if ( $user_ID ) {
			$args['include_unapproved'] = array($user_ID);
		} elseif ( !empty($comment_author_email) ) {
			$args['include_unapproved'] = array($comment_author_email);
		} elseif ( function_exists('wp_get_unapproved_comment_author_email') ) {
			$unapproved_email = wp_get_unapproved_comment_author_email();
			if ( $unapproved_email ) {
				$args['include_unapproved'] = array($unapproved_email);
			}
		}
		$ct = new CommentThread($this->ID, false);
		$ct->CommentClass = $CommentClass;
		$ct->init($args);
		return $ct;
	}

	/**
	 * If the Password form is to be shown, show it!
	 * @return string|void
	 */
	protected function maybe_show_password_form() {
		if ( $this->password_required() ) {
			$show_pw = false;

			/**
			 * Filters whether the password form should be shown for password protected posts.
			 *
			 * This filter runs only when you call `{{ post.content }}` for a password protected
			 * post. When this filter returns `true`, a password form will be shown instead of the
			 * post content. If you want to modify the form itself, you can use the
			 * `timber/post/content/password_form` filter.
			 *
			 * @since 1.1.4
			 * @example
			 * ```php
			 * // Always show password form for password protected posts.
			 * add_filter( 'timber/post/content/show_password_form_for_protected', '__return_true' );
			 * ```
			 *
			 * @param bool $show_pw Whether the password form should be shown. Default `false`.
			 */
			$show_pw = apply_filters('timber/post/content/show_password_form_for_protected', $show_pw);

			if ( $show_pw ) {
				/**
				 * Filters the password form output.
				 *
				 * As an alternative to this filter, you could also use WordPress’s `the_password_form` filter.
				 * The difference to this filter is, that you’ll also have the post object available as a second
				 * parameter, in case you need that.
				 *
				 * @since 1.1.4
				 *
				 * @example
				 * ```php
				 * // Modify the password form.
				 * add_filter( 'timber/post/content/password_form', function( $form, $post ) {
				 *     return Timber::compile( 'assets/password-form.twig', array( 'post' => $post ) );
				 * }, 10, 2 );
				 * ```
				 *
				 * @param string       $form Form output. Default WordPress password form output generated by `get_the_password_form()`.
				 * @param \Timber\Post $post The post object.
				 */
				return apply_filters('timber/post/content/password_form', get_the_password_form($this->ID), $this);
			}
		}
	}

	/**
	 *
	 */
	protected function get_revised_data_from_method( $method, $args = false ) {
		if ( ! is_array($args) ) {
			$args = array($args);
		}
		$rev = $this->get_post_preview_object();
		if ( $rev && $this->ID == $rev->post_parent && $this->ID != $rev->ID ) {
			return call_user_func_array( array($rev, $method), $args );
		}
	}

	/**
	 * Gets the actual content of a WP Post, as opposed to post_content this will run the hooks/filters attached to the_content. \This guy will return your posts content with WordPress filters run on it (like for shortcodes and wpautop).
	 *
	 * @api
	 * @example
	 * ```twig
	 * <div class="article">
	 *     <h2>{{post.title}}</h2>
	 *     <div class="content">{{ post.content }}</div>
	 * </div>
	 * ```
	 * @param int $page
	 * @return string
	 */
	public function content( $page = 0, $len = -1 ) {
		if ( $rd = $this->get_revised_data_from_method('content', array($page, $len) ) ) {
			return $rd;
		}
		if ( $form = $this->maybe_show_password_form() ) {
			return $form;
		}
		if ( $len == -1 && $page == 0 && $this->_content ) {
			return $this->_content;
		}
		$content = $this->post_content;
		if ( $len > 0 ) {
			$content = wp_trim_words($content, $len);
		}
		if ( $page ) {
			$contents = explode('<!--nextpage-->', $content);
			$page--;
			if ( count($contents) > $page ) {
				$content = $contents[$page];
			}
		}
		$content = apply_filters('the_content', ($content));
		if ( $len == -1 && $page == 0 ) {
			$this->_content = $content;
		}
		return $content;
	}

	/**
	 * @return string
	 */
	public function paged_content() {
		global $page;
		return $this->content($page, -1);
	}

	/**
	 * Get the date to use in your template!
	 *
	 * @api
	 * @example
	 * ```twig
	 * Published on {{ post.date }} // Uses WP's formatting set in Admin
	 * OR
	 * Published on {{ post.date('F jS') }} // Jan 12th
	 * ```
	 *
	 * ```html
	 * Published on January 12, 2015
	 * OR
	 * Published on Jan 12th
	 * ```
	 * @param string $date_format
	 * @return string
	 */
	public function date( $date_format = '' ) {
		$df       = $date_format ? $date_format : get_option('date_format');
		$the_date = (string) mysql2date($df, $this->post_date);
		return apply_filters('get_the_date', $the_date, $df);
	}

	/**
	 * Get the time to use in your template
	 *
	 * @api
	 * @example
	 * ```twig
	 * Published at {{ post.time }} // Uses WP's formatting set in Admin
	 * OR
	 * Published at {{ post.time | time('G:i') }} // 13:25
	 * ```
	 *
	 * ```html
	 * Published at 1:25 pm
	 * OR
	 * Published at 13:25
	 * ```
	 * @param  string $time_format
	 * @return string
	 */
	public function time( $time_format = '' ) {
		$tf       = $time_format ? $time_format : get_option('time_format');
		$the_time = (string) mysql2date($tf, $this->post_date);
		return apply_filters('get_the_time', $the_time, $tf);
	}

	/**
	 * Returns the PostType object for a post’s post type with labels and other info.
	 *
	 * @api
	 * @since 1.0.4
	 * @example
	 * ```twig
	 * This post is from <span>{{ post.type.labels.name }}</span>
	 * ```
	 *
	 * ```html
	 * This post is from <span>Recipes</span>
	 * ```
	 * @return \Timber\PostType
	 */
	public function type() {
		if ( ! $this->__type instanceof PostType ) {
			$this->__type = new PostType($this->post_type);
		}
		return $this->__type;
	}

	/**
	 * Returns the edit URL of a post if the user has access to it
	 *
	 * @api
	 * @return bool|string the edit URL of a post in the WordPress admin
	 */
	public function edit_link() {
		if ( $this->can_edit() ) {
			return get_edit_post_link($this->ID);
		}
	}

	/**
	 * @api
	 * @return mixed
	 */
	public function format() {
		return get_post_format($this->ID);
	}

	/**
	 * whether post requires password and correct password has been provided
	 * @api
	 * @return boolean
	 */
	public function password_required() {
		return post_password_required($this->ID);
	}

	/**
	 * get the permalink for a post object
	 * @api
	 * @example
	 * ```twig
	 * <a href="{{post.link}}">Read my post</a>
	 * ```
	 * @return string ex: http://example.org/2015/07/my-awesome-post
	 */
	public function link() {
		if ( isset($this->_permalink) ) {
			return $this->_permalink;
		}
		$this->_permalink = get_permalink($this->ID);
		return $this->_permalink;
	}

	/**
	 * @api
	 * @return string
	 */
	public function name() {
		return $this->title();
	}

	/**
	 * @api
	 * @param string $date_format
	 * @return string
	 */
	public function modified_date( $date_format = '' ) {
		$df = $date_format ? $date_format : get_option('date_format');
		$the_time = $this->modified_time($df);
		return apply_filters('get_the_modified_date', $the_time, $date_format);
	}

	/**
	 * @api
	 * @param string $time_format
	 * @return string
	 */
	public function modified_time( $time_format = '' ) {
		$tf = $time_format ? $time_format : get_option('time_format');
		$the_time = get_post_modified_time($tf, false, $this->ID, true);
		return apply_filters('get_the_modified_time', $the_time, $time_format);
	}

	/**
	 * @api
	 * @param bool|string $in_same_term
	 * @return mixed
	 */
	public function next( $in_same_term = false ) {
		if ( !isset($this->_next) || !isset($this->_next[$in_same_term]) ) {
			global $post;
			$this->_next = array();
			$old_global = $post;
			$post = $this;
			if ( is_string($in_same_term) && strlen($in_same_term) ) {
				$adjacent = get_adjacent_post(true, '', false, $in_same_term);
			} else {
				$adjacent = get_adjacent_post(false, '', false);
			}

			if ( $adjacent ) {
				$this->_next[$in_same_term] = new $this->PostClass($adjacent);
			} else {
				$this->_next[$in_same_term] = false;
			}
			$post = $old_global;
		}
		return $this->_next[$in_same_term];
	}

	/**
	 * Get a data array of pagination so you can navigate to the previous/next for a paginated post.
	 *
	 * @api
	 * @return array
	 */
	public function pagination() {
		global $post, $page, $numpages, $multipage;
		$post = $this;
		$ret = array();
		if ( $multipage ) {
			for ( $i = 1; $i <= $numpages; $i++ ) {
				$link = self::get_wp_link_page($i);
				$data = array('name' => $i, 'title' => $i, 'text' => $i, 'link' => $link);
				if ( $i == $page ) {
					$data['current'] = true;
				}
				$ret['pages'][] = $data;
			}
			$i = $page - 1;
			if ( $i ) {
				$link = self::get_wp_link_page($i);
				$ret['prev'] = array('link' => $link);
			}
			$i = $page + 1;
			if ( $i <= $numpages ) {
				$link = self::get_wp_link_page($i);
				$ret['next'] = array('link' => $link);
			}
		}
		return $ret;
	}


	/**
	 * Finds any WP_Post objects and converts them to Timber\Posts
	 *
	 * @api
	 * @param array|WP_Post $data
	 * @param string $class
	 */
	public function convert( $data ) {
		if ( is_object($data) ) {
			$data = Helper::convert_wp_object($data);
		} else if ( is_array($data) ) {
			$func = __FUNCTION__;
			foreach ( $data as &$ele ) {
				if ( is_array($ele) ) {
					$ele = $this->$func($ele);
				} else if ( is_object($ele) ) {
					$ele = Helper::convert_wp_object($ele);
				}
			}
		}
		return $data;
	}


	/**
	 * Gets the parent (if one exists) from a post as a Timber\Post object (or whatever is set in
	 * Timber\Post::$PostClass)
	 *
	 * @api
	 * @example
	 * ```twig
	 * Parent page: <a href="{{ post.parent.link }}">{{ post.parent.title }}</a>
	 * ```
	 * @return bool|\Timber\Post
	 */
	public function parent() {
		if ( !$this->post_parent ) {
			return false;
		}
		return new $this->PostClass($this->post_parent);
	}

	/**
	 * Gets the relative path of a WP Post, so while link() will return http://example.org/2015/07/my-cool-post
	 * this will return just /2015/07/my-cool-post
	 *
	 * @api
	 * @example
	 * ```twig
	 * <a href="{{post.path}}">{{post.title}}</a>
	 * ```
	 * @return string
	 */
	public function path() {
		return URLHelper::get_rel_url($this->link());
	}


	/**
	 * Get the previous post in a set
	 *
	 * @api
	 * @example
	 * ```twig
	 * <h4>Prior Entry:</h4>
	 * <h3>{{post.prev.title}}</h3>
	 * <p>{{post.prev.preview(25)}}</p>
	 * ```
	 * @param string|boolean $in_same_term
	 * @return mixed
	 */
	public function prev( $in_same_term = false ) {
		if ( isset($this->_prev) && isset($this->_prev[$in_same_term]) ) {
			return $this->_prev[$in_same_term];
		}
		global $post;
		$old_global = $post;
		$post = $this;
		$within_taxonomy = ($in_same_term) ? $in_same_term : 'category';
		$adjacent = get_adjacent_post(($in_same_term), '', true, $within_taxonomy);
		$prev_in_taxonomy = false;
		if ( $adjacent ) {
			$prev_in_taxonomy = new $this->PostClass($adjacent);
		}
		$this->_prev[$in_same_term] = $prev_in_taxonomy;
		$post = $old_global;
		return $this->_prev[$in_same_term];
	}

	/**
	 * Gets the tags on a post, uses WP's post_tag taxonomy
	 *
	 * @api
	 * @return array
	 */
	public function tags() {
		return $this->terms('post_tag');
	}

	/**
	 * get the featured image as a Timber/Image
	 *
	 * @api
	 * @example
	 * ```twig
	 * <img src="{{ post.thumbnail.src }}" />
	 * ```
	 * @return \Timber\Image|null of your thumbnail
	 */
	public function thumbnail() {
		$tid = get_post_thumbnail_id($this->ID);
		if ( $tid ) {
			return new $this->ImageClass($tid);
		}
	}


	/**
	 * Returns the processed title to be used in templates. This returns the title of the post after WP's filters have run. This is analogous to `the_title()` in standard WP template tags.
	 *
	 * @api
	 * @example
	 * ```twig
	 * <h1>{{ post.title }}</h1>
	 * ```
	 * @return string
	 */
	public function title() {
		if ( $rd = $this->get_revised_data_from_method('title') ) {
			return $rd;
		}
		return apply_filters('the_title', $this->post_title, $this->ID);
	}

	/**
	 * Returns galleries from the post’s content.
	 *
	 * @api
	 * @example
	 * ```twig
	 * {{ post.gallery }}
	 * ```
	 * @return array A list of arrays, each containing gallery data and srcs parsed from the
	 * expanded shortcode.
	 */
	public function gallery( $html = true ) {
		$galleries = get_post_galleries($this->ID, $html);
		$gallery = reset($galleries);

		return apply_filters('get_post_gallery', $gallery, $this->ID, $galleries);
	}

	/**
	 * Returns audio tags embedded in the post’s content.
	 *
	 * @api
	 * @example
	 * ```twig
	 * {{ post.audio }}
	 * ```
	 * @return bool|array A list of found HTML embeds.
	 */
	public function audio() {
		$audio = false;

		// Only get audio from the content if a playlist isn’t present.
		if ( false === strpos($this->content(), 'wp-playlist-script') ) {
			$audio = get_media_embedded_in_content($this->content(), array('audio'));
		}

		return $audio;
	}

	/**
	 * Returns video tags embedded in the post’s content.
	 *
	 * @api
	 * @example
	 * ```twig
	 * {{ post.video }}
	 * ```
	 * @return bool|array A list of found HTML embeds.
	 */
	public function video() {
		$video = false;

		// Only get video from the content if a playlist isn't present.
		if ( false === strpos($this->content(), 'wp-playlist-script') ) {
			$video = get_media_embedded_in_content($this->content(), array( 'video', 'object', 'embed', 'iframe' ));
		}

		return $video;
	}


}<|MERGE_RESOLUTION|>--- conflicted
+++ resolved
@@ -79,15 +79,10 @@
 	public $object_type = 'post';
 
 	/**
-<<<<<<< HEAD
-	 * @api
-	 * @var array Stores custom meta data
-=======
 	 * Meta data.
 	 *
 	 * @api
 	 * @var array All custom field data for the object.
->>>>>>> 23a3f271
 	 */
 	public $custom = array();
 
@@ -571,21 +566,14 @@
 
 	/**
 	 * Used internally to fetch the metadata fields (wp_postmeta table)
-<<<<<<< HEAD
-	 * and attach them to our Timber\Post object
 	 * @internal
 	 *
-	 * @param int|boolean $post_id
-	 *
-=======
-	 * @internal
-	 *
 	 * @param int $post_id
->>>>>>> 23a3f271
 	 * @return array
 	 */
 	protected function get_meta_values( $post_id ) {
 		$post_meta = array();
+
 		/**
 		 * Filters post meta data before it is fetched from the database.
 		 *
@@ -617,10 +605,7 @@
 		 * @param \Timber\Post $post      The post object.
 		 */
 		$post_meta = apply_filters( 'timber/post/pre_get_meta_values', $post_meta, $post_id, $this );
-<<<<<<< HEAD
-=======
-
->>>>>>> 23a3f271
+
 		/**
 		 * Filters post meta data before it is fetched from the database.
 		 *
@@ -632,11 +617,12 @@
 			'2.0.0',
 			'timber/post/pre_get_meta_values'
 		);
-<<<<<<< HEAD
+
 		// Load all meta data when it wasn’t filtered before.
 		if ( false !== $post_meta && empty( $post_meta ) ) {
 			$post_meta = get_post_meta( $post_id );
 		}
+
 		if ( ! empty( $post_meta ) ) {
 			foreach ( $post_meta as $key => $value ) {
 				if ( is_array($value) && count($value) == 1 && isset($value[0]) ) {
@@ -645,6 +631,7 @@
 				$post_meta[$key] = maybe_unserialize($value);
 			}
 		}
+
 		/**
 		 * Filters post meta data fetched from the database.
 		 *
@@ -670,6 +657,7 @@
 		 * @param \Timber\Post $post      The post object.
 		 */
 		$post_meta = apply_filters( 'timber/post/get_meta_values', $post_meta, $post_id, $this );
+
 		/**
 		 * Filters post meta data fetched from the database.
 		 *
@@ -681,70 +669,12 @@
 			'2.0.0',
 			'timber/post/get_meta_values'
 		);
+
 		// Ensure proper return value.
 		if ( empty( $post_meta ) ) {
 			$post_meta = array();
 		}
-=======
-
-		// Load all meta data when it wasn’t filtered before.
-		if ( false !== $post_meta && empty( $post_meta ) ) {
-			$post_meta = get_post_meta( $post_id );
-		}
-
-		if ( ! empty( $post_meta ) ) {
-			foreach ( $post_meta as $key => $value ) {
-				if ( is_array($value) && count($value) == 1 && isset($value[0]) ) {
-					$value = $value[0];
-				}
-				$post_meta[$key] = maybe_unserialize($value);
-			}
-		}
-
-		/**
-		 * Filters post meta data fetched from the database.
-		 *
-		 * Timber loads all meta values into the post object on initialization. With this filter,
-		 * you can change meta values after they were fetched from the database.
-		 *
-		 * @example
-		 * ```php
-		 * add_filter( 'timber/post/get_meta_values', function( $post_meta, $post_id, $post ) {
-		 *     if ( 'event' === $post->post_type ) {
-		 *         // Do something special.
-		 *         $post_meta['foo'] = $post_meta['foo'] . ' bar';
-		 *     }
-		 *
-		 *     return $post_meta;
-		 * }, 10, 3 );
-		 * ```
-		 *
-		 * @since 2.0.0
-		 *
-		 * @param array        $post_meta Post meta data.
-		 * @param int          $post_id   The post ID.
-		 * @param \Timber\Post $post      The post object.
-		 */
-		$post_meta = apply_filters( 'timber/post/get_meta_values', $post_meta, $post_id, $this );
-
-		/**
-		 * Filters post meta data fetched from the database.
-		 *
-		 * @deprecated 2.0.0, use `timber/post/get_meta_values`
-		 */
-		$post_meta = apply_filters_deprecated(
-			'timber_post_get_meta',
-			array( $post_meta, $post_id, $this ),
-			'2.0.0',
-			'timber/post/get_meta_values'
-		);
-
-		// Ensure proper return value.
-		if ( empty( $post_meta ) ) {
-			$post_meta = array();
-		}
-
->>>>>>> 23a3f271
+
 		return $post_meta;
 	}
 
