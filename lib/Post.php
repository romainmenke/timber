--- conflicted
+++ resolved
@@ -68,7 +68,6 @@
 	public $object_type = 'post';
 
 	/**
-<<<<<<< HEAD
 	 * Meta values.
 	 *
 	 * With this property you can check which meta values exist on a post, but you can’t access the
@@ -76,15 +75,7 @@
 	 * `{{ post.raw_meta('field_name') }}` to get the values for a custom field.
 	 *
 	 * @api
-	 * @see Post::meta()
-	 * @see Post::raw_meta()
-	 * @var array Storage for a post’s meta data.
-=======
-	 * Meta data.
-	 *
-	 * @api
 	 * @var array All custom field data for the object.
->>>>>>> dfa90271
 	 */
 	protected $custom = array();
 
@@ -582,17 +573,8 @@
 	 * @param int $post_id
 	 * @return array
 	 */
-<<<<<<< HEAD
-	protected function get_meta_values( $pid ) {
-		if ( ! $pid ) {
-			return null;
-		}
-
-		$customs = array();
-=======
 	protected function get_meta_values( $post_id ) {
 		$post_meta = array();
->>>>>>> dfa90271
 
 		/**
 		 * Filters post meta data before it is fetched from the database.
