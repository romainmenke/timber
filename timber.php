--- conflicted
+++ resolved
@@ -306,13 +306,9 @@
         $file = $loader->choose_template($filenames);
         $output = '';
         if (strlen($file)) {
-<<<<<<< HEAD
             $file = apply_filters('timber_render_file', $file);
             $data = apply_filters('timber_render_data', $data);
-            $output = $loader->render($file, $data);
-=======
             $output = $loader->render($file, $data, $expires, $cache_mode);
->>>>>>> 2e32064c
         }
         if ($echo) {
             echo $output;
