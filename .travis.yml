sudo: false

dist: xenial

services: mysql

language: php

dist: trusty

php:
    - 7.1
    - 7.3

env:
    global:
        - TMPDIR=/tmp
    matrix:
        - WP_VERSION=4.9.8 WP_MULTISITE=0 PREFER_LOWEST=""
        - WP_VERSION=4.9.8 WP_MULTISITE=1 PREFER_LOWEST=""
        - WP_VERSION=latest WP_MULTISITE=0 PREFER_LOWEST=""
        - WP_VERSION=latest WP_MULTISITE=1 PREFER_LOWEST=""

matrix:
    exclude:
    - php: 7.3
      env: WP_VERSION=4.9.8 WP_MULTISITE=0 PREFER_LOWEST=""
    - php: 7.3
      env: WP_VERSION=4.9.8 WP_MULTISITE=1 PREFER_LOWEST=""

before_script:
<<<<<<< HEAD
    - if [ "$TRAVIS_PHP_VERSION" == 7.1 ]; then pear config-set preferred_state beta; pecl channel-update pecl.php.net; yes | pecl install imagick; fi
=======
    - if [ "$TRAVIS_PHP_VERSION" == 5.5 ] || [ "$TRAVIS_PHP_VERSION" == 5.4 ] || [ "$TRAVIS_PHP_VERSION" == 7.1 ]; then pear config-set preferred_state beta; pecl channel-update pecl.php.net; yes | pecl install imagick; fi
>>>>>>> 43a1caf2
    - bash bin/install-wp-tests.sh wordpress_test root '' localhost $WP_VERSION
    - composer update $PREFER_LOWEST --dev --prefer-source
    - composer require satooshi/php-coveralls:1.0.*

script:
    - if [ "$TRAVIS_BRANCH" == "master" ] || [ "$TRAVIS_BRANCH" == "2.x" ] && [ "$TRAVIS_PHP_VERSION" == 7.1 ]; then mkdir -p build/logs; vendor/phpunit/phpunit/phpunit --coverage-clover build/logs/clover.xml -c phpunit.xml; else vendor/phpunit/phpunit/phpunit -c phpunit-nocover.xml; fi

after_script:
    - if [ "$TRAVIS_BRANCH" == "master" ] || [ "$TRAVIS_BRANCH" == "2.x" ] && [ "$TRAVIS_PHP_VERSION" == 7.1 ]; then php vendor/bin/coveralls -v; fi

after_success:
    - if [ "$TRAVIS_BRANCH" == "master" ] || [ "$TRAVIS_BRANCH" == "2.x" ] && [ "$TRAVIS_PHP_VERSION" == 7.1 ]; then coveralls; fi
    - bash <(curl -s https://codecov.io/bash)<|MERGE_RESOLUTION|>--- conflicted
+++ resolved
@@ -5,8 +5,6 @@
 services: mysql
 
 language: php
-
-dist: trusty
 
 php:
     - 7.1
@@ -29,11 +27,7 @@
       env: WP_VERSION=4.9.8 WP_MULTISITE=1 PREFER_LOWEST=""
 
 before_script:
-<<<<<<< HEAD
     - if [ "$TRAVIS_PHP_VERSION" == 7.1 ]; then pear config-set preferred_state beta; pecl channel-update pecl.php.net; yes | pecl install imagick; fi
-=======
-    - if [ "$TRAVIS_PHP_VERSION" == 5.5 ] || [ "$TRAVIS_PHP_VERSION" == 5.4 ] || [ "$TRAVIS_PHP_VERSION" == 7.1 ]; then pear config-set preferred_state beta; pecl channel-update pecl.php.net; yes | pecl install imagick; fi
->>>>>>> 43a1caf2
     - bash bin/install-wp-tests.sh wordpress_test root '' localhost $WP_VERSION
     - composer update $PREFER_LOWEST --dev --prefer-source
     - composer require satooshi/php-coveralls:1.0.*
