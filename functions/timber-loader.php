<?php

class TimberLoader {

    const CACHEGROUP = 'timberloader';

    const TRANS_KEY_LEN		   = 50;

    const CACHE_NONE           = 'none';
    const CACHE_OBJECT         = 'cache';
    const CACHE_TRANSIENT      = 'transient';
    const CACHE_SITE_TRANSIENT = 'site-transient';
    const CACHE_USE_DEFAULT    = 'default';

    public static $cache_modes = array(
        self::CACHE_NONE,
        self::CACHE_OBJECT,
        self::CACHE_TRANSIENT,
        self::CACHE_SITE_TRANSIENT
    );

    protected $cache_mode = self::CACHE_TRANSIENT;

    var $locations;

	function __construct($caller = false) {
		$this->locations = $this->get_locations($caller);
        $this->cache_mode = apply_filters( 'timber_cache_mode', $this->cache_mode );
	}

<<<<<<< HEAD
	function render($file, $data = null) {
		$twig = $this->get_twig();
		if (strlen($file)){
			$loader = $this->get_loader();
			$result = $loader->getCacheKey($file);
			do_action('timber_loader_render_file', $result);
		}
		return $twig->render($file, $data);
=======
	function render( $file, $data = null, $expires = false, $cache_mode = self::CACHE_USE_DEFAULT ) {
        // Different $expires if user is anonymous or logged in
        if ( is_array( $expires ) ) {
            if ( is_user_logged_in() && isset( $expires[1] ) )
                $expires = $expires[1];
            else
                $expires = $expires[0];
        }

        ksort( $data );
        $key = md5( $file . json_encode( $data ) );

        $output = false;
        if ( false !== $expires )
            $output = $this->get_cache( $key, self::CACHEGROUP, $cache_mode );

        if ( false === $output || null === $output ) {
            $twig = $this->get_twig();
            $output = $twig->render($file, $data);
        }

        if ( false !== $output && false !== $expires )
            $this->set_cache( $key, $output, self::CACHEGROUP, $expires, $cache_mode );

        return $output;

>>>>>>> 2e32064c
	}

	function choose_template($filenames) {
		if (is_array($filenames)) {
			/* its an array so we have to figure out which one the dev wants */
			foreach ($filenames as $filename) {
				if ($this->template_exists($filename)) {
					return $filename;
				}
			}
			return false;
		}
		return $filenames;
	}

	function template_exists($file) {
		foreach ($this->locations as $dir) {
			$look_for = trailingslashit($dir) . $file;
			if (file_exists($look_for)) {
				return true;
			}
		}
		return false;
	}

	function get_locations_theme() {
		$theme_locs = array();
		$child_loc = get_stylesheet_directory();
		$parent_loc = get_template_directory();
		$theme_locs[] = $child_loc;
		$theme_locs[] = trailingslashit($child_loc) . trailingslashit(Timber::$dirname);
		if ($child_loc != $parent_loc) {
			$theme_locs[] = $parent_loc;
			$theme_locs[] = trailingslashit($parent_loc) . trailingslashit(Timber::$dirname);
		}
		//now make sure theres a trailing slash on everything
		foreach ($theme_locs as &$tl) {
			$tl = trailingslashit($tl);
		}
		return $theme_locs;
	}

	function get_locations_user() {
		$locs = array();
		if (isset(Timber::$locations)) {
			if (is_string(Timber::$locations)) {
				Timber::$locations = array(Timber::$locations);
			}
			foreach (Timber::$locations as $tloc) {
				$tloc = realpath($tloc);
				if (is_dir($tloc)) {
					$locs[] = $tloc;
				}
			}
		}
		return $locs;
	}

	function get_locations_caller($caller = false) {
		$locs = array();
		if ($caller && is_string($caller)) {
			$caller = trailingslashit($caller);
			if (is_dir($caller)) {
				$locs[] = $caller;
			}
			$caller_sub = $caller . trailingslashit(Timber::$dirname);
			if (is_dir($caller_sub)) {
				$locs[] = $caller_sub;
			}
		}
		return $locs;
	}

	function get_locations($caller = false) {
		//prioirty: user locations, caller (but not theme), child theme, parent theme, caller
		$locs = array();
		$locs = array_merge($locs, $this->get_locations_user());
		$locs = array_merge($locs, $this->get_locations_caller($caller));
		//remove themes from caller
		$locs = array_diff($locs, $this->get_locations_theme());
		$locs = array_merge($locs, $this->get_locations_theme());
		$locs = array_merge($locs, $this->get_locations_caller($caller));
		$locs = array_unique($locs);
		return $locs;
	}

	function get_loader() {
		$loaders = array();
		foreach ($this->locations as $loc) {
			$loc = realpath($loc);
			if (is_dir($loc)) {
				$loc = realpath($loc);
				$loaders[] = new Twig_Loader_Filesystem($loc);
			} else {
				//error_log($loc.' is not a directory');
			}
		}
		$loader = new Twig_Loader_Chain($loaders);
		return $loader;
	}

	function get_twig() {
		$loader_loc = trailingslashit(TIMBER_LOC) . 'Twig/lib/Twig/Autoloader.php';
		require_once($loader_loc);
		Twig_Autoloader::register();

		$loader = $this->get_loader();
		$params = array('debug' => WP_DEBUG, 'autoescape' => false);
		if (isset(Timber::$autoescape)){
			$params['autoescape'] = Timber::$autoescape;
		}
		if (Timber::$cache) {
			$params['cache'] = TIMBER_LOC . '/twig-cache';
		}
		$twig = new Twig_Environment($loader, $params);
		$twig->addExtension(new Twig_Extension_Debug());
        $twig->addExtension($this->_get_cache_extension());

		$twig = apply_filters('twig_apply_filters', $twig);
		return $twig;
	}

        private function _get_cache_extension() {
            $loader_loc = trailingslashit(TIMBER_LOC) . 'functions/cache/loader.php';
            require_once($loader_loc);
            TimberCache_Loader::register();

            $key_generator   = new \Timber\Cache\KeyGenerator();
            $cache_provider  = new \Timber\Cache\WPObjectCacheAdapter( $this );
            $cache_strategy  = new \Asm89\Twig\CacheExtension\CacheStrategy\GenerationalCacheStrategy( $cache_provider, $key_generator );
            $cache_extension = new \Asm89\Twig\CacheExtension\Extension($cache_strategy);

            return $cache_extension;
        }

    public function get_cache( $key, $group = self::CACHEGROUP, $cache_mode = self::CACHE_USE_DEFAULT ) {
        $object_cache = false;

        if ( isset( $GLOBALS[ 'wp_object_cache' ] ) && is_object( $GLOBALS[ 'wp_object_cache' ] ) )
            $object_cache = true;

        $cache_mode = $this->_get_cache_mode( $cache_mode );

        $value = null;

        $trans_key = substr($group . '_' . $key, 0, self::TRANS_KEY_LEN);
        if ( self::CACHE_TRANSIENT === $cache_mode )
            $value = get_transient( $trans_key );

		elseif ( self::CACHE_SITE_TRANSIENT === $cache_mode )
			$value = get_site_transient( $trans_key );

        elseif ( self::CACHE_OBJECT === $cache_mode && $object_cache )
			$value = wp_cache_get( $key, $group );

        return $value;
    }

    public function set_cache( $key, $value, $group = self::CACHEGROUP, $expires = 0, $cache_mode = self::CACHE_USE_DEFAULT ) {
        $object_cache = false;

        if ( isset( $GLOBALS[ 'wp_object_cache' ] ) && is_object( $GLOBALS[ 'wp_object_cache' ] ) )
            $object_cache = true;

        if ( (int) $expires < 1 )
            $expires = 0;

        $cache_mode = self::_get_cache_mode( $cache_mode );
        $trans_key = substr($group . '_' . $key, 0, self::TRANS_KEY_LEN);

        if ( self::CACHE_TRANSIENT === $cache_mode )
            set_transient( $trans_key, $value, $expires );

        elseif ( self::CACHE_SITE_TRANSIENT === $cache_mode )
            set_site_transient( $trans_key, $value, $expires );

        elseif ( self::CACHE_OBJECT === $cache_mode && $object_cache )
            wp_cache_set( $key, $value, $group, $expires );

        return $value;
    }

        private function _get_cache_mode( $cache_mode ) {
            if ( empty( $cache_mode ) || self::CACHE_USE_DEFAULT === $cache_mode )
                $cache_mode = $this->cache_mode;

            // Fallback if self::$cache_mode did not get a valid value
            if ( !in_array( $cache_mode, self::$cache_modes ) )
                $cache_mode = self::CACHE_OBJECT;

            return $cache_mode;
        }
}<|MERGE_RESOLUTION|>--- conflicted
+++ resolved
@@ -28,16 +28,6 @@
         $this->cache_mode = apply_filters( 'timber_cache_mode', $this->cache_mode );
 	}
 
-<<<<<<< HEAD
-	function render($file, $data = null) {
-		$twig = $this->get_twig();
-		if (strlen($file)){
-			$loader = $this->get_loader();
-			$result = $loader->getCacheKey($file);
-			do_action('timber_loader_render_file', $result);
-		}
-		return $twig->render($file, $data);
-=======
 	function render( $file, $data = null, $expires = false, $cache_mode = self::CACHE_USE_DEFAULT ) {
         // Different $expires if user is anonymous or logged in
         if ( is_array( $expires ) ) {
@@ -56,6 +46,11 @@
 
         if ( false === $output || null === $output ) {
             $twig = $this->get_twig();
+            if (strlen($file)){
+				$loader = $this->get_loader();
+				$result = $loader->getCacheKey($file);
+				do_action('timber_loader_render_file', $result);
+			}
             $output = $twig->render($file, $data);
         }
 
@@ -63,8 +58,6 @@
             $this->set_cache( $key, $output, self::CACHEGROUP, $expires, $cache_mode );
 
         return $output;
-
->>>>>>> 2e32064c
 	}
 
 	function choose_template($filenames) {
