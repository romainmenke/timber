--- conflicted
+++ resolved
@@ -207,8 +207,11 @@
      */
     function get_twig() {
         if (!class_exists('Twig_Autoloader')){
+            echo "LOADD!!!!!!'";
 		    $loader_loc = trailingslashit(TIMBER_LOC) . 'vendor/twig/twig/lib/Twig/Autoloader.php';
 	        require_once($loader_loc);
+        } else {
+            echo 'dont worry, it exists';
         }
 		Twig_Autoloader::register();
 		$loader = $this->get_loader();
@@ -216,20 +219,15 @@
 		if (isset(Timber::$autoescape)){
 			$params['autoescape'] = Timber::$autoescape;
 		}
-<<<<<<< HEAD
-		if (Timber::$cache) {
+        if (Timber::$cache == true){
+            Timber::$twig_cache = true;
+        }
+		if (Timber::$twig_cache) {
             $twig_cache_loc = TIMBER_LOC . '/cache/twig';
             if (!file_exists($twig_cache_loc)) {
                 mkdir($twig_cache_loc, 0777, true);
             }
 			$params['cache'] = $twig_cache_loc;
-=======
-        if (Timber::$cache == true){
-            Timber::$twig_cache = true;
-        }
-		if (Timber::$twig_cache) {
-			$params['cache'] = TIMBER_LOC . '/twig-cache';
->>>>>>> 8177ddbe
 		}
 		$twig = new Twig_Environment($loader, $params);
         if (WP_DEBUG){
