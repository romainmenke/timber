--- conflicted
+++ resolved
@@ -21,7 +21,7 @@
         $this->import($comment_meta_data);
     }
 
-    function author() {
+    public function author() {
         if ($this->user_id) {
             return new TimberUser($this->user_id);
         } else {
@@ -35,12 +35,39 @@
         return $author;
     }
 
-    function content() {
+    public function avatar($size=92, $default=''){
+        // Fetches the Gravatar
+        // use it like this
+        // {{comment.avatar(36,template_uri~"/img/dude.jpg")}}
+
+        if ( ! get_option('show_avatars') ) return false;
+        if ( !is_numeric($size) ) $size = '92';
+
+        $email = $this->avatar_email();
+        $email_hash = '';
+        if ( !empty($email) ){
+            $email_hash = md5( strtolower( trim( $email ) ) );
+        }
+        $host = $this->avatar_host($email_hash);
+        $default = $this->avatar_default($default, $email, $size, $host);
+        if( !empty($email) ) {
+            $avatar = $this->avatar_out($email, $default, $host, $email_hash, $size);
+        } else {
+            $avatar = $default;
+        }
+        return $avatar;
+    }
+
+    public function content() {
         return $this->comment_content;
     }
 
-    function date() {
+    public function date() {
         return $this->comment_date;
+    }
+
+    public function meta($field_name){
+        return $this->get_meta_field($field_name);
     }
 
     private function get_meta_fields($comment_id = null){
@@ -62,39 +89,8 @@
 
     }
 
-<<<<<<< HEAD
-    public function meta($field_name){
-        return $this->get_meta_field($field_name);
-    }
-    
-
-   
-
-=======
-
-    public function avatar($size=92, $default=''){
-		// Fetches the Gravatar
-		// use it like this
-		// {{comment.avatar(36,template_uri~"/img/dude.jpg")}}
-
-		if ( ! get_option('show_avatars') ) return false;
-		if ( !is_numeric($size) ) $size = '92';
-
-		$email = $this->avatar_email();
-        $email_hash = '';
-		if ( !empty($email) ){
-            $email_hash = md5( strtolower( trim( $email ) ) );
-        }
-        $host = $this->avatar_host($email_hash);
-		$default = $this->avatar_default($default, $email, $size, $host);
-		if( !empty($email) ) {
-			$avatar = $this->avatar_out($email, $default, $host, $email_hash, $size);
-		} else {
-			$avatar = $default;
-		}
-		return $avatar;
-    }
-
+    /* AVATAR Stuff
+    ======================= */
 
     private function avatar_email(){
 		$email = '';
@@ -162,5 +158,4 @@
         if ( !empty( $rating ) ) $out .= "&amp;r={$rating}";
         return str_replace( '&#038;', '&amp;', esc_url( $out ) );
     }
->>>>>>> e02c8bae
 }