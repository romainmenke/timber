{
  "name": "timber/timber",
  "type": "library",
  "description": "Plugin to write WordPress themes w Object-Oriented Code and the Twig Template Engine",
  "keywords": [
    "timber",
    "twig",
    "themes",
    "templating"
  ],
  "homepage": "http://timber.upstatement.com",
  "license": "MIT",
  "authors": [
    {
      "name": "Jared Novack",
      "email": "jared@upstatement.com",
      "homepage": "http://upstatement.com"
    },
    {
      "name": "Connor J. Burton",
      "email": "connorjburton@gmail.com",
      "homepage": "http://connorburton.com"
    }
  ],
  "support": {
    "issues": "https://github.com/timber/timber/issues",
    "source": "https://github.com/timber/timber",
    "docs": "https://timber.github.io/docs/"
  },
  "require": {
    "php": "^7.0",
<<<<<<< HEAD
    "twig/twig": "^1.38|^2.4",
    "upstatement/routes": "0.5",
=======
    "twig/twig": "^2.4",
>>>>>>> 5d7f04ef
    "composer/installers": "~1.0",
    "twig/cache-extension": "dev-master"
  },
  "require-dev": {
    "johnpbloch/wordpress": "5.*",
    "phpunit/phpunit": "5.7.16|6.*",
    "squizlabs/php_codesniffer": "3.*",
    "wp-coding-standards/wpcs": "^2.0",
    "wpackagist-plugin/advanced-custom-fields": "5.*",
    "wpackagist-plugin/co-authors-plus": "3.2.*",
    "dealerdirect/phpcodesniffer-composer-installer": "^0.5.0"
  },
  "suggest": {
    "satooshi/php-coveralls": "1.0.* for code coverage"
  },
  "autoload": {
    "psr-4": {
      "Timber\\": "lib/"
    }
  },
  "autoload-dev": {
    "classmap": [
      "tests/"
    ],
    "exclude-from-classmap": [
      "tests/php"
    ]
  },
  "repositories": [
    {
      "type": "composer",
      "url": "https://wpackagist.org"
    }
  ],
  "scripts": {
    "lint": "phpcs --runtime-set ignore_errors_on_exit 1 --runtime-set ignore_warnings_on_exit 1"
  }
}<|MERGE_RESOLUTION|>--- conflicted
+++ resolved
@@ -29,12 +29,7 @@
   },
   "require": {
     "php": "^7.0",
-<<<<<<< HEAD
-    "twig/twig": "^1.38|^2.4",
-    "upstatement/routes": "0.5",
-=======
     "twig/twig": "^2.4",
->>>>>>> 5d7f04ef
     "composer/installers": "~1.0",
     "twig/cache-extension": "dev-master"
   },
