--- conflicted
+++ resolved
@@ -35,13 +35,8 @@
     "asm89/twig-cache-extension": "~1.0"
   },
   "require-dev": {
-<<<<<<< HEAD
-    "phpunit/phpunit": "5.7.16",
     "wpackagist-plugin/advanced-custom-fields": "5.*",
-=======
     "phpunit/phpunit": "5.7.16|6.*",
-    "wpackagist-plugin/advanced-custom-fields": "4.4.*",
->>>>>>> 8c4dac40
     "wpackagist-plugin/co-authors-plus" : "3.2.*",
     "johnpbloch/wordpress" : "4.*"
   },
