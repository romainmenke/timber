{
  "name": "timber/timber",
  "type": "library",
  "description": "Plugin to write WordPress themes w Object-Oriented Code and the Twig Template Engine",
  "keywords": [
    "timber",
    "twig",
    "themes",
    "templating"
  ],
  "homepage": "http://timber.upstatement.com",
  "license": "MIT",
  "authors": [
    {
      "name": "Jared Novack",
      "email": "jared@upstatement.com",
      "homepage": "http://upstatement.com"
    },
    {
      "name": "Connor J. Burton",
      "email": "connorjburton@gmail.com",
      "homepage": "http://connorburton.com"
    }
  ],
  "support": {
    "issues": "https://github.com/timber/timber/issues",
    "source": "https://github.com/timber/timber",
    "docs": "https://timber.github.io/docs/"
  },
  "require": {
    "php": "^7.0",
<<<<<<< HEAD
    "twig/twig": "^2.4",
=======
    "twig/twig": "^1.38|^2.4",
    "upstatement/routes": "0.5",
>>>>>>> 7294b84a
    "composer/installers": "~1.0",
    "twig/cache-extension": "dev-master"
  },
  "require-dev": {
    "johnpbloch/wordpress": "5.*",
    "phpunit/phpunit": "5.7.16|6.*",
    "squizlabs/php_codesniffer": "3.*",
    "wp-coding-standards/wpcs": "^2.0",
    "wpackagist-plugin/advanced-custom-fields": "5.*",
    "wpackagist-plugin/co-authors-plus": "3.2.*",
    "dealerdirect/phpcodesniffer-composer-installer": "^0.5.0"
  },
  "suggest": {
    "satooshi/php-coveralls": "1.0.* for code coverage"
  },
  "autoload": {
    "psr-4": {
      "Timber\\": "lib/"
    }
  },
  "autoload-dev": {
    "classmap": [
      "tests/"
    ],
    "exclude-from-classmap": [
      "tests/php"
    ]
  },
  "repositories": [
    {
      "type": "composer",
      "url": "https://wpackagist.org"
    }
  ],
  "scripts": {
    "lint": "phpcs --runtime-set ignore_errors_on_exit 1 --runtime-set ignore_warnings_on_exit 1"
  }
}<|MERGE_RESOLUTION|>--- conflicted
+++ resolved
@@ -29,17 +29,12 @@
   },
   "require": {
     "php": "^7.0",
-<<<<<<< HEAD
     "twig/twig": "^2.4",
-=======
-    "twig/twig": "^1.38|^2.4",
-    "upstatement/routes": "0.5",
->>>>>>> 7294b84a
     "composer/installers": "~1.0",
-    "twig/cache-extension": "dev-master"
+    "asm89/twig-cache-extension": "~1.0"
   },
   "require-dev": {
-    "johnpbloch/wordpress": "5.*",
+    "johnpbloch/wordpress": "4.*",
     "phpunit/phpunit": "5.7.16|6.*",
     "squizlabs/php_codesniffer": "3.*",
     "wp-coding-standards/wpcs": "^2.0",
