--- conflicted
+++ resolved
@@ -6,119 +6,8 @@
     parent: "guides"
 ---
 
-<<<<<<< HEAD
 Timber 1.x allowed for custom routes. However, in 2.x and above this should be handled by a third-party plugin or library like:
 
 - [Upstatement/routes](https://github.com/Upstatement/routes)
 - [Rareloop/router](https://github.com/Rareloop/router)
-- [Brain-WP/Cortex](https://github.com/Brain-WP/Cortex)
-=======
-Among its other special powers, Timber includes modern routing in the Express.js/Ruby on Rails mold, making it easy for you to implement custom pagination — and anything else you might imagine in your wildest dreams of URLs and parameters. OMG so easy!
-
-## Some examples
-In your functions.php file, this can be called anywhere (don't hook it to `init` or another action or it might be called too late)
-
-```php
-<?php
-Routes::map('blog/:name', function($params){
-    $query = 'posts_per_page=3&post_type='.$params['name'];
-    Routes::load('archive.php', null, $query, 200);
-});
-
-Routes::map('blog/:name/page/:pg', function($params){
-    $query = 'posts_per_page=3&post_type='.$params['name'].'&paged='.$params['pg'];
-    $params = array('thing' => 'foo', 'bar' => 'I dont even know');
-    Routes::load('archive.php', $params, $query);
-});
-```
-
-## map
-
-`Routes::map($pattern, $callback)`
-
-### Usage
-
-A `functions.php` where I want to display custom paginated content:
-
-```php
-<?php
-Routes::map('info/:name/page/:pg', function($params){
-	//make a custom query based on incoming path and run it...
-	$query = 'posts_per_page=3&post_type='.$params['name'].'&paged='.intval($params['pg']);
-
-	//load up a template which will use that query
-	Routes::load('archive.php', null, $query);
-});
-```
-
-### Arguments
-
-`$pattern` (required)
-Set a pattern for Timber to match on, by default everything is handled as a string. Any segment that begins with a `:` is handled as a variable, for example:
-
-**To paginate:**
-
-```
-page/:pagenum
-```
-
-**To edit a user:**
-
-```
-my-users/:userid/edit
-```
-
-`$callback`
-A function that should fire when the pattern matches the request. Callback takes one argument which is an array of the parameters passed in the URL.
-
-So in this example: `'info/:name/page/:pg'`, $params would have data for:
-* `$data['name']`
-* `$data['pg']`
-
-... which you can use in the callback function as a part of your query
-
-* * *
-
-## load
-
-`Routes::load($php_file, $args, $query = null, $status_code = 200)`
-
-### Arguments
-
-`$php_file` (required)
-A PHP file to load, in my experience this is usually your archive.php or a generic listing page (but don't worry it can be anything!)
-
-`$template_params`
-Any data you want to send to the resulting view. Example:
-
-```php
-<?php
-/* functions.php */
-
-Routes::map('info/:name/page/:pg', function($params){
-    //make a custom query based on incoming path and run it...
-    $query = 'posts_per_page=3&post_type='.$params['name'].'&paged='.intval($params['pg']);
-
-    //load up a template which will use that query
-    $params = array();
-    $params['my_title'] = 'This is my custom title';
-    Routes::load('archive.php', $params, $query, 200);
-});
-```
-
-```php
-<?php
-/* archive.php */
-
-global $params;
-$context['wp_title'] = $params['my_title']; // "This is my custom title"
-/* the rest as normal... */
-Timber::render('archive.twig', $context)
-```
-
-`$query`
-The query you want to use, it can accept a string or array just like `Timber::get_posts` -- use the standard WP_Query syntax (or a WP_Query object too)
-
-`$status_code`
-Send an optional status code. Defaults to 200 for 'Success/OK'
->>>>>>> a0837016
+- [Brain-WP/Cortex](https://github.com/Brain-WP/Cortex)