---
title: "Performance/Caching"
weight: "1300"
menu:
  main:
    parent: "guides"
---

Timber, especially in conjunction with WordPress and Twig, offers a variety of caching strategies to optimize performance. Here’s a quick rundown of some of the options, ranked in order of most-broad to most-focused.

## tl;dr

In my tests with Debug Bar, Timber has no measurable performance hit. Everything compiles to PHP. @fabpot has an [overview of the performance costs on his blog](http://fabien.potencier.org/article/34/templating-engines-in-php) (scroll down to the table).


## Cache Everything

You can still use plugins like [W3 Total Cache](https://wordpress.org/plugins/w3-total-cache/) in conjunction with Timber. In most settings, this will _skip_ the Twig/Timber layer of your files and serve static pages via whatever mechanism the plugin or settings dictate.

## Cache the Entire Twig File and Data

When rendering, use the `$expires` argument in [`Timber::render`](https://timber.github.io/docs/reference/timber/#render). For example:

```php
<?php
$context['posts'] = new Timber\PostQuery();

Timber::render( 'index.twig', $context, 600 );
```

In this example, Timber will cache the template for 10 minutes (600 / 60 = 10). But here’s the cool part: Timber hashes the fields in the view context. This means that **as soon as the data changes, the cache is automatically invalidated**. Yay!

This method is very effective, but crude - the whole template is cached. So if you have any context dependent sub-views (eg. current user), this mode won’t do.

### Set cache mode

As a fourth parameter for [Timber::render()](https://timber.github.io/docs/reference/timber/#render), you can set the `$cache_mode`.

```php
<?php
Timber::render( $filenames, $data, $expires, $cache_mode );
```

The following cache modes are available:

| Mode | Description |
| --- | --- |
| `Timber\Loader::CACHE_NONE` | Disable caching |
| `Timber\Loader::CACHE_OBJECT` | WP Object Cache |
| `Timber\Loader::CACHE_TRANSIENT` | Transients |
| `Timber\Loader::CACHE_SITE_TRANSIENT` | Network wide transients |
| `Timber\Loader::CACHE_USE_DEFAULT` | Use whatever caching mechanism is set as the default for `Timber\Loader`, the default is `CACHE_TRANSIENT`. |

## Cache _Parts_ of the Twig File and Data

This method implements the [Twig Cache Extension](https://github.com/twigphp/twig-cache-extension). It adds the cache tag, for use in templates. Best shown by example:

```twig
{% cache 'index/content' posts %}
    {% for post in posts %}
        {% include ['tease-'~post.post_type~'.twig', 'tease.twig'] %}
    {% endfor %}
{% endcache %}
```

`'index/content'` will be used as annotation (label) for the cache, while `posts` will be encoded with all its public fields. You can use anything for the label ("foo", "elephant", "single-posts", whatever).

The mechanism behind it is the same as with render - the cache key is determined based on a hash of the object/array passed in (in the above example posts).

The cache method used is always the default mode, set using the bespoke filter (by default, transient cache).

This method allows for very fine-grained control over what parts of templates are being cached and which are not. When applied on resource-intensive sections, the performance difference is huge.

In your cache, the eventual key will be:

```php
<?php
$annotation . '__GCS__' . $key
```

That is in this scenario:

```php
<?php
'index/content__GCS__' . md5( json_encode( $context['post'] ) )
```

### Extra: TimberKeyGeneratorInterface

Instead of hashing a whole object, you can specify the cache key in the object itself. If the object implements `TimberKeyGeneratorInterface`, it can pass a unique key through the method `get_cache_key`. That way a class can for example simply pass `'last_updated'` as the unique key.
If arrays contain the key `_cache_key`, that one is used as cache key.

This may save yet another few processor cycles.

## Cache the Twig File (but not the data)

Every time you render a `.twig` file, Twig compiles all the HTML tags and variables into a big, nasty blob of function calls and echo statements that actually gets run by PHP. In general, this is pretty efficient. However, you can cache the resulting PHP blob by turning on Twig’s cache via:

**functions.php**

```php
add_filter( 'timber/twig/environment/options', function( $options ) {
	$options['cache'] = true;

    return $options;
} );
```

You can look in your your `/vendor/timber/timber/cache` directory to see what these files look like.

If you want to change the path where Timber caches the Twig files, you can pass in an absolute path for the `cache` option:

```php
add_filter( 'timber/twig/environment/options', function( $options ) {
	$options['cache'] = '/absolute/path/to/twig_cache';

    return $options;
} );
```

<<<<<<< HEAD
This does not cache the _contents_ of the variables. But rather, the structure of the Twig files themselves (i.e. the HTML and where those variables appear in your template). Once enabled, any change you make to a `.twig` file (just tweaking the HTML for example) will not go live until the cache is flushed.

Thus, during development, you should enable the option for `auto_reload`:

```php
add_filter( 'timber/twig/environment/options', function( $options ) {
    $options['cache']       = true;
    $options['auto_reload'] = true;
    
    return $options;
});
=======
You can look in your `/wp-content/plugins/timber/cache/twig` directory to see what these files look like.

This does not cache the _contents_ of the variables. 

Enabling `Timber::$cache` works best as a last step in the production process. Once enabled, any change you make to a `.twig` file (just tweaking the HTML for example) will not go live until the cache is flushed. 

Note that when `WP_DEBUG` is set to `true`, changes you make to `.twig` files will be reflected on the site regardless of the `Timber::$cache` value.

To flush the Twig cache you can do this:

```php
<?php
$loader = new Timber\Loader();
$loader->clear_cache_twig();
>>>>>>> a0837016
```

## Cache the PHP data

Sometimes the most expensive parts of the operations are generating the data needed to populate the twig template. You can of course use WordPress’s default [Transient API](http://codex.wordpress.org/Transients_API) to store this data.

You can also use some [syntactic sugar](http://en.wikipedia.org/wiki/Syntactic_sugar) to make the checking/saving/retrieving of transient data a bit easier:

**home.php**

```php
<?php

$context = Timber::context();

$context['main_stories'] = TimberHelper::transient( 'main_stories', function(){
    $posts = new Timber\PostQuery();

    // As an example, do something expensive with these posts
    $extra_teases = get_field( 'my_extra_teases', 'options' );

    foreach( $extra_teases as &$tease ){
        $tease = new Timber\Post( $tease );
    }

    $main_stories = array();
    $main_stories['posts'] = $posts;
    $main_stories['extra_teases'] = $extra_teases;

    return $main_stories;
}, 600 );

Timber::render( 'home.twig', $context );
```

Here `main_stories` is a totally made-up variable. It could be called `foo`, `bar`, `elephant`, etc.

## Measuring Performance

Some tools like Debug Bar may not properly measure performance because its data (as in, the actual HTML it’s generating to tell you the timing, number of queries, etc.) is swept-up by the page’s cache.

Timber provides some quick shortcuts to measure page timing. Here’s an example of them in action:

**single.php**

```php
<?php
// This generates a starting time
$start = Timber\Helper::start_timer();

$context = Timber::context();
$context['whatever'] = get_my_foo();

Timber::render( 'single.twig', $context, 600 );

// This reports the time diff by passing the $start time
echo Timber\Helper::stop_timer( $start);
```<|MERGE_RESOLUTION|>--- conflicted
+++ resolved
@@ -118,7 +118,6 @@
 } );
 ```
 
-<<<<<<< HEAD
 This does not cache the _contents_ of the variables. But rather, the structure of the Twig files themselves (i.e. the HTML and where those variables appear in your template). Once enabled, any change you make to a `.twig` file (just tweaking the HTML for example) will not go live until the cache is flushed.
 
 Thus, during development, you should enable the option for `auto_reload`:
@@ -130,10 +129,7 @@
     
     return $options;
 });
-=======
-You can look in your `/wp-content/plugins/timber/cache/twig` directory to see what these files look like.
-
-This does not cache the _contents_ of the variables. 
+```
 
 Enabling `Timber::$cache` works best as a last step in the production process. Once enabled, any change you make to a `.twig` file (just tweaking the HTML for example) will not go live until the cache is flushed. 
 
@@ -142,10 +138,8 @@
 To flush the Twig cache you can do this:
 
 ```php
-<?php
 $loader = new Timber\Loader();
 $loader->clear_cache_twig();
->>>>>>> a0837016
 ```
 
 ## Cache the PHP data
