--- conflicted
+++ resolved
@@ -118,11 +118,7 @@
 } );
 ```
 
-<<<<<<< HEAD
-You can look in your your `/vendor/timber/timber/twig-cache` directory to see what these files look like.
-=======
 This does not cache the _contents_ of the variables. But rather, the structure of the Twig files themselves (i.e. the HTML and where those variables appear in your template). Once enabled, any change you make to a `.twig` file (just tweaking the HTML for example) will not go live until the cache is flushed.
->>>>>>> 5d7f04ef
 
 Thus, during development, you should enable the option for `auto_reload`:
 
