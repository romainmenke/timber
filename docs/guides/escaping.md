--- conflicted
+++ resolved
@@ -17,13 +17,8 @@
 If you want to enable Twig’s `autoescape` behavior, add these lines to `functions.php`:
 
 ```php
-<<<<<<< HEAD
-if ( class_exists( 'Timber' ) ) {
-    Timber::$autoescape = true;
-=======
 if ( class_exists( 'Timber\Timber' ) ) {
     Timber::$autoescape = 'html'; 
->>>>>>> 468d92dc
 }
 ```
 
