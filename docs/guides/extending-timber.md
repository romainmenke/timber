---
title: "Extending Timber"
weight: "1600"
menu:
  main:
    parent: "guides"
---

Myth: Timber is for making simple themes. Fact: It's for making incredibly complex themes _look_ easy. But yes, you can also make simple sites from it.

The beauty of Timber is that the object-oriented nature lets you extend it to match the exact requirements of your theme.

## An example that extends Timber\Post

Timber's objects like `Timber\Post`, `Timber\Term`, etc. are a great starting point to build your own subclass from. For example, on this project each post was a part of an "issue" of a magazine. I wanted an easy way to reference the issue in the twig file:


```twig
<h1>{{ post.title }}</h1>
<h3>From the {{ post.issue.title }} issue</h3>
```

Of course, `Timber\Post` has no built-in concept of an issue (which I've built as a custom taxonomy called "issues"). So we're going to extend `Timber\Post` to give it one:


```php
<?php
class MySitePost extends Timber\Post {

	var $_issue;

	public function issue() {
		$issues = $this->get_terms('issues');
		if (is_array($issues) && count($issues)) {
			return $issues[0];
		}
	}
}
```

So now I've got an easy way to refer to the {{ post.issue }} in our twig templates. If you want to make this production-ready I recommend a bit of internal caching so that you don't re-query every time you need to get the
issue data:

```php
<?php
class MySitePost extends Timber\Post {

	var $_issue;

	public function issue() {
		if (!$this->_issue) {
			$issues = $this->get_terms('issues');
			if (is_array($issues) && count($issues)) {
				$this->_issue = $issues[0];
			}
		}
		return $this->_issue;
	}
}
```

Right now I'm in the midst of building a complex site for a hybrid foundation and publication. The posts on the site have some very specific requirements that requires a fair amount of logic. I can take the simple `Timber\Post` object and extend it to make it work perfectly for this theme.

For example, I have a plugin that let's people insert manually related posts, but if they don't, WordPress will pull some automatically based on how the post is tagged.

```php
	<?php
	class MySitePost extends Timber\Post {

		function get_related_auto() {
			$tags = $this->tags();
			if (is_array($tags) && count($tags)) {
				$search_tag = $tags[0];
				$related = new Timber\PostQuery('tag_id='.$search_tag->ID);
				return $related;
			} else {
				//not tagged, cant do related on it
				return false;
			}
		}

		function get_related_manual() {
			if (isset($this->related_manual) && is_array($this->related_manual)){
				foreach($this->related_manual as &$related){
					$related = new MySitePost($related);
				}
				return $this->related_manual;
			}
			return false;
		}

		function related($limit = 3) {
			$related = $this->get_related_manual();
			if (!$related){
				$related = $this->get_related_auto();
			}
			if (is_array($related)) {
				array_splice($related, 0, $limit);
			}
			return $related;
		}
	}
```

These can get pretty complex. And that's the beauty. The complexity lives inside the context of the object, but very simple when it comes to your templates.

## Adding functionality to Twig

You can extend Twig by adding custom functionality like functions or filters. Timber provides its own classes (`Timber\Twig_Function` and `Timber\Twig_Filter`) to provide better compatibility with different versions of Twig.

**functions.php**

```php
<?php
<<<<<<< HEAD
/* functions.php */

add_filter('timber/twig', 'add_to_twig');

/**
 * @param \Twig_Environment $twig 
 */
function add_to_twig( $twig ) {
	/* this is where you can add your own functions to twig */
	$twig->addExtension(new Twig_Extension_StringLoader());
	$twig->addFilter(new Twig_SimpleFilter('whatever', 'my_whatever'));
	
	return $twig;
=======
add_filter( 'timber/twig', 'add_to_twig' );

/**
 * Adds functionality to Twig.
 * 
 * @param \Twig\Environment $twig The Twig environment.
 * @return \Twig\Environment
 */
function add_to_twig( $twig ) {
    // Adding a function.
    $twig->addFunction( new Timber\Twig_Function( 'edit_post_link', 'edit_post_link' ) );
    
    // Adding functions as filters.
    $twig->addFilter( new Timber\Twig_Filter( 'whateverify', 'whateverify' ) );
    $twig->addFilter( new Timber\Twig_Filter( 'slugify', function( $title ) {
        return sanitize_title( $title );
    } ) );
    
    return $twig;
>>>>>>> b78e929e
}

function whateverify( $text ) {
    $text .= ' or whatever';
    
    return $text;
}
```

This can now be called in your twig files with:

```twig
<h2 id="{{ post.title|slugify }}">{{ post.title|whateverify }}</h2>
```

Which will output:

```twig
<h2 id="hello-world">Hello World! or whatever</h2>
```<|MERGE_RESOLUTION|>--- conflicted
+++ resolved
@@ -112,21 +112,6 @@
 
 ```php
 <?php
-<<<<<<< HEAD
-/* functions.php */
-
-add_filter('timber/twig', 'add_to_twig');
-
-/**
- * @param \Twig_Environment $twig 
- */
-function add_to_twig( $twig ) {
-	/* this is where you can add your own functions to twig */
-	$twig->addExtension(new Twig_Extension_StringLoader());
-	$twig->addFilter(new Twig_SimpleFilter('whatever', 'my_whatever'));
-	
-	return $twig;
-=======
 add_filter( 'timber/twig', 'add_to_twig' );
 
 /**
@@ -146,7 +131,6 @@
     } ) );
     
     return $twig;
->>>>>>> b78e929e
 }
 
 function whateverify( $text ) {
