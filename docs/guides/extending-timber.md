--- conflicted
+++ resolved
@@ -18,12 +18,7 @@
 <h1>{{ post.title }}</h1>
 <h3>From the {{ post.issue.title }} issue</h3>
 ```
-
-<<<<<<< HEAD
-Of course, `Timber\Post` has no built-in concept of an issue (which I’ve built as a custom taxonomy called "issues"). So we're going to extend TimberPost to give it one:
-=======
 Of course, `Timber\Post` has no built-in concept of an issue (which I've built as a custom taxonomy called "issues"). So we're going to extend `Timber\Post` to give it one:
->>>>>>> 64dcbd55
 
 ```php
 <?php
