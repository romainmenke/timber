--- conflicted
+++ resolved
@@ -62,15 +62,10 @@
 ```php
 <?php
 /* single.php */
-<<<<<<< HEAD
 
 $post     = new Timber\Post();
 $post_cat = $post->get_terms( 'category' );
-=======
-$context = Timber::context();
-$post = new Timber\Post();
-$post_cat = $post->get_terms('category');
->>>>>>> 7740f6c3
+
 $post_cat = $post_cat[0]->ID;
 
 $sidebar_context = array(
