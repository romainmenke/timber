--- conflicted
+++ resolved
@@ -7,11 +7,7 @@
 
 Timber makes it damn easy to use an image in a tag.
 
-<<<<<<< HEAD
-Automatically, Timber will interpret images attached to a post’s thumbnail field ("Featured Image" in the admin) and treat them as instances of [Timber\Image](/reference/timber-image/). Then, in your Twig templates, you can access them via `{{ post.thumbnail }}`.
-=======
 Automatically, Timber will interpret images attached to a post’s thumbnail field ("Featured Image" in the admin) and treat them as instances of [Timber\Image](https://timber.github.io/docs/reference/timber-image/). Then, in your Twig templates, you can access them via `{{ post.thumbnail }}`. 
->>>>>>> 9d553323
 
 ## Basic image stuff
 
