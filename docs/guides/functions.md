---
title: "Functions"
weight: "800"
menu:
  main:
    parent: "guides"
---

My theme/plugin has some functions I need! Do I really have to re-write all of them?  
No, you don’t.

## function()

You can call all PHP functions through `function()` in Twig. For example, if you need to call `wp_head()` and `wp_footer()`, you’d do it like this:

```twig
{# single.twig #}
<html>
    <head>
    <!-- Add whatever you need in the head, and then...-->
    {{ function('wp_head') }}
    </head>

    <!-- etc... -->

    <footer>
        Copyright &copy; {{ "now"|date('Y') }}
    </footer>
    {{ function('wp_footer') }}
    </body>
</html>
```

You can also use `fn('my_function')` as an alias for `function('my_function')`.

### function() with arguments

What if you need to pass arguments to a function? Easy, add them as additional arguments (the first argument will always be the name of the function to call):

```twig
{# single.twig #}
<div class="admin-tools">
    {{ function('edit_post_link', 'Edit', '<span class="edit-link">', '</span>') }}
</div>
```

Nice! Any gotchas? Unfortunately yes. While the above example will totally work in a single.twig file it will not in The Loop. Why? Single.twig/single.php retain the context of the current post. A function like `edit_post_link` will try to guess the ID of the post you want to edit from the current post in The Loop. the same function requires some modification in a file like `archive.twig` or `index.twig`. There, you will need to explicitly pass the post ID:

```twig
{# index.twig #}
<div class="admin-tools">
    {{ function('edit_post_link', 'Edit', '<span class="edit-link">', '</span>', post.ID) }}
</div>
```

## Make functions available in Twig

<<<<<<< HEAD
If you have functions that you use a lot and want to improve readability of your code, you can make a function available in Twig by using `Twig\TwigFunction` inside the `timber/twig` hook.
=======
If you have functions that you use a lot and want to improve readability of your code, you can make a function available in Twig by using `Timber\Twig_Function` inside the `timber/twig` filter.
>>>>>>> 71ae49a9

```php
add_filter( 'timber/twig', 'add_to_twig' );

/**
 * My custom Twig functionality.
 *
 * @param \Twig\Environment $twig
<<<<<<< HEAD
 * @return $twig
 */
add_filter( 'timber/twig', function( \Twig\Environment $twig ) {
    $twig->addFunction( new Twig\TwigFunction( 'edit_post_link', 'edit_post_link' ) );
=======
 * @return \Twig\Environment
 */
function add_to_twig( $twig ) {
    // Adding a function.
    $twig->addFunction( new Timber\Twig_Function( 'edit_post_link', 'edit_post_link' ) );
>>>>>>> 71ae49a9
    
    return $twig;
} );
```

Now you can use it like a "normal" function:

```twig
{# single.twig #}
<div class="admin-tools">
    {{ edit_post_link }}
</div>
{# Calls edit_post_link using default arguments #}

{# single-my-post-type.twig #}
<div class="admin-tools">
    {{ edit_post_link(null, '<span class="edit-my-post-type-link">') }}
</div>
{# Calls edit_post_link with all defaults, except for second argument #}
```

### function_wrapper

In Timber versions lower than 1.3, you could use `function_wrapper` to make functions available in Twig. This method is now deprecated. Instead, use one of the methods above.

### Functions that echo output

The concept of Timber (and templating engines like Twig in general) is to prepare all the data before you pass it to a template. Some functions in WordPress echo their output directly. We don’t want this, because the output of this function would be echoed before we call `Timber:render()` and appear before every else on your website. There are two ways to work around this:

- If you have a function where you want to bypass the output and instead save it as a string, so that you can add it to your context, use [`Helper::ob_function`](https://timber.github.io/docs/reference/timber-helper/#ob-function).
- If you have a function that needs to be called exactly where you use it in your template (e.g. because it depends on certain global values) you can use `FunctionWrapper`:

```php
$context['my_custom_function'] = new FunctionWrapper( 'my_custom_function', $array_of_arguments );
```<|MERGE_RESOLUTION|>--- conflicted
+++ resolved
@@ -55,11 +55,7 @@
 
 ## Make functions available in Twig
 
-<<<<<<< HEAD
 If you have functions that you use a lot and want to improve readability of your code, you can make a function available in Twig by using `Twig\TwigFunction` inside the `timber/twig` hook.
-=======
-If you have functions that you use a lot and want to improve readability of your code, you can make a function available in Twig by using `Timber\Twig_Function` inside the `timber/twig` filter.
->>>>>>> 71ae49a9
 
 ```php
 add_filter( 'timber/twig', 'add_to_twig' );
@@ -68,18 +64,10 @@
  * My custom Twig functionality.
  *
  * @param \Twig\Environment $twig
-<<<<<<< HEAD
- * @return $twig
- */
-add_filter( 'timber/twig', function( \Twig\Environment $twig ) {
-    $twig->addFunction( new Twig\TwigFunction( 'edit_post_link', 'edit_post_link' ) );
-=======
  * @return \Twig\Environment
  */
-function add_to_twig( $twig ) {
-    // Adding a function.
-    $twig->addFunction( new Timber\Twig_Function( 'edit_post_link', 'edit_post_link' ) );
->>>>>>> 71ae49a9
+ function add_to_twig( $twig ) {
+    $twig->addFunction( new Twig\TwigFunction( 'edit_post_link', 'edit_post_link' ) );
     
     return $twig;
 } );
