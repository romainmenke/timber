--- conflicted
+++ resolved
@@ -66,12 +66,8 @@
  * @param \Twig\Environment $twig
  * @return \Twig\Environment
  */
-<<<<<<< HEAD
-add_filter( 'timber/twig', function( \Twig_Environment $twig ) {
-=======
 function add_to_twig( $twig ) {
     // Adding a function.
->>>>>>> b78e929e
     $twig->addFunction( new Timber\Twig_Function( 'edit_post_link', 'edit_post_link' ) );
     
     return $twig;
