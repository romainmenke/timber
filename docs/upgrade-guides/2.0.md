---
title: "Upgrade to 2.0"
menu:
  main:
    parent: "upgrade-guides"
---

Version 2.0 of Timber removes a lot of deprecated code and tries to make naming of functions and filter more consistent.

<<<<<<< HEAD
## Drops PHP 5 support

Timber 2.0 requires you to use a PHP version >= `7.0`.
=======
## No more plugin support

As of version 2.0, you can’t install Timber as a plugin. You need to install it through Composer. Follow the [Setup Guide](https://timber.github.io/docs/getting-started/setup/) for how to install Timber. Timber will continue to exist as a WordPress plugin in version 1.x.
>>>>>>> ccefcb5c

## Namespaced class names

Namespaced class names were already introduced in Timber version 1.0. Up until now, you could still the use the old, non-namespaced class names. Only namespaced class names are used now. In version 2.0, we removed the following class aliases:

- `TimberArchives`, use `Timber\Archives` instead
- `TimberComment`, use `Timber\Comment` instead
- `TimberCore`, use `Timber\Core` instead
- `TimberFunctionWrapper`, use `Timber\FunctionWrapper` instead
- `TimberHelper`, use `Timber\Helper` instead
- `TimberImage`, use `Timber\Image` instead
- `TimberImageHelper`, use `Timber\ImageHelper` instead
- `TimberIntegrations`, use `Timber\Integrations` instead
- `TimberLoader`, use `Timber\Loader` instead
- `TimberMenu`, use `Timber\Menu` instead
- `TimberMenuItem`, use `Timber\MenuItem` instead
- `TimberPost`, use `Timber\Post` instead
- `TimberPostGetter`, use `Timber\PostGetter` instead
- `TimberPostCollection`, use `Timber\PostCollection` instead
- `Timber\PostsCollection`, use `Timber\PostCollection` instead
- `TimberQueryIterator`, use `Timber\QueryIterator` instead
- `TimberRequest`, use `Timber\Request` instead
- `TimberSite`, use `Timber\Site` instead
- `TimberTerm`, use `Timber\Term` instead
- `TimberTermGetter`, use `Timber\TermGetter` instead
- `TimberTheme`, use `Timber\Theme` instead
- `TimberTwig`, use `Timber\Twig` instead
- `TimberURLHelper`, use `Timber\URLHelper` instead
- `TimberUser`, use `Timber\User` instead
- `TimberCommand`, use `Timber\Command` instead
- `Timber_WP_CLI_Command`, use `Timber\Timber_WP_CLI_Command` instead

### Timber\Timber

A special case is the class alias `Timber` for the `Timber\Timber` class. We decided to keep it, because it’s more convenient to write `Timber::render()` instead of `Timber\Timber::render()`.

### Twig

The same goes for classes in Twig. We realized there’s no need to have a «Timber» prefix. We can directly use `Post`, `Image`, `Term` and `User`. The following functions are now deprecated:

- `{{ TimberPost() }}` – use `{{ Post() }}` instead 
- `{{ TimberImage() }}` – use `{{ Image() }}` instead 
- `{{ TimberTerm() }}` – use `{{ Term() }}` instead 
- `{{ TimberUser() }}` – use `{{ User() }}` instead 

## No more static methods to get posts

Before version 2.0, when you wanted to get a collection of posts, the standard way was to use `Timber::get_posts()`, and `Timber::get_post()` to get single posts. These methods are now being deprecated and will be removed in a future version of Timber.

### Use `Timber\Post` instead of `Timber::get_post()`

Instead of using `Timber::get_post()`, you should now use the [`Timber\Post`](https://timber.github.io/docs/reference/timber-post/) class directly to get single posts:

**single.php**

```php
// Figure out post to get from current query
$post = new Timber\Post();

// Pass in a post ID to get a particular post
$post = new Timber\Post( 56 );
```

### Use `PostQuery` instead of `Timber::get_posts()`

Instead of using `Timber::get_posts()`, you should now use the [`Timber\PostQuery`](https://timber.github.io/docs/reference/timber-postquery/) class to get posts:

```php
$args = array(
	'post_type' => 'book',
	'posts_per_page' => 10,
	'post_status' => 'publish',
);

$latest_books = new Timber\PostQuery( $args );
```

You can also use PostQuery in Twig. You can pass in your arguments either as a query string, or define the parameters in an argument hash (in Twig, [key-value arrays are called hashes](https://mijingo.com/blog/key-value-arrays-in-twig), and you use curly braces `{}` instead of brackets `[]` for them).

```twig
{# Query string #}
{% for post in PostQuery({'post_type=post&post_status=publish&posts_per_page=10'}) %}
	<a href="{{ post.link }}">{{ post.title }}</a>
{% endfor %}

{# Hash notation #}
{% for post in PostQuery({
    post_type: 'post',
    post_status: 'publish',
    posts_per_page: 10
}) %}
	<a href="{{ post.link }}">{{ post.title }}</a>
{% endfor %}
```

## Context

### Global context

The context variables `{{ wp_head }}` and `{{ wp_footer }}` were removed definitely from the global context. Use `{{ function('wp_head') }}` and `{{ function('wp_footer') }}` in your Twig template directly.

### Template context

Version 2.0 introduces the concept of template contexts for Timber. This means that Timber will automatically set `post` in your context for singular templates and `posts` for archive templates. Through the context, compatibility for third party plugins will be improved as well. Refer to the new [Context Guide](http://timber-docs.test/docs/guides/context/) to learn more.

In short:

- If you use `context['post'] = new Timber\Post()` or `context['posts] = new Timber\PostQuery()` in your template files, you can probably omit this, because the context will do this for you. You might also benefit from better compatibility with third party plugins, because for singular templates, Timber will handle certain globals and hooks when setting up `post`.
- If you decide to still use `context['post] = …` in your template file, then wrap your post with `Timber::context_post()`.
- It’s now possible to [overwrite the default arguments](/docs/guides/context/#change-arguments-for-default-query) that are passed to the default query for `posts`.
- When you need the global context in partials, then use `Timber::context_global()` to only load the global context.

## Routes

The Routing feature was removed in Timber 2.0. Routing in Timber is an edge case. Many of its use cases can usually be solved via existing WordPress functionality. In case you really need Routing, you can use one of the available libraries and hook it into your code. Follow the [Routing Guide](https://timber.github.io/docs/guides/routing/) for more information. 

## No context argument when calling an action in Twig

In version 1.x of Timber, you would always get the context as a last argument in the hook function:

```twig
{% do action('my_action', 'foo') %}
```

```php
add_action( 'my_action_with_args', 'my_function_with_args', 10, 3 );

function my_function_with_args( $foo, $post, $context ) {    
    echo 'I say ' . $foo . '!';
    echo 'For the post with title ' . $context['post']->title(); 
}
```

In version 2.0, **a context argument will no longer be passed to the hook function**. Now, if you want anything from the template’s context, you’ll need to pass in the argument manually:

```twig
{% do action('my_action', 'foo', post) %}
```
```php
add_action( 'my_action_with_args', 'my_function_with_args', 10, 2 );

function my_function_with_args( $foo, $post ) {    
    echo 'I say ' . $foo . '!';
    echo 'For the post with title ' . $post->title(); 
}
```

## New Attachment class

Up until now, there was only a representation for WordPress image attachments in Timber. With version 2.0, we introduce a new `Timber\Attachment` class that represents WordPress attachments – also the ones that might not necessarily be images, like PDF files.

- The `Timber\Image` class now extends the `Timber\Attachment` class. All your code should already be compatible with this change. But in the future, you might want to use the new `Timber\Attachment` class if you work with an attachment that is not an image. 
- We’ve added new methods for `Timber\Attachment`. See the section below (@todo: Add anchor link)
- We’ve added a new Twig function `Attachment()`. (@todo: Add link to documentation)

## Deprecated functions

### Timber\Timber

- `get_context()` - use `context()` instead.

### Timber\Site

- `meta()` – use `option()` instead.

## Removed functions and properties

The following functions were **removed from the codebase**, either because they were already deprecated or because they’re not used anymore.

### Timber\Timber

- `add_route()` - The routes feature was completely removed in 2.0.
- `get_pagination()` – Use `{{ posts.pagination }}` instead. Follow the [Pagination Guide](https://timber.github.io/docs/guides/pagination/) for more information.

### Timber\Site

- `get_link()`, use `{{ site.link }}` instead
- `get_url()`, use `{{ site.link }}` instead

### Timber\Post

- `get_author()` – use `{{ post.author }}` instead
- `get_categories()`  – use `{{ post.categories }}` instead
- `get_category()` – use `{{ post.category }}` instead
- `get_children()` – use `{{ post.children }}` instead
- `get_comment_count()` – use `{{ post.comment_count }}` instead
- `get_comments()` – use `{{ post.comments }}` instead
- `get_content()` – use `{{ post.content }}` instead
- `get_edit_url()` – use `link()` instead
- `get_field()` - use `{{ post.meta('my_field_name') }}` instead
- `get_format()` – use `{{ post.format }}` instead
- `get_image()` – use `{{ Image(post.my_image) }}` instead
- `get_link()` – use `{{ post.link }}` instead
- `get_modified_author()` – use `{{ post.modified_author }}` instead
- `get_modified_date()` – use `{{ post.modified_date }}` instead
- `get_modified_time()` – use `{{ post.modified_time }}` instead
- `get_next()` – use `{{ post.next }}` instead
- `get_pagination()` – use `{{ post.pagination }}` instead
- `get_parent()`  – use `{{ post.parent }}` instead
- `get_path()` – use `{{ post.path }}` instead
- `get_permalink()` – use `{{ post.link }}` instead
- `get_post_id_by_name()`
- `get_post_type()` – use `{{ post.type() }}` instead
- `get_prev()` – use `{{ post.prev }}` instead
- `get_tags()` – use `{{ post.tags }}` instead
- `get_terms()` – use `{{ post.term }}` instead
- `get_thumbnail()` – use `{{ post.thumbnail }}` instead
- `get_title()` – use `{{ post.title }}` instead
- `permalink()` – use `{{ post.link }}` instead

### Timber\Term

- `get_children()` – use `{{ term.children }}` instead
- `get_edit_url()` – use `{{ term.edit_link }}` instead
- `get_link()` – use `{{ term.link }}` instead
- `get_meta_field()` – use `{{ term.meta('my_field_name') }}` instead
- `get_path()` – use `{{ term.path }}` instead
- `get_posts()` – use `{% for post in term.posts %}` instead
- `update()`

### Timber\Image

- `get_src()` – use `{{ image.src }}` instead
- `get_url()` – use `{{ image.src }}` instead
- `url()` – use `{{ image.src }}` instead

### Timber\MenuItem

- `get_children()` – use `{{ item.children }}` instead
- `get_link()` – use `{{ item.link }}` instead
- `get_path()` – use `{{ item.path }}` instead
- `permalink()` – use `{{ item.link }}` instead

### Timber\User

- `get_meta()` – use `{{ user.meta('my_field_name') }}` instead
- `get_meta_field()` – use `{{ user.meta('my_field_name') }}` instead
- `name` property – use `name()` method instead. You can still use `{{ user.name }}` in Twig.

### Timber\Comment

- `get_meta_field()` - use `{{ comment.meta('my_field_name') }}` instead

### Timber\Helper

- `function_wrapper()` – use `{{ function( 'function_to_call' ) }}` instead
- `trim_words()` – use `TextHelper::trim_words()` instead
- `close_tags()` – use `TextHelper::close_tags()` instead
- `get_comment_form()` – use `{{ function('comment_form') }}` instead
- `paginate_links()` – use `Pagination::paginate_links()` instead
- `get_current_url()` – use `Timber\URLHelper::get_current_url()` instead

## Hooks

In version 1.0, we already introduced some filters and actions that were namespaced with a `timber/` prefix. In version 2.0, we refactored all filters to have the same naming standard. If you still use an old action or filter, you will see a warning with the name of the new hook. See the Hooks section in the documentation for a documentation of all the current hooks. There, you’ll also see which hooks are deprecated.

### Deprecated hooks

**Timber\Timber**

- `timber_render_file`, use `timber/render/file` instead
- `timber_render_data`, use `timber/render/data` instead
- `timber_compile_file`, use `timber/compile/file` instead
- `timber_compile_data`, use `timber/compile/data` instead
- `timber_compile_done`, use `timber/compile/done` instead

**Timber\Post**

- `timber_post_get_meta_field_pre`, use `timber/post/pre_meta` instead
- `timber_post_get_meta_field`, use `timber/post/meta` instead
- `timber_post_get_meta_pre`, use `timber/post/pre_get_meta_values` instead
- `timber_post_get_meta`, use `timber/post/get_meta_values` instead

**Timber\Term**

- `timber_term_get_meta`, use `timber/term/get_meta_values` instead
- `timber/term/meta/field`, use `timber/term/meta` instead
- `timber_term_get_meta_field`, use `timber/term/meta` instead

**Timber\Comment**

- `timber_comment_get_meta_pre`, use `timber/comment/pre_get_meta_values` instead
- `timber_comment_get_meta`, use `timber/comment/get_meta_values` instead
- `timber_comment_get_meta_field_pre`, use `timber/comment/pre_meta` instead
- `timber_comment_get_meta_field`, use `timber/comment/get_meta` instead

**Timber\User**

- `timber_user_get_meta_pre`, use `timber/user/pre_get_meta_values` instead
- `timber_user_get_meta`, use `timber/user/get_meta_values` instead
- `timber_user_get_meta_field_pre`, use `timber/user/pre_meta` instead
- `timber_user_get_meta_field`, use `timber/user/meta` instead

**Timber\Site**

- `timber_site_set_meta`, use `timber/site/update_option` instead

**Timber\URLHelper**

The following filter names have changed to match the WordPress naming convention for hooks, which says that hooks should be all lowercase:

- `timber/URLHelper/url_to_file_system/path`, use `timber/url_helper/url_to_file_system/path` instead
- `timber/URLHelper/file_system_to_url`, use `timber/url_helper/file_system_to_url` instead
- `timber/URLHelper/get_content_subdir/home_url`, use `timber/url_helper/get_content_subdir/home_url` instead

**Without replacement**

The following filters were deprecated without a replacement:

- The filters `timber_term_set_meta` and `timber/term/meta/set` were deprecated, they were used by `Term::update()`, which is now deprecated as well (without a replacement).
- The filter `timber_post_getter_get_posts` was deprecated, because it was used by `Timber::get_posts()`, which is now deprecated.

### timber/term/meta

If you’ve used `timber/term/meta` before, you might have to switch to `timer/term/get_meta_fields`. The `timber/term/meta` filter was introduced in 2.0 to be used instead of `timber/term/meta/field` and `timber_term_get_meta_field`. However, a filter `timber/term/meta` already existed in `Term::get_meta_values()` for version 1.0 and was renamed to `timber/term/get_meta_fields` to match the new naming conventions.

### New hooks

We added new hooks:

**Timber\Term**

- `timber/term/pre_get_meta_values`

### Updated hook logic

For the following filters, we updated the logic a little bit:

- `timber/post/pre_get_meta_values`
- `timber/term/pre_get_meta_values`
- `timber/user/pre_get_meta_values`
- `timber/comment/pre_get_meta_values`

In 1.x, you could return a non-empty array in these filters to skip fetching meta values from the database. In 2.x, you can also return `false` to achieve the same.

```php
add_filter( 'timber/post/pre_get_meta_values', '__return_false' );
```

## New functions

**Timber\Timber**

- `context_global()` - Gets the global context.
- `context_post()` - Gets post context for a singular template.
- `context_posts()` - Gets posts context for an archive template.

**Timber\Menu**

- `current_item()` – Gets the current menu item. Read more about this in the [functions’s documentation]() or the [Menu Guide](https://timber.github.io/docs/guides/menus/#the-current-menu-item).
- `current_top_level_item()` – Gets the top level parent of the current menu item.

**Timber\MenuItem**

- `target()` – Gets the target of a menu item according to the «Open in new tab» option in the menu item options.
- `is_target_blank()` – Checks whether the «Open in new tab» option checked in the menu item options in the backend.

**Timber\Attachment**

- `size()` - Gets the filesize of an attachment in bytes.
- `size_raw()` - Gets the filesize of an attachment in a human readable format. E.g. `16 KB` instead of `16555 bytes`.
- `extension()` - Gets the extension of the attached file.

## Updated functions

**Timber\Post**

- `terms()` – This function now accepts only a single array of arguments.

## Escaping

While Twig has escaping enabled by default, Timber doesn’t automatically enable espacing for Twig. To enable autoescaping in Timber 1.x, you would use `Timber::$autoescape = true`. The value `true` was deprecated for Twig 2.0, you now have to use `Timber::$autoescape = 'html'` instead:

```php
if ( class_exists( 'Timber\Timber' ) ) {
    Timber::$autoescape = true;
}
```

Read more about this in the [Escaping Guide](@todo).

## Namespaced Twig locations

You can now use namespaced Twig locations. Read more about this in the [Template Locations Guide](https://timber.github.io/docs/guides/template-locations/#register-your-own-namespaces).

## Deprecated Twig filters

The following Twig filters have been deprecated and will be removed in future versions of Timber:

* `get_class`
* `print_r`

In addition, the confusingly named (and non-functional) `get_type` filter has been removed.<|MERGE_RESOLUTION|>--- conflicted
+++ resolved
@@ -7,15 +7,13 @@
 
 Version 2.0 of Timber removes a lot of deprecated code and tries to make naming of functions and filter more consistent.
 
-<<<<<<< HEAD
 ## Drops PHP 5 support
 
 Timber 2.0 requires you to use a PHP version >= `7.0`.
-=======
+
 ## No more plugin support
 
 As of version 2.0, you can’t install Timber as a plugin. You need to install it through Composer. Follow the [Setup Guide](https://timber.github.io/docs/getting-started/setup/) for how to install Timber. Timber will continue to exist as a WordPress plugin in version 1.x.
->>>>>>> ccefcb5c
 
 ## Namespaced class names
 
