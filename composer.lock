{
    "_readme": [
        "This file locks the dependencies of your project to a known state",
        "Read more about it at https://getcomposer.org/doc/01-basic-usage.md#composer-lock-the-lock-file",
        "This file is @generated automatically"
    ],
<<<<<<< HEAD
    "hash": "41da4e18d68914338bcb6746677b5b03",
    "content-hash": "d64ce5210065e91b49f096430bb68429",
=======
    "hash": "80629f626cbcf90c288b2e0f4b71d9ec",
    "content-hash": "269e0ad3f256110c4d6f4eeec4e51675",
>>>>>>> 3818a316
    "packages": [
        {
            "name": "altorouter/altorouter",
            "version": "v1.1.0",
            "source": {
                "type": "git",
                "url": "https://github.com/dannyvankooten/AltoRouter.git",
                "reference": "09d9d946c546bae6d22a7654cdb3b825ffda54b4"
            },
            "dist": {
                "type": "zip",
                "url": "https://api.github.com/repos/dannyvankooten/AltoRouter/zipball/09d9d946c546bae6d22a7654cdb3b825ffda54b4",
                "reference": "09d9d946c546bae6d22a7654cdb3b825ffda54b4",
                "shasum": ""
            },
            "require": {
                "php": ">=5.3.0"
            },
            "type": "library",
            "autoload": {
                "classmap": [
                    "AltoRouter.php"
                ]
            },
            "notification-url": "https://packagist.org/downloads/",
            "license": [
                "MIT"
            ],
            "authors": [
                {
                    "name": "Danny van Kooten",
                    "email": "dannyvankooten@gmail.com",
                    "homepage": "http://dannyvankooten.com/"
                },
                {
                    "name": "Koen Punt",
                    "homepage": "https://github.com/koenpunt"
                },
                {
                    "name": "niahoo",
                    "homepage": "https://github.com/niahoo"
                }
            ],
            "description": "A lightning fast router for PHP",
            "homepage": "https://github.com/dannyvankooten/AltoRouter",
            "keywords": [
                "lightweight",
                "router",
                "routing"
            ],
            "time": "2014-04-16 09:44:40"
        },
        {
            "name": "asm89/twig-cache-extension",
            "version": "1.3.2",
            "source": {
                "type": "git",
                "url": "https://github.com/asm89/twig-cache-extension.git",
                "reference": "630ea7abdc3fc62ba6786c02590a1560e449cf55"
            },
            "dist": {
                "type": "zip",
                "url": "https://api.github.com/repos/asm89/twig-cache-extension/zipball/630ea7abdc3fc62ba6786c02590a1560e449cf55",
                "reference": "630ea7abdc3fc62ba6786c02590a1560e449cf55",
                "shasum": ""
            },
            "require": {
                "php": ">=5.3.2",
                "twig/twig": "^1.0|^2.0"
            },
            "require-dev": {
                "doctrine/cache": "~1.0"
            },
            "suggest": {
                "psr/cache-implementation": "To make use of PSR-6 cache implementation via PsrCacheAdapter."
            },
            "type": "library",
            "extra": {
                "branch-alias": {
                    "dev-master": "1.3-dev"
                }
            },
            "autoload": {
                "psr-4": {
                    "": "lib/"
                }
            },
            "notification-url": "https://packagist.org/downloads/",
            "license": [
                "MIT"
            ],
            "authors": [
                {
                    "name": "Alexander",
                    "email": "iam.asm89@gmail.com"
                }
            ],
            "description": "Cache fragments of templates directly within Twig.",
            "homepage": "https://github.com/asm89/twig-cache-extension",
            "keywords": [
                "cache",
                "extension",
                "twig"
            ],
            "time": "2017-01-10 22:04:15"
        },
        {
            "name": "composer/installers",
            "version": "v1.2.0",
            "source": {
                "type": "git",
                "url": "https://github.com/composer/installers.git",
                "reference": "d78064c68299743e0161004f2de3a0204e33b804"
            },
            "dist": {
                "type": "zip",
                "url": "https://api.github.com/repos/composer/installers/zipball/d78064c68299743e0161004f2de3a0204e33b804",
                "reference": "d78064c68299743e0161004f2de3a0204e33b804",
                "shasum": ""
            },
            "require": {
                "composer-plugin-api": "^1.0"
            },
            "replace": {
                "roundcube/plugin-installer": "*",
                "shama/baton": "*"
            },
            "require-dev": {
                "composer/composer": "1.0.*@dev",
                "phpunit/phpunit": "4.1.*"
            },
            "type": "composer-plugin",
            "extra": {
                "class": "Composer\\Installers\\Plugin",
                "branch-alias": {
                    "dev-master": "1.0-dev"
                }
            },
            "autoload": {
                "psr-4": {
                    "Composer\\Installers\\": "src/Composer/Installers"
                }
            },
            "notification-url": "https://packagist.org/downloads/",
            "license": [
                "MIT"
            ],
            "authors": [
                {
                    "name": "Kyle Robinson Young",
                    "email": "kyle@dontkry.com",
                    "homepage": "https://github.com/shama"
                }
            ],
            "description": "A multi-framework Composer library installer",
            "homepage": "https://composer.github.io/installers/",
            "keywords": [
                "Craft",
                "Dolibarr",
                "Hurad",
                "ImageCMS",
                "MODX Evo",
                "Mautic",
                "OXID",
                "Plentymarkets",
                "RadPHP",
                "SMF",
                "Thelia",
                "WolfCMS",
                "agl",
                "aimeos",
                "annotatecms",
                "attogram",
                "bitrix",
                "cakephp",
                "chef",
                "cockpit",
                "codeigniter",
                "concrete5",
                "croogo",
                "dokuwiki",
                "drupal",
                "elgg",
                "expressionengine",
                "fuelphp",
                "grav",
                "installer",
                "joomla",
                "kohana",
                "laravel",
                "lithium",
                "magento",
                "mako",
                "mediawiki",
                "modulework",
                "moodle",
                "phpbb",
                "piwik",
                "ppi",
                "puppet",
                "reindex",
                "roundcube",
                "shopware",
                "silverstripe",
                "symfony",
                "typo3",
                "wordpress",
                "yawik",
                "zend",
                "zikula"
            ],
            "time": "2016-08-13 20:53:52"
        },
        {
            "name": "twig/twig",
            "version": "v1.31.0",
            "source": {
                "type": "git",
                "url": "https://github.com/twigphp/Twig.git",
                "reference": "ddc9e3e20ee9c0b6908f401ac8353635b750eca7"
            },
            "dist": {
                "type": "zip",
                "url": "https://api.github.com/repos/twigphp/Twig/zipball/ddc9e3e20ee9c0b6908f401ac8353635b750eca7",
                "reference": "ddc9e3e20ee9c0b6908f401ac8353635b750eca7",
                "shasum": ""
            },
            "require": {
                "php": ">=5.2.7"
            },
            "require-dev": {
                "symfony/debug": "~2.7",
                "symfony/phpunit-bridge": "~3.2"
            },
            "type": "library",
            "extra": {
                "branch-alias": {
                    "dev-master": "1.31-dev"
                }
            },
            "autoload": {
                "psr-0": {
                    "Twig_": "lib/"
                }
            },
            "notification-url": "https://packagist.org/downloads/",
            "license": [
                "BSD-3-Clause"
            ],
            "authors": [
                {
                    "name": "Fabien Potencier",
                    "email": "fabien@symfony.com",
                    "homepage": "http://fabien.potencier.org",
                    "role": "Lead Developer"
                },
                {
                    "name": "Armin Ronacher",
                    "email": "armin.ronacher@active-4.com",
                    "role": "Project Founder"
                },
                {
                    "name": "Twig Team",
                    "homepage": "http://twig.sensiolabs.org/contributors",
                    "role": "Contributors"
                }
            ],
            "description": "Twig, the flexible, fast, and secure template language for PHP",
            "homepage": "http://twig.sensiolabs.org",
            "keywords": [
                "templating"
            ],
            "time": "2017-01-11 19:36:15"
        },
        {
            "name": "upstatement/routes",
            "version": "0.4",
            "source": {
                "type": "git",
                "url": "https://github.com/Upstatement/routes.git",
                "reference": "fae7d46f56e8b5775f072774941a5f0a25cb86f3"
            },
            "dist": {
                "type": "zip",
                "url": "https://api.github.com/repos/Upstatement/routes/zipball/fae7d46f56e8b5775f072774941a5f0a25cb86f3",
                "reference": "fae7d46f56e8b5775f072774941a5f0a25cb86f3",
                "shasum": ""
            },
            "require": {
                "altorouter/altorouter": "1.1.0",
                "composer/installers": "~1.0",
                "php": ">=5.3.0"
            },
            "require-dev": {
                "phpunit/phpunit": "3.7.*",
                "satooshi/php-coveralls": "dev-master",
                "wp-cli/wp-cli": "*"
            },
            "type": "library",
            "autoload": {
                "psr-0": {
                    "Routes": ""
                }
            },
            "notification-url": "https://packagist.org/downloads/",
            "license": [
                "MIT"
            ],
            "authors": [
                {
                    "name": "Jared Novack",
                    "email": "jared@upstatement.com",
                    "homepage": "http://upstatement.com"
                }
            ],
            "description": "Manage rewrites and routes in WordPress with this dead-simple plugin",
            "homepage": "http://routes.upstatement.com",
            "keywords": [
                "redirects",
                "rewrite",
                "routes",
                "routing"
            ],
            "time": "2016-07-06 12:53:24"
        }
    ],
    "packages-dev": [
        {
            "name": "cilex/cilex",
            "version": "1.1.0",
            "source": {
                "type": "git",
                "url": "https://github.com/Cilex/Cilex.git",
                "reference": "7acd965a609a56d0345e8b6071c261fbdb926cb5"
            },
            "dist": {
                "type": "zip",
                "url": "https://api.github.com/repos/Cilex/Cilex/zipball/7acd965a609a56d0345e8b6071c261fbdb926cb5",
                "reference": "7acd965a609a56d0345e8b6071c261fbdb926cb5",
                "shasum": ""
            },
            "require": {
                "cilex/console-service-provider": "1.*",
                "php": ">=5.3.3",
                "pimple/pimple": "~1.0",
                "symfony/finder": "~2.1",
                "symfony/process": "~2.1"
            },
            "require-dev": {
                "phpunit/phpunit": "3.7.*",
                "symfony/validator": "~2.1"
            },
            "suggest": {
                "monolog/monolog": ">=1.0.0",
                "symfony/validator": ">=1.0.0",
                "symfony/yaml": ">=1.0.0"
            },
            "type": "library",
            "extra": {
                "branch-alias": {
                    "dev-master": "1.0-dev"
                }
            },
            "autoload": {
                "psr-0": {
                    "Cilex": "src/"
                }
            },
            "notification-url": "https://packagist.org/downloads/",
            "license": [
                "MIT"
            ],
            "authors": [
                {
                    "name": "Mike van Riel",
                    "email": "mike.vanriel@naenius.com"
                }
            ],
            "description": "The PHP micro-framework for Command line tools based on the Symfony2 Components",
            "homepage": "http://cilex.github.com",
            "keywords": [
                "cli",
                "microframework"
            ],
            "time": "2014-03-29 14:03:13"
        },
        {
            "name": "cilex/console-service-provider",
            "version": "1.0.0",
            "source": {
                "type": "git",
                "url": "https://github.com/Cilex/console-service-provider.git",
                "reference": "25ee3d1875243d38e1a3448ff94bdf944f70d24e"
            },
            "dist": {
                "type": "zip",
                "url": "https://api.github.com/repos/Cilex/console-service-provider/zipball/25ee3d1875243d38e1a3448ff94bdf944f70d24e",
                "reference": "25ee3d1875243d38e1a3448ff94bdf944f70d24e",
                "shasum": ""
            },
            "require": {
                "php": ">=5.3.3",
                "pimple/pimple": "1.*@dev",
                "symfony/console": "~2.1"
            },
            "require-dev": {
                "cilex/cilex": "1.*@dev",
                "silex/silex": "1.*@dev"
            },
            "type": "library",
            "extra": {
                "branch-alias": {
                    "dev-master": "1.0-dev"
                }
            },
            "autoload": {
                "psr-0": {
                    "Cilex\\Provider\\Console": "src"
                }
            },
            "notification-url": "https://packagist.org/downloads/",
            "license": [
                "MIT"
            ],
            "authors": [
                {
                    "name": "Beau Simensen",
                    "email": "beau@dflydev.com",
                    "homepage": "http://beausimensen.com"
                },
                {
                    "name": "Mike van Riel",
                    "email": "mike.vanriel@naenius.com"
                }
            ],
            "description": "Console Service Provider",
            "keywords": [
                "cilex",
                "console",
                "pimple",
                "service-provider",
                "silex"
            ],
            "time": "2012-12-19 10:50:58"
        },
        {
            "name": "container-interop/container-interop",
            "version": "1.1.0",
            "source": {
                "type": "git",
                "url": "https://github.com/container-interop/container-interop.git",
                "reference": "fc08354828f8fd3245f77a66b9e23a6bca48297e"
            },
            "dist": {
                "type": "zip",
                "url": "https://api.github.com/repos/container-interop/container-interop/zipball/fc08354828f8fd3245f77a66b9e23a6bca48297e",
                "reference": "fc08354828f8fd3245f77a66b9e23a6bca48297e",
                "shasum": ""
            },
            "type": "library",
            "autoload": {
                "psr-4": {
                    "Interop\\Container\\": "src/Interop/Container/"
                }
            },
            "notification-url": "https://packagist.org/downloads/",
            "license": [
                "MIT"
            ],
            "description": "Promoting the interoperability of container objects (DIC, SL, etc.)",
            "time": "2014-12-30 15:22:37"
        },
        {
            "name": "doctrine/annotations",
            "version": "v1.3.1",
            "source": {
                "type": "git",
                "url": "https://github.com/doctrine/annotations.git",
                "reference": "bd4461328621bde0ae6b1b2675fbc6aca4ceb558"
            },
            "dist": {
                "type": "zip",
                "url": "https://api.github.com/repos/doctrine/annotations/zipball/bd4461328621bde0ae6b1b2675fbc6aca4ceb558",
                "reference": "bd4461328621bde0ae6b1b2675fbc6aca4ceb558",
                "shasum": ""
            },
            "require": {
                "doctrine/lexer": "1.*",
                "php": "^5.6 || ^7.0"
            },
            "require-dev": {
                "doctrine/cache": "1.*",
                "phpunit/phpunit": "^5.6.1"
            },
            "type": "library",
            "extra": {
                "branch-alias": {
                    "dev-master": "1.4.x-dev"
                }
            },
            "autoload": {
                "psr-4": {
                    "Doctrine\\Common\\Annotations\\": "lib/Doctrine/Common/Annotations"
                }
            },
            "notification-url": "https://packagist.org/downloads/",
            "license": [
                "MIT"
            ],
            "authors": [
                {
                    "name": "Roman Borschel",
                    "email": "roman@code-factory.org"
                },
                {
                    "name": "Benjamin Eberlei",
                    "email": "kontakt@beberlei.de"
                },
                {
                    "name": "Guilherme Blanco",
                    "email": "guilhermeblanco@gmail.com"
                },
                {
                    "name": "Jonathan Wage",
                    "email": "jonwage@gmail.com"
                },
                {
                    "name": "Johannes Schmitt",
                    "email": "schmittjoh@gmail.com"
                }
            ],
            "description": "Docblock Annotations Parser",
            "homepage": "http://www.doctrine-project.org",
            "keywords": [
                "annotations",
                "docblock",
                "parser"
            ],
            "time": "2016-12-30 15:59:45"
        },
        {
            "name": "doctrine/instantiator",
            "version": "1.0.5",
            "source": {
                "type": "git",
                "url": "https://github.com/doctrine/instantiator.git",
                "reference": "8e884e78f9f0eb1329e445619e04456e64d8051d"
            },
            "dist": {
                "type": "zip",
                "url": "https://api.github.com/repos/doctrine/instantiator/zipball/8e884e78f9f0eb1329e445619e04456e64d8051d",
                "reference": "8e884e78f9f0eb1329e445619e04456e64d8051d",
                "shasum": ""
            },
            "require": {
                "php": ">=5.3,<8.0-DEV"
            },
            "require-dev": {
                "athletic/athletic": "~0.1.8",
                "ext-pdo": "*",
                "ext-phar": "*",
                "phpunit/phpunit": "~4.0",
                "squizlabs/php_codesniffer": "~2.0"
            },
            "type": "library",
            "extra": {
                "branch-alias": {
                    "dev-master": "1.0.x-dev"
                }
            },
            "autoload": {
                "psr-4": {
                    "Doctrine\\Instantiator\\": "src/Doctrine/Instantiator/"
                }
            },
            "notification-url": "https://packagist.org/downloads/",
            "license": [
                "MIT"
            ],
            "authors": [
                {
                    "name": "Marco Pivetta",
                    "email": "ocramius@gmail.com",
                    "homepage": "http://ocramius.github.com/"
                }
            ],
            "description": "A small, lightweight utility to instantiate objects in PHP without invoking their constructors",
            "homepage": "https://github.com/doctrine/instantiator",
            "keywords": [
                "constructor",
                "instantiate"
            ],
            "time": "2015-06-14 21:17:01"
        },
        {
            "name": "doctrine/lexer",
            "version": "v1.0.1",
            "source": {
                "type": "git",
                "url": "https://github.com/doctrine/lexer.git",
                "reference": "83893c552fd2045dd78aef794c31e694c37c0b8c"
            },
            "dist": {
                "type": "zip",
                "url": "https://api.github.com/repos/doctrine/lexer/zipball/83893c552fd2045dd78aef794c31e694c37c0b8c",
                "reference": "83893c552fd2045dd78aef794c31e694c37c0b8c",
                "shasum": ""
            },
            "require": {
                "php": ">=5.3.2"
            },
            "type": "library",
            "extra": {
                "branch-alias": {
                    "dev-master": "1.0.x-dev"
                }
            },
            "autoload": {
                "psr-0": {
                    "Doctrine\\Common\\Lexer\\": "lib/"
                }
            },
            "notification-url": "https://packagist.org/downloads/",
            "license": [
                "MIT"
            ],
            "authors": [
                {
                    "name": "Roman Borschel",
                    "email": "roman@code-factory.org"
                },
                {
                    "name": "Guilherme Blanco",
                    "email": "guilhermeblanco@gmail.com"
                },
                {
                    "name": "Johannes Schmitt",
                    "email": "schmittjoh@gmail.com"
                }
            ],
            "description": "Base library for a lexer that can be used in Top-Down, Recursive Descent Parsers.",
            "homepage": "http://www.doctrine-project.org",
            "keywords": [
                "lexer",
                "parser"
            ],
            "time": "2014-09-09 13:34:57"
        },
        {
            "name": "erusev/parsedown",
            "version": "1.6.1",
            "source": {
                "type": "git",
                "url": "https://github.com/erusev/parsedown.git",
                "reference": "20ff8bbb57205368b4b42d094642a3e52dac85fb"
            },
            "dist": {
                "type": "zip",
                "url": "https://api.github.com/repos/erusev/parsedown/zipball/20ff8bbb57205368b4b42d094642a3e52dac85fb",
                "reference": "20ff8bbb57205368b4b42d094642a3e52dac85fb",
                "shasum": ""
            },
            "require": {
                "php": ">=5.3.0"
            },
            "type": "library",
            "autoload": {
                "psr-0": {
                    "Parsedown": ""
                }
            },
            "notification-url": "https://packagist.org/downloads/",
            "license": [
                "MIT"
            ],
            "authors": [
                {
                    "name": "Emanuil Rusev",
                    "email": "hello@erusev.com",
                    "homepage": "http://erusev.com"
                }
            ],
            "description": "Parser for Markdown.",
            "homepage": "http://parsedown.org",
            "keywords": [
                "markdown",
                "parser"
            ],
            "time": "2016-11-02 15:56:58"
        },
        {
            "name": "guzzle/guzzle",
            "version": "v3.9.3",
            "source": {
                "type": "git",
                "url": "https://github.com/guzzle/guzzle3.git",
                "reference": "0645b70d953bc1c067bbc8d5bc53194706b628d9"
            },
            "dist": {
                "type": "zip",
                "url": "https://api.github.com/repos/guzzle/guzzle3/zipball/0645b70d953bc1c067bbc8d5bc53194706b628d9",
                "reference": "0645b70d953bc1c067bbc8d5bc53194706b628d9",
                "shasum": ""
            },
            "require": {
                "ext-curl": "*",
                "php": ">=5.3.3",
                "symfony/event-dispatcher": "~2.1"
            },
            "replace": {
                "guzzle/batch": "self.version",
                "guzzle/cache": "self.version",
                "guzzle/common": "self.version",
                "guzzle/http": "self.version",
                "guzzle/inflection": "self.version",
                "guzzle/iterator": "self.version",
                "guzzle/log": "self.version",
                "guzzle/parser": "self.version",
                "guzzle/plugin": "self.version",
                "guzzle/plugin-async": "self.version",
                "guzzle/plugin-backoff": "self.version",
                "guzzle/plugin-cache": "self.version",
                "guzzle/plugin-cookie": "self.version",
                "guzzle/plugin-curlauth": "self.version",
                "guzzle/plugin-error-response": "self.version",
                "guzzle/plugin-history": "self.version",
                "guzzle/plugin-log": "self.version",
                "guzzle/plugin-md5": "self.version",
                "guzzle/plugin-mock": "self.version",
                "guzzle/plugin-oauth": "self.version",
                "guzzle/service": "self.version",
                "guzzle/stream": "self.version"
            },
            "require-dev": {
                "doctrine/cache": "~1.3",
                "monolog/monolog": "~1.0",
                "phpunit/phpunit": "3.7.*",
                "psr/log": "~1.0",
                "symfony/class-loader": "~2.1",
                "zendframework/zend-cache": "2.*,<2.3",
                "zendframework/zend-log": "2.*,<2.3"
            },
            "suggest": {
                "guzzlehttp/guzzle": "Guzzle 5 has moved to a new package name. The package you have installed, Guzzle 3, is deprecated."
            },
            "type": "library",
            "extra": {
                "branch-alias": {
                    "dev-master": "3.9-dev"
                }
            },
            "autoload": {
                "psr-0": {
                    "Guzzle": "src/",
                    "Guzzle\\Tests": "tests/"
                }
            },
            "notification-url": "https://packagist.org/downloads/",
            "license": [
                "MIT"
            ],
            "authors": [
                {
                    "name": "Michael Dowling",
                    "email": "mtdowling@gmail.com",
                    "homepage": "https://github.com/mtdowling"
                },
                {
                    "name": "Guzzle Community",
                    "homepage": "https://github.com/guzzle/guzzle/contributors"
                }
            ],
            "description": "PHP HTTP client. This library is deprecated in favor of https://packagist.org/packages/guzzlehttp/guzzle",
            "homepage": "http://guzzlephp.org/",
            "keywords": [
                "client",
                "curl",
                "framework",
                "http",
                "http client",
                "rest",
                "web service"
            ],
            "abandoned": "guzzlehttp/guzzle",
            "time": "2015-03-18 18:23:50"
        },
        {
            "name": "herrera-io/json",
            "version": "1.0.3",
            "source": {
                "type": "git",
                "url": "https://github.com/kherge-php/json.git",
                "reference": "60c696c9370a1e5136816ca557c17f82a6fa83f1"
            },
            "dist": {
                "type": "zip",
                "url": "https://api.github.com/repos/kherge-php/json/zipball/60c696c9370a1e5136816ca557c17f82a6fa83f1",
                "reference": "60c696c9370a1e5136816ca557c17f82a6fa83f1",
                "shasum": ""
            },
            "require": {
                "ext-json": "*",
                "justinrainbow/json-schema": ">=1.0,<2.0-dev",
                "php": ">=5.3.3",
                "seld/jsonlint": ">=1.0,<2.0-dev"
            },
            "require-dev": {
                "herrera-io/phpunit-test-case": "1.*",
                "mikey179/vfsstream": "1.1.0",
                "phpunit/phpunit": "3.7.*"
            },
            "type": "library",
            "extra": {
                "branch-alias": {
                    "dev-master": "1.0-dev"
                }
            },
            "autoload": {
                "files": [
                    "src/lib/json_version.php"
                ],
                "psr-0": {
                    "Herrera\\Json": "src/lib"
                }
            },
            "notification-url": "https://packagist.org/downloads/",
            "license": [
                "MIT"
            ],
            "authors": [
                {
                    "name": "Kevin Herrera",
                    "email": "kevin@herrera.io",
                    "homepage": "http://kevin.herrera.io"
                }
            ],
            "description": "A library for simplifying JSON linting and validation.",
            "homepage": "http://herrera-io.github.com/php-json",
            "keywords": [
                "json",
                "lint",
                "schema",
                "validate"
            ],
            "time": "2013-10-30 16:51:34"
        },
        {
            "name": "herrera-io/phar-update",
            "version": "1.0.3",
            "source": {
                "type": "git",
                "url": "https://github.com/kherge-abandoned/php-phar-update.git",
                "reference": "00a79e1d5b8cf3c080a2e3becf1ddf7a7fea025b"
            },
            "dist": {
                "type": "zip",
                "url": "https://api.github.com/repos/kherge-abandoned/php-phar-update/zipball/00a79e1d5b8cf3c080a2e3becf1ddf7a7fea025b",
                "reference": "00a79e1d5b8cf3c080a2e3becf1ddf7a7fea025b",
                "shasum": ""
            },
            "require": {
                "herrera-io/json": "1.*",
                "kherge/version": "1.*",
                "php": ">=5.3.3"
            },
            "require-dev": {
                "herrera-io/phpunit-test-case": "1.*",
                "mikey179/vfsstream": "1.1.0",
                "phpunit/phpunit": "3.7.*"
            },
            "type": "library",
            "extra": {
                "branch-alias": {
                    "dev-master": "1.0-dev"
                }
            },
            "autoload": {
                "files": [
                    "src/lib/constants.php"
                ],
                "psr-0": {
                    "Herrera\\Phar\\Update": "src/lib"
                }
            },
            "notification-url": "https://packagist.org/downloads/",
            "license": [
                "MIT"
            ],
            "authors": [
                {
                    "name": "Kevin Herrera",
                    "email": "kevin@herrera.io",
                    "homepage": "http://kevin.herrera.io"
                }
            ],
            "description": "A library for self-updating Phars.",
            "homepage": "http://herrera-io.github.com/php-phar-update",
            "keywords": [
                "phar",
                "update"
            ],
            "time": "2013-10-30 17:23:01"
        },
        {
            "name": "jarednova/markdowndocs",
            "version": "dev-master",
            "source": {
                "type": "git",
                "url": "https://github.com/jarednova/PHP-Markdown-Documentation-Generator.git",
                "reference": "master"
            },
            "type": "library",
            "time": "2016-06-28 19:46:51"
        },
        {
            "name": "jms/metadata",
            "version": "1.6.0",
            "source": {
                "type": "git",
                "url": "https://github.com/schmittjoh/metadata.git",
                "reference": "6a06970a10e0a532fb52d3959547123b84a3b3ab"
            },
            "dist": {
                "type": "zip",
                "url": "https://api.github.com/repos/schmittjoh/metadata/zipball/6a06970a10e0a532fb52d3959547123b84a3b3ab",
                "reference": "6a06970a10e0a532fb52d3959547123b84a3b3ab",
                "shasum": ""
            },
            "require": {
                "php": ">=5.3.0"
            },
            "require-dev": {
                "doctrine/cache": "~1.0",
                "symfony/cache": "~3.1"
            },
            "type": "library",
            "extra": {
                "branch-alias": {
                    "dev-master": "1.5.x-dev"
                }
            },
            "autoload": {
                "psr-0": {
                    "Metadata\\": "src/"
                }
            },
            "notification-url": "https://packagist.org/downloads/",
            "license": [
                "Apache-2.0"
            ],
            "authors": [
                {
                    "name": "Johannes M. Schmitt",
                    "email": "schmittjoh@gmail.com"
                }
            ],
            "description": "Class/method/property metadata management in PHP",
            "keywords": [
                "annotations",
                "metadata",
                "xml",
                "yaml"
            ],
            "time": "2016-12-05 10:18:33"
        },
        {
            "name": "jms/parser-lib",
            "version": "1.0.0",
            "source": {
                "type": "git",
                "url": "https://github.com/schmittjoh/parser-lib.git",
                "reference": "c509473bc1b4866415627af0e1c6cc8ac97fa51d"
            },
            "dist": {
                "type": "zip",
                "url": "https://api.github.com/repos/schmittjoh/parser-lib/zipball/c509473bc1b4866415627af0e1c6cc8ac97fa51d",
                "reference": "c509473bc1b4866415627af0e1c6cc8ac97fa51d",
                "shasum": ""
            },
            "require": {
                "phpoption/phpoption": ">=0.9,<2.0-dev"
            },
            "type": "library",
            "extra": {
                "branch-alias": {
                    "dev-master": "1.0-dev"
                }
            },
            "autoload": {
                "psr-0": {
                    "JMS\\": "src/"
                }
            },
            "notification-url": "https://packagist.org/downloads/",
            "license": [
                "Apache2"
            ],
            "description": "A library for easily creating recursive-descent parsers.",
            "time": "2012-11-18 18:08:43"
        },
        {
            "name": "jms/serializer",
            "version": "1.4.2",
            "source": {
                "type": "git",
                "url": "https://github.com/schmittjoh/serializer.git",
                "reference": "f39d8b4660d5cef43b0c3265ce642173d9b2c58b"
            },
            "dist": {
                "type": "zip",
                "url": "https://api.github.com/repos/schmittjoh/serializer/zipball/f39d8b4660d5cef43b0c3265ce642173d9b2c58b",
                "reference": "f39d8b4660d5cef43b0c3265ce642173d9b2c58b",
                "shasum": ""
            },
            "require": {
                "doctrine/annotations": "^1.0",
                "doctrine/instantiator": "^1.0.3",
                "jms/metadata": "~1.1",
                "jms/parser-lib": "1.*",
                "php": ">=5.5.0",
                "phpcollection/phpcollection": "~0.1",
                "phpoption/phpoption": "^1.1"
            },
            "conflict": {
                "twig/twig": "<1.12"
            },
            "require-dev": {
                "doctrine/orm": "~2.1",
                "doctrine/phpcr-odm": "^1.3|^2.0",
                "ext-pdo_sqlite": "*",
                "jackalope/jackalope-doctrine-dbal": "^1.1.5",
                "phpunit/phpunit": "^4.8|^5.0",
                "propel/propel1": "~1.7",
                "symfony/filesystem": "^2.1",
                "symfony/form": "~2.1",
                "symfony/translation": "^2.1",
                "symfony/validator": "^2.2",
                "symfony/yaml": "^2.1",
                "twig/twig": "~1.12|~2.0"
            },
            "suggest": {
                "symfony/yaml": "Required if you'd like to serialize data to YAML format."
            },
            "type": "library",
            "extra": {
                "branch-alias": {
                    "dev-master": "1.4-dev"
                }
            },
            "autoload": {
                "psr-0": {
                    "JMS\\Serializer": "src/"
                }
            },
            "notification-url": "https://packagist.org/downloads/",
            "license": [
                "Apache2"
            ],
            "authors": [
                {
                    "name": "Johannes M. Schmitt",
                    "email": "schmittjoh@gmail.com"
                }
            ],
            "description": "Library for (de-)serializing data of any complexity; supports XML, JSON, and YAML.",
            "homepage": "http://jmsyst.com/libs/serializer",
            "keywords": [
                "deserialization",
                "jaxb",
                "json",
                "serialization",
                "xml"
            ],
            "time": "2016-11-13 10:20:11"
        },
        {
            "name": "johnpbloch/wordpress",
            "version": "4.7.2",
            "source": {
                "type": "git",
                "url": "https://github.com/johnpbloch/wordpress.git",
                "reference": "ac7b1792641d1fb61cb2901db292903b31694057"
            },
            "dist": {
                "type": "zip",
                "url": "https://api.github.com/repos/johnpbloch/wordpress/zipball/ac7b1792641d1fb61cb2901db292903b31694057",
                "reference": "ac7b1792641d1fb61cb2901db292903b31694057",
                "shasum": ""
            },
            "require": {
                "johnpbloch/wordpress-core-installer": "~0.2",
                "php": ">=5.3.2"
            },
            "type": "wordpress-core",
            "notification-url": "https://packagist.org/downloads/",
            "license": [
                "GPL-2.0+"
            ],
            "authors": [
                {
                    "name": "WordPress Community",
                    "homepage": "http://wordpress.org/about/"
                }
            ],
            "description": "WordPress is web software you can use to create a beautiful website or blog.",
            "homepage": "http://wordpress.org/",
            "keywords": [
                "blog",
                "cms"
            ],
            "time": "2017-01-26 18:32:19"
        },
        {
            "name": "johnpbloch/wordpress-core-installer",
            "version": "0.2.1",
            "source": {
                "type": "git",
                "url": "https://github.com/johnpbloch/wordpress-core-installer.git",
                "reference": "a04c2c383ef13aae077f36799ed2eafdebd618d2"
            },
            "dist": {
                "type": "zip",
                "url": "https://api.github.com/repos/johnpbloch/wordpress-core-installer/zipball/a04c2c383ef13aae077f36799ed2eafdebd618d2",
                "reference": "a04c2c383ef13aae077f36799ed2eafdebd618d2",
                "shasum": ""
            },
            "require": {
                "composer-plugin-api": "^1.0"
            },
            "conflict": {
                "composer/installers": "<1.0.6"
            },
            "require-dev": {
                "composer/composer": "1.0.*@dev"
            },
            "type": "composer-plugin",
            "extra": {
                "class": "johnpbloch\\Composer\\WordPressCorePlugin"
            },
            "autoload": {
                "psr-0": {
                    "johnpbloch\\Composer\\": "src/"
                }
            },
            "notification-url": "https://packagist.org/downloads/",
            "license": [
                "GPL-2.0+"
            ],
            "authors": [
                {
                    "name": "John P. Bloch",
                    "email": "me@johnpbloch.com"
                }
            ],
            "description": "A custom installer to handle deploying WordPress with composer",
            "keywords": [
                "wordpress"
            ],
            "time": "2015-06-11 15:15:30"
        },
        {
            "name": "justinrainbow/json-schema",
            "version": "1.6.1",
            "source": {
                "type": "git",
                "url": "https://github.com/justinrainbow/json-schema.git",
                "reference": "cc84765fb7317f6b07bd8ac78364747f95b86341"
            },
            "dist": {
                "type": "zip",
                "url": "https://api.github.com/repos/justinrainbow/json-schema/zipball/cc84765fb7317f6b07bd8ac78364747f95b86341",
                "reference": "cc84765fb7317f6b07bd8ac78364747f95b86341",
                "shasum": ""
            },
            "require": {
                "php": ">=5.3.29"
            },
            "require-dev": {
                "json-schema/json-schema-test-suite": "1.1.0",
                "phpdocumentor/phpdocumentor": "~2",
                "phpunit/phpunit": "~3.7"
            },
            "bin": [
                "bin/validate-json"
            ],
            "type": "library",
            "extra": {
                "branch-alias": {
                    "dev-master": "1.6.x-dev"
                }
            },
            "autoload": {
                "psr-4": {
                    "JsonSchema\\": "src/JsonSchema/"
                }
            },
            "notification-url": "https://packagist.org/downloads/",
            "license": [
                "BSD-3-Clause"
            ],
            "authors": [
                {
                    "name": "Bruno Prieto Reis",
                    "email": "bruno.p.reis@gmail.com"
                },
                {
                    "name": "Justin Rainbow",
                    "email": "justin.rainbow@gmail.com"
                },
                {
                    "name": "Igor Wiedler",
                    "email": "igor@wiedler.ch"
                },
                {
                    "name": "Robert Schönthal",
                    "email": "seroscho@googlemail.com"
                }
            ],
            "description": "A library to validate a json schema.",
            "homepage": "https://github.com/justinrainbow/json-schema",
            "keywords": [
                "json",
                "schema"
            ],
            "time": "2016-01-25 15:43:01"
        },
        {
            "name": "kherge/version",
            "version": "1.0.1",
            "source": {
                "type": "git",
                "url": "https://github.com/kherge-abandoned/Version.git",
                "reference": "f07cf83f8ce533be8f93d2893d96d674bbeb7e30"
            },
            "dist": {
                "type": "zip",
                "url": "https://api.github.com/repos/kherge-abandoned/Version/zipball/f07cf83f8ce533be8f93d2893d96d674bbeb7e30",
                "reference": "f07cf83f8ce533be8f93d2893d96d674bbeb7e30",
                "shasum": ""
            },
            "require": {
                "php": ">=5.3.3"
            },
            "type": "library",
            "extra": {
                "branch-alias": {
                    "dev-master": "1.0-dev"
                }
            },
            "autoload": {
                "psr-0": {
                    "KevinGH\\Version": "src/lib/"
                }
            },
            "notification-url": "https://packagist.org/downloads/",
            "license": [
                "MIT"
            ],
            "authors": [
                {
                    "name": "Kevin Herrera",
                    "email": "me@kevingh.com"
                }
            ],
            "description": "A parsing and comparison library for semantic versioning.",
            "homepage": "http://github.com/kherge/Version",
            "time": "2012-08-16 17:13:03"
        },
        {
            "name": "monolog/monolog",
            "version": "1.22.0",
            "source": {
                "type": "git",
                "url": "https://github.com/Seldaek/monolog.git",
                "reference": "bad29cb8d18ab0315e6c477751418a82c850d558"
            },
            "dist": {
                "type": "zip",
                "url": "https://api.github.com/repos/Seldaek/monolog/zipball/bad29cb8d18ab0315e6c477751418a82c850d558",
                "reference": "bad29cb8d18ab0315e6c477751418a82c850d558",
                "shasum": ""
            },
            "require": {
                "php": ">=5.3.0",
                "psr/log": "~1.0"
            },
            "provide": {
                "psr/log-implementation": "1.0.0"
            },
            "require-dev": {
                "aws/aws-sdk-php": "^2.4.9 || ^3.0",
                "doctrine/couchdb": "~1.0@dev",
                "graylog2/gelf-php": "~1.0",
                "jakub-onderka/php-parallel-lint": "0.9",
                "php-amqplib/php-amqplib": "~2.4",
                "php-console/php-console": "^3.1.3",
                "phpunit/phpunit": "~4.5",
                "phpunit/phpunit-mock-objects": "2.3.0",
                "ruflin/elastica": ">=0.90 <3.0",
                "sentry/sentry": "^0.13",
                "swiftmailer/swiftmailer": "~5.3"
            },
            "suggest": {
                "aws/aws-sdk-php": "Allow sending log messages to AWS services like DynamoDB",
                "doctrine/couchdb": "Allow sending log messages to a CouchDB server",
                "ext-amqp": "Allow sending log messages to an AMQP server (1.0+ required)",
                "ext-mongo": "Allow sending log messages to a MongoDB server",
                "graylog2/gelf-php": "Allow sending log messages to a GrayLog2 server",
                "mongodb/mongodb": "Allow sending log messages to a MongoDB server via PHP Driver",
                "php-amqplib/php-amqplib": "Allow sending log messages to an AMQP server using php-amqplib",
                "php-console/php-console": "Allow sending log messages to Google Chrome",
                "rollbar/rollbar": "Allow sending log messages to Rollbar",
                "ruflin/elastica": "Allow sending log messages to an Elastic Search server",
                "sentry/sentry": "Allow sending log messages to a Sentry server"
            },
            "type": "library",
            "extra": {
                "branch-alias": {
                    "dev-master": "2.0.x-dev"
                }
            },
            "autoload": {
                "psr-4": {
                    "Monolog\\": "src/Monolog"
                }
            },
            "notification-url": "https://packagist.org/downloads/",
            "license": [
                "MIT"
            ],
            "authors": [
                {
                    "name": "Jordi Boggiano",
                    "email": "j.boggiano@seld.be",
                    "homepage": "http://seld.be"
                }
            ],
            "description": "Sends your logs to files, sockets, inboxes, databases and various web services",
            "homepage": "http://github.com/Seldaek/monolog",
            "keywords": [
                "log",
                "logging",
                "psr-3"
            ],
            "time": "2016-11-26 00:15:39"
        },
        {
            "name": "nikic/php-parser",
            "version": "v1.4.1",
            "source": {
                "type": "git",
                "url": "https://github.com/nikic/PHP-Parser.git",
                "reference": "f78af2c9c86107aa1a34cd1dbb5bbe9eeb0d9f51"
            },
            "dist": {
                "type": "zip",
                "url": "https://api.github.com/repos/nikic/PHP-Parser/zipball/f78af2c9c86107aa1a34cd1dbb5bbe9eeb0d9f51",
                "reference": "f78af2c9c86107aa1a34cd1dbb5bbe9eeb0d9f51",
                "shasum": ""
            },
            "require": {
                "ext-tokenizer": "*",
                "php": ">=5.3"
            },
            "type": "library",
            "extra": {
                "branch-alias": {
                    "dev-master": "1.4-dev"
                }
            },
            "autoload": {
                "files": [
                    "lib/bootstrap.php"
                ]
            },
            "notification-url": "https://packagist.org/downloads/",
            "license": [
                "BSD-3-Clause"
            ],
            "authors": [
                {
                    "name": "Nikita Popov"
                }
            ],
            "description": "A PHP parser written in PHP",
            "keywords": [
                "parser",
                "php"
            ],
            "time": "2015-09-19 14:15:08"
        },
        {
            "name": "phpcollection/phpcollection",
            "version": "0.5.0",
            "source": {
                "type": "git",
                "url": "https://github.com/schmittjoh/php-collection.git",
                "reference": "f2bcff45c0da7c27991bbc1f90f47c4b7fb434a6"
            },
            "dist": {
                "type": "zip",
                "url": "https://api.github.com/repos/schmittjoh/php-collection/zipball/f2bcff45c0da7c27991bbc1f90f47c4b7fb434a6",
                "reference": "f2bcff45c0da7c27991bbc1f90f47c4b7fb434a6",
                "shasum": ""
            },
            "require": {
                "phpoption/phpoption": "1.*"
            },
            "type": "library",
            "extra": {
                "branch-alias": {
                    "dev-master": "0.4-dev"
                }
            },
            "autoload": {
                "psr-0": {
                    "PhpCollection": "src/"
                }
            },
            "notification-url": "https://packagist.org/downloads/",
            "license": [
                "Apache2"
            ],
            "authors": [
                {
                    "name": "Johannes M. Schmitt",
                    "email": "schmittjoh@gmail.com"
                }
            ],
            "description": "General-Purpose Collection Library for PHP",
            "keywords": [
                "collection",
                "list",
                "map",
                "sequence",
                "set"
            ],
            "time": "2015-05-17 12:39:23"
        },
        {
            "name": "phpdocumentor/fileset",
            "version": "1.0.0",
            "source": {
                "type": "git",
                "url": "https://github.com/phpDocumentor/Fileset.git",
                "reference": "bfa78d8fa9763dfce6d0e5d3730c1d8ab25d34b0"
            },
            "dist": {
                "type": "zip",
                "url": "https://api.github.com/repos/phpDocumentor/Fileset/zipball/bfa78d8fa9763dfce6d0e5d3730c1d8ab25d34b0",
                "reference": "bfa78d8fa9763dfce6d0e5d3730c1d8ab25d34b0",
                "shasum": ""
            },
            "require": {
                "php": ">=5.3.3",
                "symfony/finder": "~2.1"
            },
            "require-dev": {
                "phpunit/phpunit": "~3.7"
            },
            "type": "library",
            "autoload": {
                "psr-0": {
                    "phpDocumentor": [
                        "src/",
                        "tests/unit/"
                    ]
                }
            },
            "notification-url": "https://packagist.org/downloads/",
            "license": [
                "MIT"
            ],
            "description": "Fileset component for collecting a set of files given directories and file paths",
            "homepage": "http://www.phpdoc.org",
            "keywords": [
                "files",
                "fileset",
                "phpdoc"
            ],
            "time": "2013-08-06 21:07:42"
        },
        {
            "name": "phpdocumentor/graphviz",
            "version": "1.0.4",
            "source": {
                "type": "git",
                "url": "https://github.com/phpDocumentor/GraphViz.git",
                "reference": "a906a90a9f230535f25ea31caf81b2323956283f"
            },
            "dist": {
                "type": "zip",
                "url": "https://api.github.com/repos/phpDocumentor/GraphViz/zipball/a906a90a9f230535f25ea31caf81b2323956283f",
                "reference": "a906a90a9f230535f25ea31caf81b2323956283f",
                "shasum": ""
            },
            "require": {
                "php": ">=5.3.3"
            },
            "require-dev": {
                "phpunit/phpunit": "~4.0"
            },
            "type": "library",
            "autoload": {
                "psr-0": {
                    "phpDocumentor": [
                        "src/",
                        "tests/unit"
                    ]
                }
            },
            "notification-url": "https://packagist.org/downloads/",
            "license": [
                "MIT"
            ],
            "authors": [
                {
                    "name": "Mike van Riel",
                    "email": "mike.vanriel@naenius.com"
                }
            ],
            "time": "2016-02-02 13:00:08"
        },
        {
            "name": "phpdocumentor/phpdocumentor",
            "version": "v2.9.0",
            "source": {
                "type": "git",
                "url": "https://github.com/phpDocumentor/phpDocumentor2.git",
                "reference": "be607da0eef9b9249c43c5b4820d25d631c73667"
            },
            "dist": {
                "type": "zip",
                "url": "https://api.github.com/repos/phpDocumentor/phpDocumentor2/zipball/be607da0eef9b9249c43c5b4820d25d631c73667",
                "reference": "be607da0eef9b9249c43c5b4820d25d631c73667",
                "shasum": ""
            },
            "require": {
                "cilex/cilex": "~1.0",
                "erusev/parsedown": "~1.0",
                "herrera-io/phar-update": "1.0.3",
                "jms/serializer": ">=0.12",
                "monolog/monolog": "~1.6",
                "php": ">=5.3.3",
                "phpdocumentor/fileset": "~1.0",
                "phpdocumentor/graphviz": "~1.0",
                "phpdocumentor/reflection": "^3.0",
                "phpdocumentor/reflection-docblock": "~2.0",
                "symfony/config": "~2.3",
                "symfony/console": "~2.3",
                "symfony/event-dispatcher": "~2.1",
                "symfony/process": "~2.0",
                "symfony/stopwatch": "~2.3",
                "symfony/validator": "~2.2",
                "twig/twig": "~1.3",
                "zendframework/zend-cache": "~2.1",
                "zendframework/zend-config": "~2.1",
                "zendframework/zend-filter": "~2.1",
                "zendframework/zend-i18n": "~2.1",
                "zendframework/zend-serializer": "~2.1",
                "zendframework/zend-servicemanager": "~2.1",
                "zendframework/zend-stdlib": "~2.1",
                "zetacomponents/document": ">=1.3.1"
            },
            "require-dev": {
                "behat/behat": "~3.0",
                "mikey179/vfsstream": "~1.2",
                "mockery/mockery": "~0.9@dev",
                "phpunit/phpunit": "~4.0",
                "squizlabs/php_codesniffer": "~1.4",
                "symfony/expression-language": "~2.4"
            },
            "suggest": {
                "ext-twig": "Enabling the twig extension improves the generation of twig based templates.",
                "ext-xslcache": "Enabling the XSLCache extension improves the generation of xml based templates."
            },
            "bin": [
                "bin/phpdoc.php",
                "bin/phpdoc"
            ],
            "type": "library",
            "extra": {
                "branch-alias": {
                    "dev-develop": "2.9-dev"
                }
            },
            "autoload": {
                "psr-0": {
                    "phpDocumentor": [
                        "src/",
                        "tests/unit/"
                    ],
                    "Cilex\\Provider": [
                        "src/"
                    ]
                }
            },
            "notification-url": "https://packagist.org/downloads/",
            "license": [
                "MIT"
            ],
            "description": "Documentation Generator for PHP",
            "homepage": "http://www.phpdoc.org",
            "keywords": [
                "api",
                "application",
                "dga",
                "documentation",
                "phpdoc"
            ],
            "time": "2016-05-22 09:50:56"
        },
        {
            "name": "phpdocumentor/reflection",
            "version": "3.0.1",
            "source": {
                "type": "git",
                "url": "https://github.com/phpDocumentor/Reflection.git",
                "reference": "793bfd92d9a0fc96ae9608fb3e947c3f59fb3a0d"
            },
            "dist": {
                "type": "zip",
                "url": "https://api.github.com/repos/phpDocumentor/Reflection/zipball/793bfd92d9a0fc96ae9608fb3e947c3f59fb3a0d",
                "reference": "793bfd92d9a0fc96ae9608fb3e947c3f59fb3a0d",
                "shasum": ""
            },
            "require": {
                "nikic/php-parser": "^1.0",
                "php": ">=5.3.3",
                "phpdocumentor/reflection-docblock": "~2.0",
                "psr/log": "~1.0"
            },
            "require-dev": {
                "behat/behat": "~2.4",
                "mockery/mockery": "~0.8",
                "phpunit/phpunit": "~4.0"
            },
            "type": "library",
            "extra": {
                "branch-alias": {
                    "dev-master": "1.0.x-dev"
                }
            },
            "autoload": {
                "psr-0": {
                    "phpDocumentor": [
                        "src/",
                        "tests/unit/",
                        "tests/mocks/"
                    ]
                }
            },
            "notification-url": "https://packagist.org/downloads/",
            "license": [
                "MIT"
            ],
            "description": "Reflection library to do Static Analysis for PHP Projects",
            "homepage": "http://www.phpdoc.org",
            "keywords": [
                "phpDocumentor",
                "phpdoc",
                "reflection",
                "static analysis"
            ],
            "time": "2016-05-21 08:42:32"
        },
        {
            "name": "phpdocumentor/reflection-docblock",
            "version": "2.0.4",
            "source": {
                "type": "git",
                "url": "https://github.com/phpDocumentor/ReflectionDocBlock.git",
                "reference": "d68dbdc53dc358a816f00b300704702b2eaff7b8"
            },
            "dist": {
                "type": "zip",
                "url": "https://api.github.com/repos/phpDocumentor/ReflectionDocBlock/zipball/d68dbdc53dc358a816f00b300704702b2eaff7b8",
                "reference": "d68dbdc53dc358a816f00b300704702b2eaff7b8",
                "shasum": ""
            },
            "require": {
                "php": ">=5.3.3"
            },
            "require-dev": {
                "phpunit/phpunit": "~4.0"
            },
            "suggest": {
                "dflydev/markdown": "~1.0",
                "erusev/parsedown": "~1.0"
            },
            "type": "library",
            "extra": {
                "branch-alias": {
                    "dev-master": "2.0.x-dev"
                }
            },
            "autoload": {
                "psr-0": {
                    "phpDocumentor": [
                        "src/"
                    ]
                }
            },
            "notification-url": "https://packagist.org/downloads/",
            "license": [
                "MIT"
            ],
            "authors": [
                {
                    "name": "Mike van Riel",
                    "email": "mike.vanriel@naenius.com"
                }
            ],
            "time": "2015-02-03 12:10:50"
        },
        {
            "name": "phpoption/phpoption",
            "version": "1.5.0",
            "source": {
                "type": "git",
                "url": "https://github.com/schmittjoh/php-option.git",
                "reference": "94e644f7d2051a5f0fcf77d81605f152eecff0ed"
            },
            "dist": {
                "type": "zip",
                "url": "https://api.github.com/repos/schmittjoh/php-option/zipball/94e644f7d2051a5f0fcf77d81605f152eecff0ed",
                "reference": "94e644f7d2051a5f0fcf77d81605f152eecff0ed",
                "shasum": ""
            },
            "require": {
                "php": ">=5.3.0"
            },
            "require-dev": {
                "phpunit/phpunit": "4.7.*"
            },
            "type": "library",
            "extra": {
                "branch-alias": {
                    "dev-master": "1.3-dev"
                }
            },
            "autoload": {
                "psr-0": {
                    "PhpOption\\": "src/"
                }
            },
            "notification-url": "https://packagist.org/downloads/",
            "license": [
                "Apache2"
            ],
            "authors": [
                {
                    "name": "Johannes M. Schmitt",
                    "email": "schmittjoh@gmail.com"
                }
            ],
            "description": "Option Type for PHP",
            "keywords": [
                "language",
                "option",
                "php",
                "type"
            ],
            "time": "2015-07-25 16:39:46"
        },
        {
            "name": "phpspec/prophecy",
            "version": "v1.6.2",
            "source": {
                "type": "git",
                "url": "https://github.com/phpspec/prophecy.git",
                "reference": "6c52c2722f8460122f96f86346600e1077ce22cb"
            },
            "dist": {
                "type": "zip",
                "url": "https://api.github.com/repos/phpspec/prophecy/zipball/6c52c2722f8460122f96f86346600e1077ce22cb",
                "reference": "6c52c2722f8460122f96f86346600e1077ce22cb",
                "shasum": ""
            },
            "require": {
                "doctrine/instantiator": "^1.0.2",
                "php": "^5.3|^7.0",
                "phpdocumentor/reflection-docblock": "^2.0|^3.0.2",
                "sebastian/comparator": "^1.1",
                "sebastian/recursion-context": "^1.0|^2.0"
            },
            "require-dev": {
                "phpspec/phpspec": "^2.0",
                "phpunit/phpunit": "^4.8 || ^5.6.5"
            },
            "type": "library",
            "extra": {
                "branch-alias": {
                    "dev-master": "1.6.x-dev"
                }
            },
            "autoload": {
                "psr-0": {
                    "Prophecy\\": "src/"
                }
            },
            "notification-url": "https://packagist.org/downloads/",
            "license": [
                "MIT"
            ],
            "authors": [
                {
                    "name": "Konstantin Kudryashov",
                    "email": "ever.zet@gmail.com",
                    "homepage": "http://everzet.com"
                },
                {
                    "name": "Marcello Duarte",
                    "email": "marcello.duarte@gmail.com"
                }
            ],
            "description": "Highly opinionated mocking framework for PHP 5.3+",
            "homepage": "https://github.com/phpspec/prophecy",
            "keywords": [
                "Double",
                "Dummy",
                "fake",
                "mock",
                "spy",
                "stub"
            ],
            "time": "2016-11-21 14:58:47"
        },
        {
            "name": "phpunit/php-code-coverage",
            "version": "2.2.4",
            "source": {
                "type": "git",
                "url": "https://github.com/sebastianbergmann/php-code-coverage.git",
                "reference": "eabf68b476ac7d0f73793aada060f1c1a9bf8979"
            },
            "dist": {
                "type": "zip",
                "url": "https://api.github.com/repos/sebastianbergmann/php-code-coverage/zipball/eabf68b476ac7d0f73793aada060f1c1a9bf8979",
                "reference": "eabf68b476ac7d0f73793aada060f1c1a9bf8979",
                "shasum": ""
            },
            "require": {
                "php": ">=5.3.3",
                "phpunit/php-file-iterator": "~1.3",
                "phpunit/php-text-template": "~1.2",
                "phpunit/php-token-stream": "~1.3",
                "sebastian/environment": "^1.3.2",
                "sebastian/version": "~1.0"
            },
            "require-dev": {
                "ext-xdebug": ">=2.1.4",
                "phpunit/phpunit": "~4"
            },
            "suggest": {
                "ext-dom": "*",
                "ext-xdebug": ">=2.2.1",
                "ext-xmlwriter": "*"
            },
            "type": "library",
            "extra": {
                "branch-alias": {
                    "dev-master": "2.2.x-dev"
                }
            },
            "autoload": {
                "classmap": [
                    "src/"
                ]
            },
            "notification-url": "https://packagist.org/downloads/",
            "license": [
                "BSD-3-Clause"
            ],
            "authors": [
                {
                    "name": "Sebastian Bergmann",
                    "email": "sb@sebastian-bergmann.de",
                    "role": "lead"
                }
            ],
            "description": "Library that provides collection, processing, and rendering functionality for PHP code coverage information.",
            "homepage": "https://github.com/sebastianbergmann/php-code-coverage",
            "keywords": [
                "coverage",
                "testing",
                "xunit"
            ],
            "time": "2015-10-06 15:47:00"
        },
        {
            "name": "phpunit/php-file-iterator",
            "version": "1.4.2",
            "source": {
                "type": "git",
                "url": "https://github.com/sebastianbergmann/php-file-iterator.git",
                "reference": "3cc8f69b3028d0f96a9078e6295d86e9bf019be5"
            },
            "dist": {
                "type": "zip",
                "url": "https://api.github.com/repos/sebastianbergmann/php-file-iterator/zipball/3cc8f69b3028d0f96a9078e6295d86e9bf019be5",
                "reference": "3cc8f69b3028d0f96a9078e6295d86e9bf019be5",
                "shasum": ""
            },
            "require": {
                "php": ">=5.3.3"
            },
            "type": "library",
            "extra": {
                "branch-alias": {
                    "dev-master": "1.4.x-dev"
                }
            },
            "autoload": {
                "classmap": [
                    "src/"
                ]
            },
            "notification-url": "https://packagist.org/downloads/",
            "license": [
                "BSD-3-Clause"
            ],
            "authors": [
                {
                    "name": "Sebastian Bergmann",
                    "email": "sb@sebastian-bergmann.de",
                    "role": "lead"
                }
            ],
            "description": "FilterIterator implementation that filters files based on a list of suffixes.",
            "homepage": "https://github.com/sebastianbergmann/php-file-iterator/",
            "keywords": [
                "filesystem",
                "iterator"
            ],
            "time": "2016-10-03 07:40:28"
        },
        {
            "name": "phpunit/php-text-template",
            "version": "1.2.1",
            "source": {
                "type": "git",
                "url": "https://github.com/sebastianbergmann/php-text-template.git",
                "reference": "31f8b717e51d9a2afca6c9f046f5d69fc27c8686"
            },
            "dist": {
                "type": "zip",
                "url": "https://api.github.com/repos/sebastianbergmann/php-text-template/zipball/31f8b717e51d9a2afca6c9f046f5d69fc27c8686",
                "reference": "31f8b717e51d9a2afca6c9f046f5d69fc27c8686",
                "shasum": ""
            },
            "require": {
                "php": ">=5.3.3"
            },
            "type": "library",
            "autoload": {
                "classmap": [
                    "src/"
                ]
            },
            "notification-url": "https://packagist.org/downloads/",
            "license": [
                "BSD-3-Clause"
            ],
            "authors": [
                {
                    "name": "Sebastian Bergmann",
                    "email": "sebastian@phpunit.de",
                    "role": "lead"
                }
            ],
            "description": "Simple template engine.",
            "homepage": "https://github.com/sebastianbergmann/php-text-template/",
            "keywords": [
                "template"
            ],
            "time": "2015-06-21 13:50:34"
        },
        {
            "name": "phpunit/php-timer",
            "version": "1.0.8",
            "source": {
                "type": "git",
                "url": "https://github.com/sebastianbergmann/php-timer.git",
                "reference": "38e9124049cf1a164f1e4537caf19c99bf1eb260"
            },
            "dist": {
                "type": "zip",
                "url": "https://api.github.com/repos/sebastianbergmann/php-timer/zipball/38e9124049cf1a164f1e4537caf19c99bf1eb260",
                "reference": "38e9124049cf1a164f1e4537caf19c99bf1eb260",
                "shasum": ""
            },
            "require": {
                "php": ">=5.3.3"
            },
            "require-dev": {
                "phpunit/phpunit": "~4|~5"
            },
            "type": "library",
            "autoload": {
                "classmap": [
                    "src/"
                ]
            },
            "notification-url": "https://packagist.org/downloads/",
            "license": [
                "BSD-3-Clause"
            ],
            "authors": [
                {
                    "name": "Sebastian Bergmann",
                    "email": "sb@sebastian-bergmann.de",
                    "role": "lead"
                }
            ],
            "description": "Utility class for timing",
            "homepage": "https://github.com/sebastianbergmann/php-timer/",
            "keywords": [
                "timer"
            ],
            "time": "2016-05-12 18:03:57"
        },
        {
            "name": "phpunit/php-token-stream",
            "version": "1.4.9",
            "source": {
                "type": "git",
                "url": "https://github.com/sebastianbergmann/php-token-stream.git",
                "reference": "3b402f65a4cc90abf6e1104e388b896ce209631b"
            },
            "dist": {
                "type": "zip",
                "url": "https://api.github.com/repos/sebastianbergmann/php-token-stream/zipball/3b402f65a4cc90abf6e1104e388b896ce209631b",
                "reference": "3b402f65a4cc90abf6e1104e388b896ce209631b",
                "shasum": ""
            },
            "require": {
                "ext-tokenizer": "*",
                "php": ">=5.3.3"
            },
            "require-dev": {
                "phpunit/phpunit": "~4.2"
            },
            "type": "library",
            "extra": {
                "branch-alias": {
                    "dev-master": "1.4-dev"
                }
            },
            "autoload": {
                "classmap": [
                    "src/"
                ]
            },
            "notification-url": "https://packagist.org/downloads/",
            "license": [
                "BSD-3-Clause"
            ],
            "authors": [
                {
                    "name": "Sebastian Bergmann",
                    "email": "sebastian@phpunit.de"
                }
            ],
            "description": "Wrapper around PHP's tokenizer extension.",
            "homepage": "https://github.com/sebastianbergmann/php-token-stream/",
            "keywords": [
                "tokenizer"
            ],
            "time": "2016-11-15 14:06:22"
        },
        {
            "name": "phpunit/phpunit",
            "version": "4.8.35",
            "source": {
                "type": "git",
                "url": "https://github.com/sebastianbergmann/phpunit.git",
                "reference": "791b1a67c25af50e230f841ee7a9c6eba507dc87"
            },
            "dist": {
                "type": "zip",
                "url": "https://api.github.com/repos/sebastianbergmann/phpunit/zipball/791b1a67c25af50e230f841ee7a9c6eba507dc87",
                "reference": "791b1a67c25af50e230f841ee7a9c6eba507dc87",
                "shasum": ""
            },
            "require": {
                "ext-dom": "*",
                "ext-json": "*",
                "ext-pcre": "*",
                "ext-reflection": "*",
                "ext-spl": "*",
                "php": ">=5.3.3",
                "phpspec/prophecy": "^1.3.1",
                "phpunit/php-code-coverage": "~2.1",
                "phpunit/php-file-iterator": "~1.4",
                "phpunit/php-text-template": "~1.2",
                "phpunit/php-timer": "^1.0.6",
                "phpunit/phpunit-mock-objects": "~2.3",
                "sebastian/comparator": "~1.2.2",
                "sebastian/diff": "~1.2",
                "sebastian/environment": "~1.3",
                "sebastian/exporter": "~1.2",
                "sebastian/global-state": "~1.0",
                "sebastian/version": "~1.0",
                "symfony/yaml": "~2.1|~3.0"
            },
            "suggest": {
                "phpunit/php-invoker": "~1.1"
            },
            "bin": [
                "phpunit"
            ],
            "type": "library",
            "extra": {
                "branch-alias": {
                    "dev-master": "4.8.x-dev"
                }
            },
            "autoload": {
                "classmap": [
                    "src/"
                ]
            },
            "notification-url": "https://packagist.org/downloads/",
            "license": [
                "BSD-3-Clause"
            ],
            "authors": [
                {
                    "name": "Sebastian Bergmann",
                    "email": "sebastian@phpunit.de",
                    "role": "lead"
                }
            ],
            "description": "The PHP Unit Testing framework.",
            "homepage": "https://phpunit.de/",
            "keywords": [
                "phpunit",
                "testing",
                "xunit"
            ],
            "time": "2017-02-06 05:18:07"
        },
        {
            "name": "phpunit/phpunit-mock-objects",
            "version": "2.3.8",
            "source": {
                "type": "git",
                "url": "https://github.com/sebastianbergmann/phpunit-mock-objects.git",
                "reference": "ac8e7a3db35738d56ee9a76e78a4e03d97628983"
            },
            "dist": {
                "type": "zip",
                "url": "https://api.github.com/repos/sebastianbergmann/phpunit-mock-objects/zipball/ac8e7a3db35738d56ee9a76e78a4e03d97628983",
                "reference": "ac8e7a3db35738d56ee9a76e78a4e03d97628983",
                "shasum": ""
            },
            "require": {
                "doctrine/instantiator": "^1.0.2",
                "php": ">=5.3.3",
                "phpunit/php-text-template": "~1.2",
                "sebastian/exporter": "~1.2"
            },
            "require-dev": {
                "phpunit/phpunit": "~4.4"
            },
            "suggest": {
                "ext-soap": "*"
            },
            "type": "library",
            "extra": {
                "branch-alias": {
                    "dev-master": "2.3.x-dev"
                }
            },
            "autoload": {
                "classmap": [
                    "src/"
                ]
            },
            "notification-url": "https://packagist.org/downloads/",
            "license": [
                "BSD-3-Clause"
            ],
            "authors": [
                {
                    "name": "Sebastian Bergmann",
                    "email": "sb@sebastian-bergmann.de",
                    "role": "lead"
                }
            ],
            "description": "Mock Object library for PHPUnit",
            "homepage": "https://github.com/sebastianbergmann/phpunit-mock-objects/",
            "keywords": [
                "mock",
                "xunit"
            ],
            "time": "2015-10-02 06:51:40"
        },
        {
            "name": "pimple/pimple",
            "version": "v1.1.1",
            "source": {
                "type": "git",
                "url": "https://github.com/silexphp/Pimple.git",
                "reference": "2019c145fe393923f3441b23f29bbdfaa5c58c4d"
            },
            "dist": {
                "type": "zip",
                "url": "https://api.github.com/repos/silexphp/Pimple/zipball/2019c145fe393923f3441b23f29bbdfaa5c58c4d",
                "reference": "2019c145fe393923f3441b23f29bbdfaa5c58c4d",
                "shasum": ""
            },
            "require": {
                "php": ">=5.3.0"
            },
            "type": "library",
            "extra": {
                "branch-alias": {
                    "dev-master": "1.1.x-dev"
                }
            },
            "autoload": {
                "psr-0": {
                    "Pimple": "lib/"
                }
            },
            "notification-url": "https://packagist.org/downloads/",
            "license": [
                "MIT"
            ],
            "authors": [
                {
                    "name": "Fabien Potencier",
                    "email": "fabien@symfony.com"
                }
            ],
            "description": "Pimple is a simple Dependency Injection Container for PHP 5.3",
            "homepage": "http://pimple.sensiolabs.org",
            "keywords": [
                "container",
                "dependency injection"
            ],
            "time": "2013-11-22 08:30:29"
        },
        {
            "name": "psr/log",
            "version": "1.0.2",
            "source": {
                "type": "git",
                "url": "https://github.com/php-fig/log.git",
                "reference": "4ebe3a8bf773a19edfe0a84b6585ba3d401b724d"
            },
            "dist": {
                "type": "zip",
                "url": "https://api.github.com/repos/php-fig/log/zipball/4ebe3a8bf773a19edfe0a84b6585ba3d401b724d",
                "reference": "4ebe3a8bf773a19edfe0a84b6585ba3d401b724d",
                "shasum": ""
            },
            "require": {
                "php": ">=5.3.0"
            },
            "type": "library",
            "extra": {
                "branch-alias": {
                    "dev-master": "1.0.x-dev"
                }
            },
            "autoload": {
                "psr-4": {
                    "Psr\\Log\\": "Psr/Log/"
                }
            },
            "notification-url": "https://packagist.org/downloads/",
            "license": [
                "MIT"
            ],
            "authors": [
                {
                    "name": "PHP-FIG",
                    "homepage": "http://www.php-fig.org/"
                }
            ],
            "description": "Common interface for logging libraries",
            "homepage": "https://github.com/php-fig/log",
            "keywords": [
                "log",
                "psr",
                "psr-3"
            ],
            "time": "2016-10-10 12:19:37"
        },
        {
            "name": "satooshi/php-coveralls",
            "version": "v1.0.1",
            "source": {
                "type": "git",
                "url": "https://github.com/satooshi/php-coveralls.git",
                "reference": "da51d304fe8622bf9a6da39a8446e7afd432115c"
            },
            "dist": {
                "type": "zip",
                "url": "https://api.github.com/repos/satooshi/php-coveralls/zipball/da51d304fe8622bf9a6da39a8446e7afd432115c",
                "reference": "da51d304fe8622bf9a6da39a8446e7afd432115c",
                "shasum": ""
            },
            "require": {
                "ext-json": "*",
                "ext-simplexml": "*",
                "guzzle/guzzle": "^2.8|^3.0",
                "php": ">=5.3.3",
                "psr/log": "^1.0",
                "symfony/config": "^2.1|^3.0",
                "symfony/console": "^2.1|^3.0",
                "symfony/stopwatch": "^2.0|^3.0",
                "symfony/yaml": "^2.0|^3.0"
            },
            "suggest": {
                "symfony/http-kernel": "Allows Symfony integration"
            },
            "bin": [
                "bin/coveralls"
            ],
            "type": "library",
            "autoload": {
                "psr-4": {
                    "Satooshi\\": "src/Satooshi/"
                }
            },
            "notification-url": "https://packagist.org/downloads/",
            "license": [
                "MIT"
            ],
            "authors": [
                {
                    "name": "Kitamura Satoshi",
                    "email": "with.no.parachute@gmail.com",
                    "homepage": "https://www.facebook.com/satooshi.jp"
                }
            ],
            "description": "PHP client library for Coveralls API",
            "homepage": "https://github.com/satooshi/php-coveralls",
            "keywords": [
                "ci",
                "coverage",
                "github",
                "test"
            ],
            "time": "2016-01-20 17:35:46"
        },
        {
            "name": "sebastian/comparator",
            "version": "1.2.4",
            "source": {
                "type": "git",
                "url": "https://github.com/sebastianbergmann/comparator.git",
                "reference": "2b7424b55f5047b47ac6e5ccb20b2aea4011d9be"
            },
            "dist": {
                "type": "zip",
                "url": "https://api.github.com/repos/sebastianbergmann/comparator/zipball/2b7424b55f5047b47ac6e5ccb20b2aea4011d9be",
                "reference": "2b7424b55f5047b47ac6e5ccb20b2aea4011d9be",
                "shasum": ""
            },
            "require": {
                "php": ">=5.3.3",
                "sebastian/diff": "~1.2",
                "sebastian/exporter": "~1.2 || ~2.0"
            },
            "require-dev": {
                "phpunit/phpunit": "~4.4"
            },
            "type": "library",
            "extra": {
                "branch-alias": {
                    "dev-master": "1.2.x-dev"
                }
            },
            "autoload": {
                "classmap": [
                    "src/"
                ]
            },
            "notification-url": "https://packagist.org/downloads/",
            "license": [
                "BSD-3-Clause"
            ],
            "authors": [
                {
                    "name": "Jeff Welch",
                    "email": "whatthejeff@gmail.com"
                },
                {
                    "name": "Volker Dusch",
                    "email": "github@wallbash.com"
                },
                {
                    "name": "Bernhard Schussek",
                    "email": "bschussek@2bepublished.at"
                },
                {
                    "name": "Sebastian Bergmann",
                    "email": "sebastian@phpunit.de"
                }
            ],
            "description": "Provides the functionality to compare PHP values for equality",
            "homepage": "http://www.github.com/sebastianbergmann/comparator",
            "keywords": [
                "comparator",
                "compare",
                "equality"
            ],
            "time": "2017-01-29 09:50:25"
        },
        {
            "name": "sebastian/diff",
            "version": "1.4.1",
            "source": {
                "type": "git",
                "url": "https://github.com/sebastianbergmann/diff.git",
                "reference": "13edfd8706462032c2f52b4b862974dd46b71c9e"
            },
            "dist": {
                "type": "zip",
                "url": "https://api.github.com/repos/sebastianbergmann/diff/zipball/13edfd8706462032c2f52b4b862974dd46b71c9e",
                "reference": "13edfd8706462032c2f52b4b862974dd46b71c9e",
                "shasum": ""
            },
            "require": {
                "php": ">=5.3.3"
            },
            "require-dev": {
                "phpunit/phpunit": "~4.8"
            },
            "type": "library",
            "extra": {
                "branch-alias": {
                    "dev-master": "1.4-dev"
                }
            },
            "autoload": {
                "classmap": [
                    "src/"
                ]
            },
            "notification-url": "https://packagist.org/downloads/",
            "license": [
                "BSD-3-Clause"
            ],
            "authors": [
                {
                    "name": "Kore Nordmann",
                    "email": "mail@kore-nordmann.de"
                },
                {
                    "name": "Sebastian Bergmann",
                    "email": "sebastian@phpunit.de"
                }
            ],
            "description": "Diff implementation",
            "homepage": "https://github.com/sebastianbergmann/diff",
            "keywords": [
                "diff"
            ],
            "time": "2015-12-08 07:14:41"
        },
        {
            "name": "sebastian/environment",
            "version": "1.3.8",
            "source": {
                "type": "git",
                "url": "https://github.com/sebastianbergmann/environment.git",
                "reference": "be2c607e43ce4c89ecd60e75c6a85c126e754aea"
            },
            "dist": {
                "type": "zip",
                "url": "https://api.github.com/repos/sebastianbergmann/environment/zipball/be2c607e43ce4c89ecd60e75c6a85c126e754aea",
                "reference": "be2c607e43ce4c89ecd60e75c6a85c126e754aea",
                "shasum": ""
            },
            "require": {
                "php": "^5.3.3 || ^7.0"
            },
            "require-dev": {
                "phpunit/phpunit": "^4.8 || ^5.0"
            },
            "type": "library",
            "extra": {
                "branch-alias": {
                    "dev-master": "1.3.x-dev"
                }
            },
            "autoload": {
                "classmap": [
                    "src/"
                ]
            },
            "notification-url": "https://packagist.org/downloads/",
            "license": [
                "BSD-3-Clause"
            ],
            "authors": [
                {
                    "name": "Sebastian Bergmann",
                    "email": "sebastian@phpunit.de"
                }
            ],
            "description": "Provides functionality to handle HHVM/PHP environments",
            "homepage": "http://www.github.com/sebastianbergmann/environment",
            "keywords": [
                "Xdebug",
                "environment",
                "hhvm"
            ],
            "time": "2016-08-18 05:49:44"
        },
        {
            "name": "sebastian/exporter",
            "version": "1.2.2",
            "source": {
                "type": "git",
                "url": "https://github.com/sebastianbergmann/exporter.git",
                "reference": "42c4c2eec485ee3e159ec9884f95b431287edde4"
            },
            "dist": {
                "type": "zip",
                "url": "https://api.github.com/repos/sebastianbergmann/exporter/zipball/42c4c2eec485ee3e159ec9884f95b431287edde4",
                "reference": "42c4c2eec485ee3e159ec9884f95b431287edde4",
                "shasum": ""
            },
            "require": {
                "php": ">=5.3.3",
                "sebastian/recursion-context": "~1.0"
            },
            "require-dev": {
                "ext-mbstring": "*",
                "phpunit/phpunit": "~4.4"
            },
            "type": "library",
            "extra": {
                "branch-alias": {
                    "dev-master": "1.3.x-dev"
                }
            },
            "autoload": {
                "classmap": [
                    "src/"
                ]
            },
            "notification-url": "https://packagist.org/downloads/",
            "license": [
                "BSD-3-Clause"
            ],
            "authors": [
                {
                    "name": "Jeff Welch",
                    "email": "whatthejeff@gmail.com"
                },
                {
                    "name": "Volker Dusch",
                    "email": "github@wallbash.com"
                },
                {
                    "name": "Bernhard Schussek",
                    "email": "bschussek@2bepublished.at"
                },
                {
                    "name": "Sebastian Bergmann",
                    "email": "sebastian@phpunit.de"
                },
                {
                    "name": "Adam Harvey",
                    "email": "aharvey@php.net"
                }
            ],
            "description": "Provides the functionality to export PHP variables for visualization",
            "homepage": "http://www.github.com/sebastianbergmann/exporter",
            "keywords": [
                "export",
                "exporter"
            ],
            "time": "2016-06-17 09:04:28"
        },
        {
            "name": "sebastian/global-state",
            "version": "1.1.1",
            "source": {
                "type": "git",
                "url": "https://github.com/sebastianbergmann/global-state.git",
                "reference": "bc37d50fea7d017d3d340f230811c9f1d7280af4"
            },
            "dist": {
                "type": "zip",
                "url": "https://api.github.com/repos/sebastianbergmann/global-state/zipball/bc37d50fea7d017d3d340f230811c9f1d7280af4",
                "reference": "bc37d50fea7d017d3d340f230811c9f1d7280af4",
                "shasum": ""
            },
            "require": {
                "php": ">=5.3.3"
            },
            "require-dev": {
                "phpunit/phpunit": "~4.2"
            },
            "suggest": {
                "ext-uopz": "*"
            },
            "type": "library",
            "extra": {
                "branch-alias": {
                    "dev-master": "1.0-dev"
                }
            },
            "autoload": {
                "classmap": [
                    "src/"
                ]
            },
            "notification-url": "https://packagist.org/downloads/",
            "license": [
                "BSD-3-Clause"
            ],
            "authors": [
                {
                    "name": "Sebastian Bergmann",
                    "email": "sebastian@phpunit.de"
                }
            ],
            "description": "Snapshotting of global state",
            "homepage": "http://www.github.com/sebastianbergmann/global-state",
            "keywords": [
                "global state"
            ],
            "time": "2015-10-12 03:26:01"
        },
        {
            "name": "sebastian/recursion-context",
            "version": "1.0.2",
            "source": {
                "type": "git",
                "url": "https://github.com/sebastianbergmann/recursion-context.git",
                "reference": "913401df809e99e4f47b27cdd781f4a258d58791"
            },
            "dist": {
                "type": "zip",
                "url": "https://api.github.com/repos/sebastianbergmann/recursion-context/zipball/913401df809e99e4f47b27cdd781f4a258d58791",
                "reference": "913401df809e99e4f47b27cdd781f4a258d58791",
                "shasum": ""
            },
            "require": {
                "php": ">=5.3.3"
            },
            "require-dev": {
                "phpunit/phpunit": "~4.4"
            },
            "type": "library",
            "extra": {
                "branch-alias": {
                    "dev-master": "1.0.x-dev"
                }
            },
            "autoload": {
                "classmap": [
                    "src/"
                ]
            },
            "notification-url": "https://packagist.org/downloads/",
            "license": [
                "BSD-3-Clause"
            ],
            "authors": [
                {
                    "name": "Jeff Welch",
                    "email": "whatthejeff@gmail.com"
                },
                {
                    "name": "Sebastian Bergmann",
                    "email": "sebastian@phpunit.de"
                },
                {
                    "name": "Adam Harvey",
                    "email": "aharvey@php.net"
                }
            ],
            "description": "Provides functionality to recursively process PHP variables",
            "homepage": "http://www.github.com/sebastianbergmann/recursion-context",
            "time": "2015-11-11 19:50:13"
        },
        {
            "name": "sebastian/version",
            "version": "1.0.6",
            "source": {
                "type": "git",
                "url": "https://github.com/sebastianbergmann/version.git",
                "reference": "58b3a85e7999757d6ad81c787a1fbf5ff6c628c6"
            },
            "dist": {
                "type": "zip",
                "url": "https://api.github.com/repos/sebastianbergmann/version/zipball/58b3a85e7999757d6ad81c787a1fbf5ff6c628c6",
                "reference": "58b3a85e7999757d6ad81c787a1fbf5ff6c628c6",
                "shasum": ""
            },
            "type": "library",
            "autoload": {
                "classmap": [
                    "src/"
                ]
            },
            "notification-url": "https://packagist.org/downloads/",
            "license": [
                "BSD-3-Clause"
            ],
            "authors": [
                {
                    "name": "Sebastian Bergmann",
                    "email": "sebastian@phpunit.de",
                    "role": "lead"
                }
            ],
            "description": "Library that helps with managing the version number of Git-hosted PHP projects",
            "homepage": "https://github.com/sebastianbergmann/version",
            "time": "2015-06-21 13:59:46"
        },
        {
            "name": "seld/jsonlint",
            "version": "1.5.0",
            "source": {
                "type": "git",
                "url": "https://github.com/Seldaek/jsonlint.git",
                "reference": "19495c181d6d53a0a13414154e52817e3b504189"
            },
            "dist": {
                "type": "zip",
                "url": "https://api.github.com/repos/Seldaek/jsonlint/zipball/19495c181d6d53a0a13414154e52817e3b504189",
                "reference": "19495c181d6d53a0a13414154e52817e3b504189",
                "shasum": ""
            },
            "require": {
                "php": "^5.3 || ^7.0"
            },
            "bin": [
                "bin/jsonlint"
            ],
            "type": "library",
            "autoload": {
                "psr-4": {
                    "Seld\\JsonLint\\": "src/Seld/JsonLint/"
                }
            },
            "notification-url": "https://packagist.org/downloads/",
            "license": [
                "MIT"
            ],
            "authors": [
                {
                    "name": "Jordi Boggiano",
                    "email": "j.boggiano@seld.be",
                    "homepage": "http://seld.be"
                }
            ],
            "description": "JSON Linter",
            "keywords": [
                "json",
                "linter",
                "parser",
                "validator"
            ],
            "time": "2016-11-14 17:59:58"
        },
        {
            "name": "symfony/config",
            "version": "v2.8.17",
            "source": {
                "type": "git",
                "url": "https://github.com/symfony/config.git",
                "reference": "747fa191136cf798409183c501435aa4c16184df"
            },
            "dist": {
                "type": "zip",
                "url": "https://api.github.com/repos/symfony/config/zipball/747fa191136cf798409183c501435aa4c16184df",
                "reference": "747fa191136cf798409183c501435aa4c16184df",
                "shasum": ""
            },
            "require": {
                "php": ">=5.3.9",
                "symfony/filesystem": "~2.3|~3.0.0"
            },
            "require-dev": {
                "symfony/yaml": "~2.7|~3.0.0"
            },
            "suggest": {
                "symfony/yaml": "To use the yaml reference dumper"
            },
            "type": "library",
            "extra": {
                "branch-alias": {
                    "dev-master": "2.8-dev"
                }
            },
            "autoload": {
                "psr-4": {
                    "Symfony\\Component\\Config\\": ""
                },
                "exclude-from-classmap": [
                    "/Tests/"
                ]
            },
            "notification-url": "https://packagist.org/downloads/",
            "license": [
                "MIT"
            ],
            "authors": [
                {
                    "name": "Fabien Potencier",
                    "email": "fabien@symfony.com"
                },
                {
                    "name": "Symfony Community",
                    "homepage": "https://symfony.com/contributors"
                }
            ],
            "description": "Symfony Config Component",
            "homepage": "https://symfony.com",
            "time": "2017-02-05 10:11:19"
        },
        {
            "name": "symfony/console",
            "version": "v2.8.17",
            "source": {
                "type": "git",
                "url": "https://github.com/symfony/console.git",
                "reference": "f3c234cd8db9f7e520a91d695db7d8bb5daeb7a4"
            },
            "dist": {
                "type": "zip",
                "url": "https://api.github.com/repos/symfony/console/zipball/f3c234cd8db9f7e520a91d695db7d8bb5daeb7a4",
                "reference": "f3c234cd8db9f7e520a91d695db7d8bb5daeb7a4",
                "shasum": ""
            },
            "require": {
                "php": ">=5.3.9",
                "symfony/debug": "~2.7,>=2.7.2|~3.0.0",
                "symfony/polyfill-mbstring": "~1.0"
            },
            "require-dev": {
                "psr/log": "~1.0",
                "symfony/event-dispatcher": "~2.1|~3.0.0",
                "symfony/process": "~2.1|~3.0.0"
            },
            "suggest": {
                "psr/log": "For using the console logger",
                "symfony/event-dispatcher": "",
                "symfony/process": ""
            },
            "type": "library",
            "extra": {
                "branch-alias": {
                    "dev-master": "2.8-dev"
                }
            },
            "autoload": {
                "psr-4": {
                    "Symfony\\Component\\Console\\": ""
                },
                "exclude-from-classmap": [
                    "/Tests/"
                ]
            },
            "notification-url": "https://packagist.org/downloads/",
            "license": [
                "MIT"
            ],
            "authors": [
                {
                    "name": "Fabien Potencier",
                    "email": "fabien@symfony.com"
                },
                {
                    "name": "Symfony Community",
                    "homepage": "https://symfony.com/contributors"
                }
            ],
            "description": "Symfony Console Component",
            "homepage": "https://symfony.com",
            "time": "2017-02-06 12:04:06"
        },
        {
            "name": "symfony/debug",
            "version": "v3.0.9",
            "source": {
                "type": "git",
                "url": "https://github.com/symfony/debug.git",
                "reference": "697c527acd9ea1b2d3efac34d9806bf255278b0a"
            },
            "dist": {
                "type": "zip",
                "url": "https://api.github.com/repos/symfony/debug/zipball/697c527acd9ea1b2d3efac34d9806bf255278b0a",
                "reference": "697c527acd9ea1b2d3efac34d9806bf255278b0a",
                "shasum": ""
            },
            "require": {
                "php": ">=5.5.9",
                "psr/log": "~1.0"
            },
            "conflict": {
                "symfony/http-kernel": ">=2.3,<2.3.24|~2.4.0|>=2.5,<2.5.9|>=2.6,<2.6.2"
            },
            "require-dev": {
                "symfony/class-loader": "~2.8|~3.0",
                "symfony/http-kernel": "~2.8|~3.0"
            },
            "type": "library",
            "extra": {
                "branch-alias": {
                    "dev-master": "3.0-dev"
                }
            },
            "autoload": {
                "psr-4": {
                    "Symfony\\Component\\Debug\\": ""
                },
                "exclude-from-classmap": [
                    "/Tests/"
                ]
            },
            "notification-url": "https://packagist.org/downloads/",
            "license": [
                "MIT"
            ],
            "authors": [
                {
                    "name": "Fabien Potencier",
                    "email": "fabien@symfony.com"
                },
                {
                    "name": "Symfony Community",
                    "homepage": "https://symfony.com/contributors"
                }
            ],
            "description": "Symfony Debug Component",
            "homepage": "https://symfony.com",
            "time": "2016-07-30 07:22:48"
        },
        {
            "name": "symfony/event-dispatcher",
            "version": "v2.8.17",
            "source": {
                "type": "git",
                "url": "https://github.com/symfony/event-dispatcher.git",
                "reference": "74877977f90fb9c3e46378d5764217c55f32df34"
            },
            "dist": {
                "type": "zip",
                "url": "https://api.github.com/repos/symfony/event-dispatcher/zipball/74877977f90fb9c3e46378d5764217c55f32df34",
                "reference": "74877977f90fb9c3e46378d5764217c55f32df34",
                "shasum": ""
            },
            "require": {
                "php": ">=5.3.9"
            },
            "require-dev": {
                "psr/log": "~1.0",
                "symfony/config": "~2.0,>=2.0.5|~3.0.0",
                "symfony/dependency-injection": "~2.6|~3.0.0",
                "symfony/expression-language": "~2.6|~3.0.0",
                "symfony/stopwatch": "~2.3|~3.0.0"
            },
            "suggest": {
                "symfony/dependency-injection": "",
                "symfony/http-kernel": ""
            },
            "type": "library",
            "extra": {
                "branch-alias": {
                    "dev-master": "2.8-dev"
                }
            },
            "autoload": {
                "psr-4": {
                    "Symfony\\Component\\EventDispatcher\\": ""
                },
                "exclude-from-classmap": [
                    "/Tests/"
                ]
            },
            "notification-url": "https://packagist.org/downloads/",
            "license": [
                "MIT"
            ],
            "authors": [
                {
                    "name": "Fabien Potencier",
                    "email": "fabien@symfony.com"
                },
                {
                    "name": "Symfony Community",
                    "homepage": "https://symfony.com/contributors"
                }
            ],
            "description": "Symfony EventDispatcher Component",
            "homepage": "https://symfony.com",
            "time": "2017-01-02 20:30:24"
        },
        {
            "name": "symfony/filesystem",
            "version": "v3.0.9",
            "source": {
                "type": "git",
                "url": "https://github.com/symfony/filesystem.git",
                "reference": "b2da5009d9bacbd91d83486aa1f44c793a8c380d"
            },
            "dist": {
                "type": "zip",
                "url": "https://api.github.com/repos/symfony/filesystem/zipball/b2da5009d9bacbd91d83486aa1f44c793a8c380d",
                "reference": "b2da5009d9bacbd91d83486aa1f44c793a8c380d",
                "shasum": ""
            },
            "require": {
                "php": ">=5.5.9"
            },
            "type": "library",
            "extra": {
                "branch-alias": {
                    "dev-master": "3.0-dev"
                }
            },
            "autoload": {
                "psr-4": {
                    "Symfony\\Component\\Filesystem\\": ""
                },
                "exclude-from-classmap": [
                    "/Tests/"
                ]
            },
            "notification-url": "https://packagist.org/downloads/",
            "license": [
                "MIT"
            ],
            "authors": [
                {
                    "name": "Fabien Potencier",
                    "email": "fabien@symfony.com"
                },
                {
                    "name": "Symfony Community",
                    "homepage": "https://symfony.com/contributors"
                }
            ],
            "description": "Symfony Filesystem Component",
            "homepage": "https://symfony.com",
            "time": "2016-07-20 05:43:46"
        },
        {
            "name": "symfony/finder",
            "version": "v2.8.17",
            "source": {
                "type": "git",
                "url": "https://github.com/symfony/finder.git",
                "reference": "355fccac526522dc5fca8ecf0e62749a149f3b8b"
            },
            "dist": {
                "type": "zip",
                "url": "https://api.github.com/repos/symfony/finder/zipball/355fccac526522dc5fca8ecf0e62749a149f3b8b",
                "reference": "355fccac526522dc5fca8ecf0e62749a149f3b8b",
                "shasum": ""
            },
            "require": {
                "php": ">=5.3.9"
            },
            "type": "library",
            "extra": {
                "branch-alias": {
                    "dev-master": "2.8-dev"
                }
            },
            "autoload": {
                "psr-4": {
                    "Symfony\\Component\\Finder\\": ""
                },
                "exclude-from-classmap": [
                    "/Tests/"
                ]
            },
            "notification-url": "https://packagist.org/downloads/",
            "license": [
                "MIT"
            ],
            "authors": [
                {
                    "name": "Fabien Potencier",
                    "email": "fabien@symfony.com"
                },
                {
                    "name": "Symfony Community",
                    "homepage": "https://symfony.com/contributors"
                }
            ],
            "description": "Symfony Finder Component",
            "homepage": "https://symfony.com",
            "time": "2017-01-02 20:30:24"
        },
        {
            "name": "symfony/polyfill-mbstring",
            "version": "v1.3.0",
            "source": {
                "type": "git",
                "url": "https://github.com/symfony/polyfill-mbstring.git",
                "reference": "e79d363049d1c2128f133a2667e4f4190904f7f4"
            },
            "dist": {
                "type": "zip",
                "url": "https://api.github.com/repos/symfony/polyfill-mbstring/zipball/e79d363049d1c2128f133a2667e4f4190904f7f4",
                "reference": "e79d363049d1c2128f133a2667e4f4190904f7f4",
                "shasum": ""
            },
            "require": {
                "php": ">=5.3.3"
            },
            "suggest": {
                "ext-mbstring": "For best performance"
            },
            "type": "library",
            "extra": {
                "branch-alias": {
                    "dev-master": "1.3-dev"
                }
            },
            "autoload": {
                "psr-4": {
                    "Symfony\\Polyfill\\Mbstring\\": ""
                },
                "files": [
                    "bootstrap.php"
                ]
            },
            "notification-url": "https://packagist.org/downloads/",
            "license": [
                "MIT"
            ],
            "authors": [
                {
                    "name": "Nicolas Grekas",
                    "email": "p@tchwork.com"
                },
                {
                    "name": "Symfony Community",
                    "homepage": "https://symfony.com/contributors"
                }
            ],
            "description": "Symfony polyfill for the Mbstring extension",
            "homepage": "https://symfony.com",
            "keywords": [
                "compatibility",
                "mbstring",
                "polyfill",
                "portable",
                "shim"
            ],
            "time": "2016-11-14 01:06:16"
        },
        {
            "name": "symfony/process",
            "version": "v2.8.17",
            "source": {
                "type": "git",
                "url": "https://github.com/symfony/process.git",
                "reference": "0110ac49348d14eced7d3278ea7485f22196932e"
            },
            "dist": {
                "type": "zip",
                "url": "https://api.github.com/repos/symfony/process/zipball/0110ac49348d14eced7d3278ea7485f22196932e",
                "reference": "0110ac49348d14eced7d3278ea7485f22196932e",
                "shasum": ""
            },
            "require": {
                "php": ">=5.3.9"
            },
            "type": "library",
            "extra": {
                "branch-alias": {
                    "dev-master": "2.8-dev"
                }
            },
            "autoload": {
                "psr-4": {
                    "Symfony\\Component\\Process\\": ""
                },
                "exclude-from-classmap": [
                    "/Tests/"
                ]
            },
            "notification-url": "https://packagist.org/downloads/",
            "license": [
                "MIT"
            ],
            "authors": [
                {
                    "name": "Fabien Potencier",
                    "email": "fabien@symfony.com"
                },
                {
                    "name": "Symfony Community",
                    "homepage": "https://symfony.com/contributors"
                }
            ],
            "description": "Symfony Process Component",
            "homepage": "https://symfony.com",
            "time": "2017-02-03 12:08:06"
        },
        {
            "name": "symfony/stopwatch",
            "version": "v2.8.17",
            "source": {
                "type": "git",
                "url": "https://github.com/symfony/stopwatch.git",
                "reference": "e8bb9de52febc4ee9922b33b1f04ba5feed457b8"
            },
            "dist": {
                "type": "zip",
                "url": "https://api.github.com/repos/symfony/stopwatch/zipball/e8bb9de52febc4ee9922b33b1f04ba5feed457b8",
                "reference": "e8bb9de52febc4ee9922b33b1f04ba5feed457b8",
                "shasum": ""
            },
            "require": {
                "php": ">=5.3.9"
            },
            "type": "library",
            "extra": {
                "branch-alias": {
                    "dev-master": "2.8-dev"
                }
            },
            "autoload": {
                "psr-4": {
                    "Symfony\\Component\\Stopwatch\\": ""
                },
                "exclude-from-classmap": [
                    "/Tests/"
                ]
            },
            "notification-url": "https://packagist.org/downloads/",
            "license": [
                "MIT"
            ],
            "authors": [
                {
                    "name": "Fabien Potencier",
                    "email": "fabien@symfony.com"
                },
                {
                    "name": "Symfony Community",
                    "homepage": "https://symfony.com/contributors"
                }
            ],
            "description": "Symfony Stopwatch Component",
            "homepage": "https://symfony.com",
            "time": "2017-01-02 20:30:24"
        },
        {
            "name": "symfony/translation",
            "version": "v3.0.9",
            "source": {
                "type": "git",
                "url": "https://github.com/symfony/translation.git",
                "reference": "eee6c664853fd0576f21ae25725cfffeafe83f26"
            },
            "dist": {
                "type": "zip",
                "url": "https://api.github.com/repos/symfony/translation/zipball/eee6c664853fd0576f21ae25725cfffeafe83f26",
                "reference": "eee6c664853fd0576f21ae25725cfffeafe83f26",
                "shasum": ""
            },
            "require": {
                "php": ">=5.5.9",
                "symfony/polyfill-mbstring": "~1.0"
            },
            "conflict": {
                "symfony/config": "<2.8"
            },
            "require-dev": {
                "psr/log": "~1.0",
                "symfony/config": "~2.8|~3.0",
                "symfony/intl": "~2.8|~3.0",
                "symfony/yaml": "~2.8|~3.0"
            },
            "suggest": {
                "psr/log": "To use logging capability in translator",
                "symfony/config": "",
                "symfony/yaml": ""
            },
            "type": "library",
            "extra": {
                "branch-alias": {
                    "dev-master": "3.0-dev"
                }
            },
            "autoload": {
                "psr-4": {
                    "Symfony\\Component\\Translation\\": ""
                },
                "exclude-from-classmap": [
                    "/Tests/"
                ]
            },
            "notification-url": "https://packagist.org/downloads/",
            "license": [
                "MIT"
            ],
            "authors": [
                {
                    "name": "Fabien Potencier",
                    "email": "fabien@symfony.com"
                },
                {
                    "name": "Symfony Community",
                    "homepage": "https://symfony.com/contributors"
                }
            ],
            "description": "Symfony Translation Component",
            "homepage": "https://symfony.com",
            "time": "2016-07-30 07:22:48"
        },
        {
            "name": "symfony/validator",
            "version": "v2.8.17",
            "source": {
                "type": "git",
                "url": "https://github.com/symfony/validator.git",
                "reference": "b04a58dc1f9941c3291f06a496a88393ee64fdf0"
            },
            "dist": {
                "type": "zip",
                "url": "https://api.github.com/repos/symfony/validator/zipball/b04a58dc1f9941c3291f06a496a88393ee64fdf0",
                "reference": "b04a58dc1f9941c3291f06a496a88393ee64fdf0",
                "shasum": ""
            },
            "require": {
                "php": ">=5.3.9",
                "symfony/polyfill-mbstring": "~1.0",
                "symfony/translation": "~2.4|~3.0.0"
            },
            "require-dev": {
                "doctrine/annotations": "~1.0",
                "doctrine/cache": "~1.0",
                "egulias/email-validator": "~1.2,>=1.2.1",
                "symfony/config": "~2.2|~3.0.0",
                "symfony/expression-language": "~2.4|~3.0.0",
                "symfony/http-foundation": "~2.3|~3.0.0",
                "symfony/intl": "~2.7.4|~2.8|~3.0.0",
                "symfony/property-access": "~2.3|~3.0.0",
                "symfony/yaml": "~2.0,>=2.0.5|~3.0.0"
            },
            "suggest": {
                "doctrine/annotations": "For using the annotation mapping. You will also need doctrine/cache.",
                "doctrine/cache": "For using the default cached annotation reader and metadata cache.",
                "egulias/email-validator": "Strict (RFC compliant) email validation",
                "symfony/config": "",
                "symfony/expression-language": "For using the 2.4 Expression validator",
                "symfony/http-foundation": "",
                "symfony/intl": "",
                "symfony/property-access": "For using the 2.4 Validator API",
                "symfony/yaml": ""
            },
            "type": "library",
            "extra": {
                "branch-alias": {
                    "dev-master": "2.8-dev"
                }
            },
            "autoload": {
                "psr-4": {
                    "Symfony\\Component\\Validator\\": ""
                },
                "exclude-from-classmap": [
                    "/Tests/"
                ]
            },
            "notification-url": "https://packagist.org/downloads/",
            "license": [
                "MIT"
            ],
            "authors": [
                {
                    "name": "Fabien Potencier",
                    "email": "fabien@symfony.com"
                },
                {
                    "name": "Symfony Community",
                    "homepage": "https://symfony.com/contributors"
                }
            ],
            "description": "Symfony Validator Component",
            "homepage": "https://symfony.com",
            "time": "2017-01-31 21:48:58"
        },
        {
            "name": "symfony/yaml",
            "version": "v3.2.3",
            "source": {
                "type": "git",
                "url": "https://github.com/symfony/yaml.git",
                "reference": "e1718c6bf57e1efbb8793ada951584b2ab27775b"
            },
            "dist": {
                "type": "zip",
                "url": "https://api.github.com/repos/symfony/yaml/zipball/e1718c6bf57e1efbb8793ada951584b2ab27775b",
                "reference": "e1718c6bf57e1efbb8793ada951584b2ab27775b",
                "shasum": ""
            },
            "require": {
                "php": ">=5.5.9"
            },
            "require-dev": {
                "symfony/console": "~2.8|~3.0"
            },
            "suggest": {
                "symfony/console": "For validating YAML files using the lint command"
            },
            "type": "library",
            "extra": {
                "branch-alias": {
                    "dev-master": "3.2-dev"
                }
            },
            "autoload": {
                "psr-4": {
                    "Symfony\\Component\\Yaml\\": ""
                },
                "exclude-from-classmap": [
                    "/Tests/"
                ]
            },
            "notification-url": "https://packagist.org/downloads/",
            "license": [
                "MIT"
            ],
            "authors": [
                {
                    "name": "Fabien Potencier",
                    "email": "fabien@symfony.com"
                },
                {
                    "name": "Symfony Community",
                    "homepage": "https://symfony.com/contributors"
                }
            ],
            "description": "Symfony Yaml Component",
            "homepage": "https://symfony.com",
            "time": "2017-01-21 17:06:35"
        },
        {
            "name": "wpackagist-plugin/advanced-custom-fields",
            "version": "4.4.11",
            "source": {
                "type": "svn",
                "url": "https://plugins.svn.wordpress.org/advanced-custom-fields/",
                "reference": "tags/4.4.11"
            },
            "dist": {
                "type": "zip",
                "url": "https://downloads.wordpress.org/plugin/advanced-custom-fields.4.4.11.zip",
                "reference": null,
                "shasum": null
            },
            "require": {
                "composer/installers": "~1.0"
            },
            "type": "wordpress-plugin",
            "homepage": "https://wordpress.org/plugins/advanced-custom-fields/"
        },
        {
            "name": "wpackagist-plugin/co-authors-plus",
            "version": "3.2.1",
            "source": {
                "type": "svn",
                "url": "https://plugins.svn.wordpress.org/co-authors-plus/",
                "reference": "tags/3.2.1"
            },
            "dist": {
                "type": "zip",
                "url": "https://downloads.wordpress.org/plugin/co-authors-plus.3.2.1.zip",
                "reference": null,
                "shasum": null
            },
            "require": {
                "composer/installers": "~1.0"
            },
            "type": "wordpress-plugin",
            "homepage": "https://wordpress.org/plugins/co-authors-plus/"
        },
        {
            "name": "zendframework/zend-cache",
            "version": "2.7.2",
            "source": {
                "type": "git",
                "url": "https://github.com/zendframework/zend-cache.git",
                "reference": "c98331b96d3b9d9b24cf32d02660602edb34d039"
            },
            "dist": {
                "type": "zip",
                "url": "https://api.github.com/repos/zendframework/zend-cache/zipball/c98331b96d3b9d9b24cf32d02660602edb34d039",
                "reference": "c98331b96d3b9d9b24cf32d02660602edb34d039",
                "shasum": ""
            },
            "require": {
                "php": "^5.5 || ^7.0",
                "zendframework/zend-eventmanager": "^2.6.2 || ^3.0",
                "zendframework/zend-servicemanager": "^2.7.5 || ^3.0.3",
                "zendframework/zend-stdlib": "^2.7 || ^3.0"
            },
            "require-dev": {
                "phpbench/phpbench": "^0.10.0",
                "phpunit/phpunit": "^4.8",
                "zendframework/zend-coding-standard": "~1.0.0",
                "zendframework/zend-serializer": "^2.6",
                "zendframework/zend-session": "^2.6.2"
            },
            "suggest": {
                "ext-apc": "APC or compatible extension, to use the APC storage adapter",
                "ext-apcu": "APCU >= 5.1.0, to use the APCu storage adapter",
                "ext-dba": "DBA, to use the DBA storage adapter",
                "ext-memcache": "Memcache >= 2.0.0 to use the Memcache storage adapter",
                "ext-memcached": "Memcached >= 1.0.0 to use the Memcached storage adapter",
                "ext-mongo": "Mongo, to use MongoDb storage adapter",
                "ext-redis": "Redis, to use Redis storage adapter",
                "ext-wincache": "WinCache, to use the WinCache storage adapter",
                "ext-xcache": "XCache, to use the XCache storage adapter",
                "mongofill/mongofill": "Alternative to ext-mongo - a pure PHP implementation designed as a drop in replacement",
                "zendframework/zend-serializer": "Zend\\Serializer component",
                "zendframework/zend-session": "Zend\\Session component"
            },
            "type": "library",
            "extra": {
                "branch-alias": {
                    "dev-master": "2.7-dev",
                    "dev-develop": "2.8-dev"
                },
                "zf": {
                    "component": "Zend\\Cache",
                    "config-provider": "Zend\\Cache\\ConfigProvider"
                }
            },
            "autoload": {
                "psr-4": {
                    "Zend\\Cache\\": "src/"
                }
            },
            "notification-url": "https://packagist.org/downloads/",
            "license": [
                "BSD-3-Clause"
            ],
            "description": "provides a generic way to cache any data",
            "homepage": "https://github.com/zendframework/zend-cache",
            "keywords": [
                "cache",
                "zf2"
            ],
            "time": "2016-12-16 11:35:47"
        },
        {
            "name": "zendframework/zend-config",
            "version": "2.6.0",
            "source": {
                "type": "git",
                "url": "https://github.com/zendframework/zend-config.git",
                "reference": "2920e877a9f6dca9fa8f6bd3b1ffc2e19bb1e30d"
            },
            "dist": {
                "type": "zip",
                "url": "https://api.github.com/repos/zendframework/zend-config/zipball/2920e877a9f6dca9fa8f6bd3b1ffc2e19bb1e30d",
                "reference": "2920e877a9f6dca9fa8f6bd3b1ffc2e19bb1e30d",
                "shasum": ""
            },
            "require": {
                "php": "^5.5 || ^7.0",
                "zendframework/zend-stdlib": "^2.7 || ^3.0"
            },
            "require-dev": {
                "fabpot/php-cs-fixer": "1.7.*",
                "phpunit/phpunit": "~4.0",
                "zendframework/zend-filter": "^2.6",
                "zendframework/zend-i18n": "^2.5",
                "zendframework/zend-json": "^2.6.1",
                "zendframework/zend-servicemanager": "^2.7.5 || ^3.0.3"
            },
            "suggest": {
                "zendframework/zend-filter": "Zend\\Filter component",
                "zendframework/zend-i18n": "Zend\\I18n component",
                "zendframework/zend-json": "Zend\\Json to use the Json reader or writer classes",
                "zendframework/zend-servicemanager": "Zend\\ServiceManager for use with the Config Factory to retrieve reader and writer instances"
            },
            "type": "library",
            "extra": {
                "branch-alias": {
                    "dev-master": "2.6-dev",
                    "dev-develop": "2.7-dev"
                }
            },
            "autoload": {
                "psr-4": {
                    "Zend\\Config\\": "src/"
                }
            },
            "notification-url": "https://packagist.org/downloads/",
            "license": [
                "BSD-3-Clause"
            ],
            "description": "provides a nested object property based user interface for accessing this configuration data within application code",
            "homepage": "https://github.com/zendframework/zend-config",
            "keywords": [
                "config",
                "zf2"
            ],
            "time": "2016-02-04 23:01:10"
        },
        {
            "name": "zendframework/zend-eventmanager",
            "version": "3.1.0",
            "source": {
                "type": "git",
                "url": "https://github.com/zendframework/zend-eventmanager.git",
                "reference": "c3bce7b7d47c54040b9ae51bc55491c72513b75d"
            },
            "dist": {
                "type": "zip",
                "url": "https://api.github.com/repos/zendframework/zend-eventmanager/zipball/c3bce7b7d47c54040b9ae51bc55491c72513b75d",
                "reference": "c3bce7b7d47c54040b9ae51bc55491c72513b75d",
                "shasum": ""
            },
            "require": {
                "php": "^5.6 || ^7.0"
            },
            "require-dev": {
                "athletic/athletic": "^0.1",
                "container-interop/container-interop": "^1.1.0",
                "phpunit/phpunit": "^5.6",
                "zendframework/zend-coding-standard": "~1.0.0",
                "zendframework/zend-stdlib": "^2.7.3 || ^3.0"
            },
            "suggest": {
                "container-interop/container-interop": "^1.1.0, to use the lazy listeners feature",
                "zendframework/zend-stdlib": "^2.7.3 || ^3.0, to use the FilterChain feature"
            },
            "type": "library",
            "extra": {
                "branch-alias": {
                    "dev-master": "3.1-dev",
                    "dev-develop": "3.2-dev"
                }
            },
            "autoload": {
                "psr-4": {
                    "Zend\\EventManager\\": "src/"
                }
            },
            "notification-url": "https://packagist.org/downloads/",
            "license": [
                "BSD-3-Clause"
            ],
            "description": "Trigger and listen to events within a PHP application",
            "homepage": "https://github.com/zendframework/zend-eventmanager",
            "keywords": [
                "event",
                "eventmanager",
                "events",
                "zf2"
            ],
            "time": "2016-12-19 21:47:12"
        },
        {
            "name": "zendframework/zend-filter",
            "version": "2.7.1",
            "source": {
                "type": "git",
                "url": "https://github.com/zendframework/zend-filter.git",
                "reference": "84c50246428efb0a1e52868e162dab3e149d5b80"
            },
            "dist": {
                "type": "zip",
                "url": "https://api.github.com/repos/zendframework/zend-filter/zipball/84c50246428efb0a1e52868e162dab3e149d5b80",
                "reference": "84c50246428efb0a1e52868e162dab3e149d5b80",
                "shasum": ""
            },
            "require": {
                "php": "^5.5 || ^7.0",
                "zendframework/zend-stdlib": "^2.7 || ^3.0"
            },
            "require-dev": {
                "fabpot/php-cs-fixer": "1.7.*",
                "pear/archive_tar": "^1.4",
                "phpunit/phpunit": "~4.0",
                "zendframework/zend-crypt": "^2.6",
                "zendframework/zend-servicemanager": "^2.7.5 || ^3.0.3",
                "zendframework/zend-uri": "^2.5"
            },
            "suggest": {
                "zendframework/zend-crypt": "Zend\\Crypt component, for encryption filters",
                "zendframework/zend-i18n": "Zend\\I18n component for filters depending on i18n functionality",
                "zendframework/zend-servicemanager": "Zend\\ServiceManager component, for using the filter chain functionality",
                "zendframework/zend-uri": "Zend\\Uri component, for the UriNormalize filter"
            },
            "type": "library",
            "extra": {
                "branch-alias": {
                    "dev-master": "2.7-dev",
                    "dev-develop": "2.8-dev"
                },
                "zf": {
                    "component": "Zend\\Filter",
                    "config-provider": "Zend\\Filter\\ConfigProvider"
                }
            },
            "autoload": {
                "psr-4": {
                    "Zend\\Filter\\": "src/"
                }
            },
            "notification-url": "https://packagist.org/downloads/",
            "license": [
                "BSD-3-Clause"
            ],
            "description": "provides a set of commonly needed data filters",
            "homepage": "https://github.com/zendframework/zend-filter",
            "keywords": [
                "filter",
                "zf2"
            ],
            "time": "2016-04-18 18:32:43"
        },
        {
            "name": "zendframework/zend-hydrator",
            "version": "1.1.0",
            "source": {
                "type": "git",
                "url": "https://github.com/zendframework/zend-hydrator.git",
                "reference": "22652e1661a5a10b3f564cf7824a2206cf5a4a65"
            },
            "dist": {
                "type": "zip",
                "url": "https://api.github.com/repos/zendframework/zend-hydrator/zipball/22652e1661a5a10b3f564cf7824a2206cf5a4a65",
                "reference": "22652e1661a5a10b3f564cf7824a2206cf5a4a65",
                "shasum": ""
            },
            "require": {
                "php": "^5.5 || ^7.0",
                "zendframework/zend-stdlib": "^2.7 || ^3.0"
            },
            "require-dev": {
                "phpunit/phpunit": "~4.0",
                "squizlabs/php_codesniffer": "^2.0@dev",
                "zendframework/zend-eventmanager": "^2.6.2 || ^3.0",
                "zendframework/zend-filter": "^2.6",
                "zendframework/zend-inputfilter": "^2.6",
                "zendframework/zend-serializer": "^2.6.1",
                "zendframework/zend-servicemanager": "^2.7.5 || ^3.0.3"
            },
            "suggest": {
                "zendframework/zend-eventmanager": "^2.6.2 || ^3.0, to support aggregate hydrator usage",
                "zendframework/zend-filter": "^2.6, to support naming strategy hydrator usage",
                "zendframework/zend-serializer": "^2.6.1, to use the SerializableStrategy",
                "zendframework/zend-servicemanager": "^2.7.5 || ^3.0.3, to support hydrator plugin manager usage"
            },
            "type": "library",
            "extra": {
                "branch-alias": {
                    "dev-release-1.0": "1.0-dev",
                    "dev-release-1.1": "1.1-dev",
                    "dev-master": "2.0-dev",
                    "dev-develop": "2.1-dev"
                }
            },
            "autoload": {
                "psr-4": {
                    "Zend\\Hydrator\\": "src/"
                }
            },
            "notification-url": "https://packagist.org/downloads/",
            "license": [
                "BSD-3-Clause"
            ],
            "homepage": "https://github.com/zendframework/zend-hydrator",
            "keywords": [
                "hydrator",
                "zf2"
            ],
            "time": "2016-02-18 22:38:26"
        },
        {
            "name": "zendframework/zend-i18n",
            "version": "2.7.3",
            "source": {
                "type": "git",
                "url": "https://github.com/zendframework/zend-i18n.git",
                "reference": "b2db0d8246a865c659f93199f90f5fc2cd2f3cd8"
            },
            "dist": {
                "type": "zip",
                "url": "https://api.github.com/repos/zendframework/zend-i18n/zipball/b2db0d8246a865c659f93199f90f5fc2cd2f3cd8",
                "reference": "b2db0d8246a865c659f93199f90f5fc2cd2f3cd8",
                "shasum": ""
            },
            "require": {
                "php": "^5.5 || ^7.0",
                "zendframework/zend-stdlib": "^2.7 || ^3.0"
            },
            "require-dev": {
                "fabpot/php-cs-fixer": "1.7.*",
                "phpunit/phpunit": "~4.0",
                "zendframework/zend-cache": "^2.6.1",
                "zendframework/zend-config": "^2.6",
                "zendframework/zend-eventmanager": "^2.6.2 || ^3.0",
                "zendframework/zend-filter": "^2.6.1",
                "zendframework/zend-servicemanager": "^2.7.5 || ^3.0.3",
                "zendframework/zend-validator": "^2.6",
                "zendframework/zend-view": "^2.6.3"
            },
            "suggest": {
                "ext-intl": "Required for most features of Zend\\I18n; included in default builds of PHP",
                "zendframework/zend-cache": "Zend\\Cache component",
                "zendframework/zend-config": "Zend\\Config component",
                "zendframework/zend-eventmanager": "You should install this package to use the events in the translator",
                "zendframework/zend-filter": "You should install this package to use the provided filters",
                "zendframework/zend-i18n-resources": "Translation resources",
                "zendframework/zend-servicemanager": "Zend\\ServiceManager component",
                "zendframework/zend-validator": "You should install this package to use the provided validators",
                "zendframework/zend-view": "You should install this package to use the provided view helpers"
            },
            "type": "library",
            "extra": {
                "branch-alias": {
                    "dev-master": "2.7-dev",
                    "dev-develop": "2.8-dev"
                },
                "zf": {
                    "component": "Zend\\I18n",
                    "config-provider": "Zend\\I18n\\ConfigProvider"
                }
            },
            "autoload": {
                "psr-4": {
                    "Zend\\I18n\\": "src/"
                }
            },
            "notification-url": "https://packagist.org/downloads/",
            "license": [
                "BSD-3-Clause"
            ],
            "homepage": "https://github.com/zendframework/zend-i18n",
            "keywords": [
                "i18n",
                "zf2"
            ],
            "time": "2016-06-07 21:08:30"
        },
        {
            "name": "zendframework/zend-json",
            "version": "3.0.0",
            "source": {
                "type": "git",
                "url": "https://github.com/zendframework/zend-json.git",
                "reference": "f42a1588e75c2a3e338cd94c37906231e616daab"
            },
            "dist": {
                "type": "zip",
                "url": "https://api.github.com/repos/zendframework/zend-json/zipball/f42a1588e75c2a3e338cd94c37906231e616daab",
                "reference": "f42a1588e75c2a3e338cd94c37906231e616daab",
                "shasum": ""
            },
            "require": {
                "php": "^5.5 || ^7.0"
            },
            "require-dev": {
                "phpunit/phpunit": "~4.0",
                "squizlabs/php_codesniffer": "^2.3",
                "zendframework/zend-stdlib": "^2.7 || ^3.0"
            },
            "suggest": {
                "zendframework/zend-json-server": "For implementing JSON-RPC servers",
                "zendframework/zend-xml2json": "For converting XML documents to JSON"
            },
            "type": "library",
            "extra": {
                "branch-alias": {
                    "dev-master": "3.0-dev",
                    "dev-develop": "3.1-dev"
                }
            },
            "autoload": {
                "psr-4": {
                    "Zend\\Json\\": "src/"
                }
            },
            "notification-url": "https://packagist.org/downloads/",
            "license": [
                "BSD-3-Clause"
            ],
            "description": "provides convenience methods for serializing native PHP to JSON and decoding JSON to native PHP",
            "homepage": "https://github.com/zendframework/zend-json",
            "keywords": [
                "json",
                "zf2"
            ],
            "time": "2016-04-01 02:34:00"
        },
        {
            "name": "zendframework/zend-serializer",
            "version": "2.8.0",
            "source": {
                "type": "git",
                "url": "https://github.com/zendframework/zend-serializer.git",
                "reference": "ff74ea020f5f90866eb28365327e9bc765a61a6e"
            },
            "dist": {
                "type": "zip",
                "url": "https://api.github.com/repos/zendframework/zend-serializer/zipball/ff74ea020f5f90866eb28365327e9bc765a61a6e",
                "reference": "ff74ea020f5f90866eb28365327e9bc765a61a6e",
                "shasum": ""
            },
            "require": {
                "php": "^5.6 || ^7.0",
                "zendframework/zend-json": "^2.5 || ^3.0",
                "zendframework/zend-stdlib": "^2.7 || ^3.0"
            },
            "require-dev": {
                "phpunit/phpunit": "^4.5",
                "squizlabs/php_codesniffer": "^2.3.1",
                "zendframework/zend-math": "^2.6",
                "zendframework/zend-servicemanager": "^2.7.5 || ^3.0.3"
            },
            "suggest": {
                "zendframework/zend-math": "(^2.6 || ^3.0) To support Python Pickle serialization",
                "zendframework/zend-servicemanager": "(^2.7.5 || ^3.0.3) To support plugin manager support"
            },
            "type": "library",
            "extra": {
                "branch-alias": {
                    "dev-master": "2.8-dev",
                    "dev-develop": "2.9-dev"
                },
                "zf": {
                    "component": "Zend\\Serializer",
                    "config-provider": "Zend\\Serializer\\ConfigProvider"
                }
            },
            "autoload": {
                "psr-4": {
                    "Zend\\Serializer\\": "src/"
                }
            },
            "notification-url": "https://packagist.org/downloads/",
            "license": [
                "BSD-3-Clause"
            ],
            "description": "provides an adapter based interface to simply generate storable representation of PHP types by different facilities, and recover",
            "homepage": "https://github.com/zendframework/zend-serializer",
            "keywords": [
                "serializer",
                "zf2"
            ],
            "time": "2016-06-21 17:01:55"
        },
        {
            "name": "zendframework/zend-servicemanager",
            "version": "2.7.8",
            "source": {
                "type": "git",
                "url": "https://github.com/zendframework/zend-servicemanager.git",
                "reference": "2ae3b6e4978ec2e9ff52352e661946714ed989f9"
            },
            "dist": {
                "type": "zip",
                "url": "https://api.github.com/repos/zendframework/zend-servicemanager/zipball/2ae3b6e4978ec2e9ff52352e661946714ed989f9",
                "reference": "2ae3b6e4978ec2e9ff52352e661946714ed989f9",
                "shasum": ""
            },
            "require": {
                "container-interop/container-interop": "~1.0",
                "php": "^5.5 || ^7.0"
            },
            "require-dev": {
                "athletic/athletic": "dev-master",
                "fabpot/php-cs-fixer": "1.7.*",
                "phpunit/phpunit": "~4.0",
                "zendframework/zend-di": "~2.5",
                "zendframework/zend-mvc": "~2.5"
            },
            "suggest": {
                "ocramius/proxy-manager": "ProxyManager 0.5.* to handle lazy initialization of services",
                "zendframework/zend-di": "Zend\\Di component"
            },
            "type": "library",
            "extra": {
                "branch-alias": {
                    "dev-master": "2.7-dev",
                    "dev-develop": "3.0-dev"
                }
            },
            "autoload": {
                "psr-4": {
                    "Zend\\ServiceManager\\": "src/"
                }
            },
            "notification-url": "https://packagist.org/downloads/",
            "license": [
                "BSD-3-Clause"
            ],
            "homepage": "https://github.com/zendframework/zend-servicemanager",
            "keywords": [
                "servicemanager",
                "zf2"
            ],
            "time": "2016-12-19 19:14:29"
        },
        {
            "name": "zendframework/zend-stdlib",
            "version": "2.7.7",
            "source": {
                "type": "git",
                "url": "https://github.com/zendframework/zend-stdlib.git",
                "reference": "0e44eb46788f65e09e077eb7f44d2659143bcc1f"
            },
            "dist": {
                "type": "zip",
                "url": "https://api.github.com/repos/zendframework/zend-stdlib/zipball/0e44eb46788f65e09e077eb7f44d2659143bcc1f",
                "reference": "0e44eb46788f65e09e077eb7f44d2659143bcc1f",
                "shasum": ""
            },
            "require": {
                "php": "^5.5 || ^7.0",
                "zendframework/zend-hydrator": "~1.1"
            },
            "require-dev": {
                "athletic/athletic": "~0.1",
                "fabpot/php-cs-fixer": "1.7.*",
                "phpunit/phpunit": "~4.0",
                "zendframework/zend-config": "~2.5",
                "zendframework/zend-eventmanager": "~2.5",
                "zendframework/zend-filter": "~2.5",
                "zendframework/zend-inputfilter": "~2.5",
                "zendframework/zend-serializer": "~2.5",
                "zendframework/zend-servicemanager": "~2.5"
            },
            "suggest": {
                "zendframework/zend-eventmanager": "To support aggregate hydrator usage",
                "zendframework/zend-filter": "To support naming strategy hydrator usage",
                "zendframework/zend-serializer": "Zend\\Serializer component",
                "zendframework/zend-servicemanager": "To support hydrator plugin manager usage"
            },
            "type": "library",
            "extra": {
                "branch-alias": {
                    "dev-release-2.7": "2.7-dev",
                    "dev-master": "3.0-dev",
                    "dev-develop": "3.1-dev"
                }
            },
            "autoload": {
                "psr-4": {
                    "Zend\\Stdlib\\": "src/"
                }
            },
            "notification-url": "https://packagist.org/downloads/",
            "license": [
                "BSD-3-Clause"
            ],
            "homepage": "https://github.com/zendframework/zend-stdlib",
            "keywords": [
                "stdlib",
                "zf2"
            ],
            "time": "2016-04-12 21:17:31"
        },
        {
            "name": "zetacomponents/base",
            "version": "1.9",
            "source": {
                "type": "git",
                "url": "https://github.com/zetacomponents/Base.git",
                "reference": "f20df24e8de3e48b6b69b2503f917e457281e687"
            },
            "dist": {
                "type": "zip",
                "url": "https://api.github.com/repos/zetacomponents/Base/zipball/f20df24e8de3e48b6b69b2503f917e457281e687",
                "reference": "f20df24e8de3e48b6b69b2503f917e457281e687",
                "shasum": ""
            },
            "require-dev": {
                "zetacomponents/unit-test": "*"
            },
            "type": "library",
            "autoload": {
                "classmap": [
                    "src"
                ]
            },
            "notification-url": "https://packagist.org/downloads/",
            "license": [
                "Apache-2.0"
            ],
            "authors": [
                {
                    "name": "Sergey Alexeev"
                },
                {
                    "name": "Sebastian Bergmann"
                },
                {
                    "name": "Jan Borsodi"
                },
                {
                    "name": "Raymond Bosman"
                },
                {
                    "name": "Frederik Holljen"
                },
                {
                    "name": "Kore Nordmann"
                },
                {
                    "name": "Derick Rethans"
                },
                {
                    "name": "Vadym Savchuk"
                },
                {
                    "name": "Tobias Schlitt"
                },
                {
                    "name": "Alexandru Stanoi"
                }
            ],
            "description": "The Base package provides the basic infrastructure that all packages rely on. Therefore every component relies on this package.",
            "homepage": "https://github.com/zetacomponents",
            "time": "2014-09-19 03:28:34"
        },
        {
            "name": "zetacomponents/document",
            "version": "1.3.1",
            "source": {
                "type": "git",
                "url": "https://github.com/zetacomponents/Document.git",
                "reference": "688abfde573cf3fe0730f82538fbd7aa9fc95bc8"
            },
            "dist": {
                "type": "zip",
                "url": "https://api.github.com/repos/zetacomponents/Document/zipball/688abfde573cf3fe0730f82538fbd7aa9fc95bc8",
                "reference": "688abfde573cf3fe0730f82538fbd7aa9fc95bc8",
                "shasum": ""
            },
            "require": {
                "zetacomponents/base": "*"
            },
            "require-dev": {
                "zetacomponents/unit-test": "dev-master"
            },
            "type": "library",
            "autoload": {
                "classmap": [
                    "src"
                ]
            },
            "notification-url": "https://packagist.org/downloads/",
            "license": [
                "Apache-2.0"
            ],
            "authors": [
                {
                    "name": "Sebastian Bergmann"
                },
                {
                    "name": "Kore Nordmann"
                },
                {
                    "name": "Derick Rethans"
                },
                {
                    "name": "Tobias Schlitt"
                },
                {
                    "name": "Alexandru Stanoi"
                }
            ],
            "description": "The Document components provides a general conversion framework for different semantic document markup languages like XHTML, Docbook, RST and similar.",
            "homepage": "https://github.com/zetacomponents",
            "time": "2013-12-19 11:40:00"
        }
    ],
    "aliases": [],
    "minimum-stability": "stable",
    "stability-flags": {
        "jarednova/markdowndocs": 20
    },
    "prefer-stable": false,
    "prefer-lowest": false,
    "platform": {
        "php": ">=5.3.0"
    },
    "platform-dev": []
}<|MERGE_RESOLUTION|>--- conflicted
+++ resolved
@@ -4,13 +4,8 @@
         "Read more about it at https://getcomposer.org/doc/01-basic-usage.md#composer-lock-the-lock-file",
         "This file is @generated automatically"
     ],
-<<<<<<< HEAD
-    "hash": "41da4e18d68914338bcb6746677b5b03",
-    "content-hash": "d64ce5210065e91b49f096430bb68429",
-=======
     "hash": "80629f626cbcf90c288b2e0f4b71d9ec",
     "content-hash": "269e0ad3f256110c4d6f4eeec4e51675",
->>>>>>> 3818a316
     "packages": [
         {
             "name": "altorouter/altorouter",
